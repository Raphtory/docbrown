--- conflicted
+++ resolved
@@ -326,7 +326,6 @@
 
 #[pyclass]
 pub struct WindowedEdge {
-<<<<<<< HEAD
     #[pyo3(get)]
     pub edge_id: usize,
     #[pyo3(get)]
@@ -336,8 +335,6 @@
     #[pyo3(get)]
     pub time: Option<i64>,
     pub is_remote: bool,
-=======
->>>>>>> 5f1609ba
     pub(crate) edge_w: graph_window::WindowedEdge,
 }
 
@@ -358,13 +355,11 @@
             .map(|(t, p)| (t, p.into()))
             .collect_vec()
     }
-<<<<<<< HEAD
 
     pub fn id(&self) {
         self.edge_w
     }
 
-=======
     fn src(&self) -> u64 {
         //FIXME can't currently return the WindowedVertex as can't create a Py<WindowedGraph>
         self.edge_w.src().id()
@@ -374,5 +369,4 @@
         //FIXME can't currently return the WindowedVertex as can't create a Py<WindowedGraph>
         self.edge_w.dst().id()
     }
->>>>>>> 5f1609ba
 }