--- conflicted
+++ resolved
@@ -10,11 +10,7 @@
 use std::ops::Deref;
 use std::path::{Path, PathBuf};
 use std::sync::Arc;
-<<<<<<< HEAD
 use itertools::Itertools;
-use pyo3::types::PyIterator;
-=======
->>>>>>> 3c0b8ad3
 
 use crate::graph_window::{GraphWindowSet, WindowedGraph};
 use crate::wrappers::{PerspectiveSet, Prop};
@@ -108,44 +104,6 @@
     }
 
     pub fn edges_len(&self) -> usize {
-<<<<<<< HEAD
-        self.graph.edges_len()
-    }
-
-    pub fn has_vertex(&self, v: u64) -> bool {
-        self.graph.has_vertex(v)
-    }
-
-    pub fn add_vertex(&self, t: i64, v: u64, props: HashMap<String, Prop>) {
-        self.graph.add_vertex(
-            t,
-            v,
-            &props
-                .into_iter()
-                .map(|(key, value)| (key, value.into()))
-                .collect::<Vec<(String, dbc::Prop)>>(),
-        )
-    }
-
-    pub fn add_vertex_properties(&self, v: u64, props: HashMap<String, Prop>) {
-        let prop_vec = &props
-            .into_iter()
-            .map(|(key, value)| (key, value.into()))
-            .collect_vec(); // todo put this in a common place
-        self.graph.add_vertex_properties(v, prop_vec);
-    }
-
-    pub fn add_edge(&self, t: i64, src: u64, dst: u64, props: HashMap<String, Prop>) {
-        self.graph.add_edge(
-            t,
-            src,
-            dst,
-            &props
-                .into_iter()
-                .map(|f| (f.0.clone(), f.1.into()))
-                .collect::<Vec<(String, dbc::Prop)>>(),
-        )
-=======
         self.graph.num_edges()
     }
 
@@ -213,6 +171,14 @@
         }
     }
 
+    pub fn add_vertex_properties(&self, v: u64, props: HashMap<String, Prop>) {
+        let prop_vec = &props
+            .into_iter()
+            .map(|(key, value)| (key, value.into()))
+            .collect_vec(); // todo put this in a common place
+        self.graph.add_vertex_properties(v, prop_vec);
+    }
+
     pub fn at(&self, end: i64) -> WindowedGraph { self.graph.at(end).into() }
 
     pub fn add_edge(&self, t: i64, src: &PyAny, dst: &PyAny, props: HashMap<String, Prop>) {
@@ -239,7 +205,6 @@
         } else {
             panic!("Types of src and dst must be the same (either Int or str)")
         }
->>>>>>> 3c0b8ad3
     }
 
     pub fn add_edge_properties(&self, src: u64, dst: u64, props: HashMap<String, Prop>) {
