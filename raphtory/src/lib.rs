pub mod wrappers;
pub mod graph;
pub mod graph_window;
pub mod algorithms;
pub mod graph_gen;
pub mod graph_loader;

use pyo3::prelude::*;

use crate::wrappers::{Direction, Perspective};
use crate::graph::Graph;
use crate::algorithms::{triangle_count, global_reciprocity, local_reciprocity, all_local_reciprocity};
use crate::graph_gen::{random_attachment, ba_preferential_attachment};
use crate::graph_loader::lotr_graph;
use crate::graph_loader::twitter_graph;

#[pymodule]
fn raphtory(py: Python<'_>, m: &PyModule) -> PyResult<()> {
    m.add_class::<Direction>()?;
    m.add_class::<Graph>()?;
<<<<<<< HEAD
=======
    m.add_class::<Perspective>()?;
>>>>>>> 142bc953

    let algorithm_module = PyModule::new(py, "algorithms")?;
    algorithm_module.add_function(wrap_pyfunction!(triangle_count, algorithm_module)?)?;
    algorithm_module.add_function(wrap_pyfunction!(global_reciprocity, algorithm_module)?)?;
    algorithm_module.add_function(wrap_pyfunction!(local_reciprocity, algorithm_module)?)?;
    algorithm_module.add_function(wrap_pyfunction!(all_local_reciprocity, algorithm_module)?)?;
    m.add_submodule(algorithm_module)?;

    let graph_loader_module = PyModule::new(py, "graph_loader")?;
    graph_loader_module.add_function(wrap_pyfunction!(lotr_graph, graph_loader_module)?)?;
    graph_loader_module.add_function(wrap_pyfunction!(twitter_graph, graph_loader_module)?)?;
    m.add_submodule(graph_loader_module)?;

    let graph_gen_module = PyModule::new(py, "graph_gen")?;
    graph_gen_module.add_function(wrap_pyfunction!(random_attachment, graph_gen_module)?)?;
    graph_gen_module.add_function(wrap_pyfunction!(ba_preferential_attachment, graph_gen_module)?)?;
    m.add_submodule(graph_gen_module)?;

    Ok(())
}<|MERGE_RESOLUTION|>--- conflicted
+++ resolved
@@ -18,10 +18,7 @@
 fn raphtory(py: Python<'_>, m: &PyModule) -> PyResult<()> {
     m.add_class::<Direction>()?;
     m.add_class::<Graph>()?;
-<<<<<<< HEAD
-=======
     m.add_class::<Perspective>()?;
->>>>>>> 142bc953
 
     let algorithm_module = PyModule::new(py, "algorithms")?;
     algorithm_module.add_function(wrap_pyfunction!(triangle_count, algorithm_module)?)?;
