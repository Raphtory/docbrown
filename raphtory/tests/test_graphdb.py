import re
import sys

import pytest
from raphtory import Graph
from raphtory import algorithms
from raphtory import Perspective
from raphtory import graph_loader
import tempfile

def create_graph(num_shards):
    g = Graph(num_shards)
    edges = [
        (1, 1, 2),
        (2, 1, 3),
        (-1, 2, 1),
        (0, 1, 1),
        (7, 3, 2),
        (1, 1, 1)
    ]

    g.add_vertex(0, 1, {"type": "wallet", "cost": 99.5})
    g.add_vertex(-1, 2, {"type": "wallet", "cost": 10.0})
    g.add_vertex(6, 3, {"type": "wallet", "cost": 76})

    for e in edges:
        g.add_edge(e[0], e[1], e[2], {"prop1": 1,
                   "prop2": 9.8, "prop3": "test"})

    return g


def test_graph_len_edge_len():
    g = create_graph(2)

    assert g.num_vertices() == 3
    assert g.num_edges() == 5


def test_graph_has_edge():
    g = create_graph(2)

    assert not g.window(-1, 1).has_edge(1, 3)
    assert g.window(-1, 3).has_edge(1, 3)
    assert not g.window(10, 11).has_edge(1, 3)


def test_graph_has_vertex():
    g = create_graph(2)

    assert g.has_vertex(3)


def test_windowed_graph_has_vertex():
    g = create_graph(2)

    assert g.window(-1, 1).has_vertex(1)


def test_windowed_graph_get_vertex():
    g = create_graph(2)

    view = g.window(0, sys.maxsize)

    assert view.vertex(1).id == 1
    assert view.vertex(10) == None
    assert view.vertex(1).degree() == 3


def test_windowed_graph_degree():
    g = create_graph(3)

    view = g.window(0, sys.maxsize)

    degrees = [v.degree() for v in view.vertices()]
    degrees.sort()

    assert degrees == [2, 2, 3]

    in_degrees = [v.in_degree() for v in view.vertices()]
    in_degrees.sort()

    assert in_degrees == [1, 1, 2]

    out_degrees = [v.out_degree() for v in view.vertices()]
    out_degrees.sort()

    assert out_degrees == [0, 1, 3]


def test_windowed_graph_get_edge():
    g = create_graph(2)

    max_size = sys.maxsize
    min_size = -sys.maxsize - 1

    view = g.window(min_size, max_size)

    assert (view.edge(1, 3).src(), view.edge(1, 3).dst()) == (1, 3)
    assert view.edge(2, 3) == None
    assert view.edge(6, 5) == None

    assert (view.vertex(1).id, view.vertex(3).id) == (1, 3)

    view = g.window(2, 3)
    assert (view.edge(1, 3).src(), view.edge(1, 3).dst()) == (1, 3)

    view = g.window(3, 7)
    assert view.edge(1, 3) == None


def test_windowed_graph_edges():
    g = create_graph(1)

    view = g.window(0, sys.maxsize)

    tedges = [v.edges() for v in view.vertices()]
    edges = []
    for e_iter in tedges:
        for e in e_iter:
            edges.append([e.src(), e.dst()])

    assert edges == [
            [1, 1],
            [1, 1],
            [1, 2],
            [1, 3],
            [1, 2],
            [3, 2],
            [1, 3],
            [3, 2]
        ]

    tedges = [v.in_edges() for v in view.vertices()]
    in_edges = []
    for e_iter in tedges:
        for e in e_iter:
            in_edges.append([e.src(), e.dst()])

    assert in_edges == [
            [1, 1],
            [1, 2],
            [3, 2],
            [1, 3]
        ]
    
    tedges = [v.out_edges() for v in view.vertices()]
    out_edges = []
    for e_iter in tedges:
        for e in e_iter:
            out_edges.append([e.src(), e.dst()])

    assert out_edges == [
            [1, 1],
            [1, 2],
            [1, 3],
            [3, 2]
        ]


def test_windowed_graph_vertex_ids():
    g = create_graph(3)

    vs = [v for v in g.window(-1, 2).vertex_ids()]
    vs.sort()
    assert vs == [1, 2] # this makes clear that the end of the range is exclusive

    vs = [v for v in g.window(-5, 3).vertex_ids()]
    vs.sort()
    assert vs == [1, 2, 3]


def test_windowed_graph_vertices():
    g = create_graph(1)

    view = g.window(-1, 0)

    vertices = []
    for v in view.vertices():
        vertices.append(v.id)

    assert vertices == [1, 2]


def test_windowed_graph_neighbours():
    g = create_graph(1)

    max_size = sys.maxsize
    min_size = -sys.maxsize - 1

    view = g.window(min_size, max_size)

    vertices_w = [v.neighbours() for v in view.vertices()]
    neighbours = []
    for v_iter in vertices_w:
        neighbours.append([v.id for v in v_iter])

    assert neighbours == [[1, 2, 3], [1, 3], [1, 2]]

    vertices_w = [v.in_neighbours() for v in view.vertices()]
    in_neighbours = []
    for v_iter in vertices_w:
        in_neighbours.append([v.id for v in v_iter])

    assert in_neighbours == [[1, 2], [1, 3], [1]]

    vertices_w = [v.out_neighbours() for v in view.vertices()]
    out_neighbours = []
    for v_iter in vertices_w:
        out_neighbours.append([v.id for v in v_iter])

    assert out_neighbours == [[1, 2, 3], [1], [2]]


def test_windowed_graph_neighbours_ids():
    g = create_graph(1)

    max_size = sys.maxsize
    min_size = -sys.maxsize - 1

    view = g.window(min_size, max_size)

    vertices_w = [v.neighbours_ids() for v in view.vertices()]
    neighbours_ids = []
    for v_iter in vertices_w:
        neighbours_ids.append([v for v in v_iter])

    assert neighbours_ids == [[1, 2, 3], [1, 3], [1, 2]]

    vertices_w = [v.in_neighbours_ids() for v in view.vertices()]
    in_neighbours_ids = []
    for v_iter in vertices_w:
        in_neighbours_ids.append([v for v in v_iter])

    assert in_neighbours_ids == [[1, 2], [1, 3], [1]]

    vertices_w = [v.out_neighbours_ids() for v in view.vertices()]
    out_neighbours_ids = []
    for v_iter in vertices_w:
        out_neighbours_ids.append([v for v in v_iter])

    assert out_neighbours_ids == [[1, 2, 3], [1], [2]]


def test_windowed_graph_vertex_prop():
    g = create_graph(1)

    max_size = sys.maxsize
    min_size = -sys.maxsize - 1

    view = g.window(min_size, max_size)

    assert view.vertex(1).prop("type") == [(0, 'wallet')]
    assert view.vertex(1).prop("undefined") == []


def test_windowed_graph_vertex_props():
    g = create_graph(1)

    max_size = sys.maxsize
    min_size = -sys.maxsize - 1

    view = g.window(min_size, max_size)

    assert view.vertex(1).props() == {
        'cost': [(0, 99.5)], 'type': [(0, 'wallet')]}


def test_windowed_graph_edge_prop():
    g = create_graph(1)

    max_size = sys.maxsize
    min_size = -sys.maxsize - 1

    view = g.window(min_size, max_size)

    edge = next(view.vertex(1).edges())

    assert edge.prop("prop1") == [(0, 1), (1, 1)]
    assert edge.prop("prop3") == [(0, 'test'), (1, 'test')]
    assert edge.prop("undefined") == []


def test_algorithms():

    g = Graph(1)

    g.add_edge(1, 1, 2, {"prop1": 1})
    g.add_edge(2, 2, 3, {"prop1": 1})
    g.add_edge(3, 3, 1, {"prop1": 1})

    view = g.window(0, 4)
    triangles = algorithms.local_triangle_count(view, 1)
    average_degree = algorithms.average_degree(view)
    max_out_degree = algorithms.max_out_degree(view)
    max_in_degree = algorithms.max_in_degree(view)
    min_out_degree = algorithms.min_out_degree(view)
    min_in_degree = algorithms.min_in_degree(view)
    graph_density = algorithms.directed_graph_density(view)
    clustering_coefficient = algorithms.local_clustering_coefficient(view, 1)

    assert triangles == 1
    assert average_degree == 2.0
    assert graph_density == 0.5
    assert max_out_degree == 1
    assert max_in_degree == 1
    assert min_out_degree == 1
    assert min_in_degree == 1
    assert clustering_coefficient == 1.0

def test_perspective_set():
    g = create_graph(1)

    perspectives = [Perspective(start=0, end=2), Perspective(start=4), Perspective(end=6)]
    views = g.through(perspectives)
    assert len(list(views)) == 3

    perspectives = Perspective.rolling(5, start=0, end=4)
    views = g.through(perspectives)
    assert len(list(views)) == 2

    perspectives = Perspective.expanding(5, start=0, end=4)
    views = g.through(perspectives)
    assert len(list(views)) == 2

def test_save_load_graph():
    g = create_graph(1)
    g.add_vertex(1, 11, {"type": "wallet", "balance": 99.5})
    g.add_vertex(2, 12, {"type": "wallet", "balance": 10.0})
    g.add_vertex(3, 13, {"type": "wallet", "balance": 76})
    g.add_edge(4, 11, 12, {"prop1": 1, "prop2": 9.8, "prop3": "test"})
    g.add_edge(5, 12, 13, {"prop1": 1321, "prop2": 9.8, "prop3": "test"})
    g.add_edge(6, 13, 11, {"prop1": 645, "prop2": 9.8, "prop3": "test"})

    tmpdirname = tempfile.TemporaryDirectory()
    g.save_to_file(tmpdirname.name)

    del(g)

    g = Graph.load_from_file(tmpdirname.name)

    view = g.window(0,10)
    assert g.has_vertex(13)
    assert view.vertex(13).in_degree() == 1
    assert view.vertex(13).out_degree() == 1
    assert view.vertex(13).degree() == 2

    triangles = algorithms.local_triangle_count(view,13) # How many triangles is 13 involved in
    assert triangles == 1

    v = view.vertex(11)
    assert v.props() == {'type': [(1, 'wallet')], 'balance': [(1, 99.5)]}

    tmpdirname.cleanup()

def test_graph_at():
    g = create_graph(1)

    view = g.at(2)
    assert view.vertex(1).degree() == 3
    assert view.vertex(3).degree() == 1

    view = g.at(7)
    assert view.vertex(3).degree() == 2

def test_add_node_string():
    g = Graph(1)

    g.add_vertex(0, 1, {})
    g.add_vertex(1, "haaroon", {})
    g.add_vertex(1, "haaroon", {}) # add same vertex twice used to cause an exception

    assert g.has_vertex(1)
    assert g.has_vertex("haaroon")

def test_add_edge_string():
    g = Graph(1)

    g.add_edge(0, 1, 2, {})
    g.add_edge(1, "haaroon", "ben", {})

    assert g.has_vertex(1)
    assert g.has_vertex(2)
    assert g.has_vertex("haaroon")
    assert g.has_vertex("ben")

    assert g.has_edge(1, 2)
    assert g.has_edge("haaroon", "ben")

<<<<<<< HEAD
def test_all_neighbours_window():
    g = Graph(4)
    g.add_edge(1, 1, 2, {})
    g.add_edge(1, 2, 3, {})
    g.add_edge(2, 3, 2, {})
    g.add_edge(3, 3, 2, {})
    g.add_edge(4, 2, 4, {})

    view = g.at(2)
    v = view.vertex(2)
    assert list(v.in_neighbours(0, 2).id()) == [1]
    assert list(v.out_neighbours(0, 2).id()) == [3]
    assert list(v.neighbours(0, 2).id()) == [1, 3]

def test_all_degrees_window():
    g = Graph(4)
    g.add_edge(1, 1, 2, {})
    g.add_edge(1, 2, 3, {})
    g.add_edge(2, 3, 2, {})
    g.add_edge(3, 3, 2, {})
    g.add_edge(3, 4, 2, {})
    g.add_edge(4, 2, 4, {})
    g.add_edge(5, 2, 1, {})

    view = g.at(4)
    v = view.vertex(2)
    assert v.in_degree(0, 4) == 3
    assert v.in_degree(t_start=2) == 2
    assert v.in_degree(t_end=3) == 2
    assert v.out_degree(0, 4) == 1
    assert v.out_degree(t_start=2) == 1
    assert v.out_degree(t_end=3) == 1
    assert v.degree(0, 4) == 3
    assert v.degree(t_start=2) == 2
    assert v.degree(t_end=3) == 2

def test_all_edge_window():
    g = Graph(4)
    g.add_edge(1, 1, 2, {})
    g.add_edge(1, 2, 3, {})
    g.add_edge(2, 3, 2, {})
    g.add_edge(3, 3, 2, {})
    g.add_edge(3, 4, 2, {})
    g.add_edge(4, 2, 4, {})
    g.add_edge(5, 2, 1, {})

    view = g.at(4)
    v = view.vertex(2)
    assert list(map(lambda e: e.edge_id,  v.in_edges(0, 4))) == [1, 3, 5]
    assert list(map(lambda e: e.edge_id,  v.in_edges(t_end=4))) == [1, 3, 5]
    assert list(map(lambda e: e.edge_id,  v.in_edges(t_start=2))) == [3, 5]
    assert list(map(lambda e: e.edge_id,  v.out_edges(0, 4))) == [2]
    assert list(map(lambda e: e.edge_id,  v.out_edges(t_end=3))) == [2]
    assert list(map(lambda e: e.edge_id,  v.out_edges(t_start=2))) == [6]
    assert list(map(lambda e: e.edge_id,  v.edges(0, 4))) == [1, 3, 5, 2]
    assert list(map(lambda e: e.edge_id,  v.edges(t_end=4))) == [1, 3, 5, 2]
    assert list(map(lambda e: e.edge_id,  v.edges(t_start=1))) == [1, 3, 5, 2, 6]
=======
def test_static_prop_change():
    # with pytest.raises(Exception):
    g = Graph(1)

    g.add_edge(0, 1, 2, {})
    g.add_vertex_properties(1, {"name": "value1"})

    expected_msg = (
        """cannot change property for vertex '1'\n"""
        """Caused by:\n"""
        """  -> cannot mutate static property 'name'\n"""
        """  -> cannot set previous value 'Some(Str("value1"))' to 'Some(Str("value2"))' in position '0'"""
    )
    with pytest.raises(Exception, match=re.escape(expected_msg)):
        g.add_vertex_properties(1, {"name": "value2"})
>>>>>>> 695835af
<|MERGE_RESOLUTION|>--- conflicted
+++ resolved
@@ -387,7 +387,6 @@
     assert g.has_edge(1, 2)
     assert g.has_edge("haaroon", "ben")
 
-<<<<<<< HEAD
 def test_all_neighbours_window():
     g = Graph(4)
     g.add_edge(1, 1, 2, {})
@@ -445,7 +444,7 @@
     assert list(map(lambda e: e.edge_id,  v.edges(0, 4))) == [1, 3, 5, 2]
     assert list(map(lambda e: e.edge_id,  v.edges(t_end=4))) == [1, 3, 5, 2]
     assert list(map(lambda e: e.edge_id,  v.edges(t_start=1))) == [1, 3, 5, 2, 6]
-=======
+
 def test_static_prop_change():
     # with pytest.raises(Exception):
     g = Graph(1)
@@ -460,5 +459,4 @@
         """  -> cannot set previous value 'Some(Str("value1"))' to 'Some(Str("value2"))' in position '0'"""
     )
     with pytest.raises(Exception, match=re.escape(expected_msg)):
-        g.add_vertex_properties(1, {"name": "value2"})
->>>>>>> 695835af
+        g.add_vertex_properties(1, {"name": "value2"})