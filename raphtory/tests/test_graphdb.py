--- conflicted
+++ resolved
@@ -320,27 +320,6 @@
     views = g.through(perspectives)
     assert len(list(views)) == 2
 
-<<<<<<< HEAD
-
-def test_metadata():
-    g = create_graph(1)
-    g.add_edge(0, 1, 2, {})
-
-
-    # this is what we want:
-    # g.add_vertex(time=1, id=1, temporal_property=, static_property=)
-    # g.add_vertex_property(id=1, property=)
-
-    g.add_vertex_meta(1, {"metadata": "value"})
-    view = g.window(-1, 1)
-    meta = view.vertex(1).meta("metadata")
-
-
-
-
-
-    assert meta == "value"
-=======
 def test_save_load_graph():
     g = create_graph(1)
     g.add_vertex(1, 11, {"type": "wallet", "balance": 99.5})
@@ -402,5 +381,4 @@
     assert g.has_vertex("ben")
 
     assert g.has_edge(1, 2)
-    assert g.has_edge("haaroon", "ben")
->>>>>>> 3c0b8ad3
+    assert g.has_edge("haaroon", "ben")