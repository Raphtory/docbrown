#![allow(unused_imports)]
use std::cmp::Reverse;
use std::collections::HashMap;
use std::error::Error;
use std::fmt::{Debug, Display, Formatter};
use std::marker::PhantomData;
use std::path::{Path, PathBuf};
use std::thread::JoinHandle;
use std::{env, thread};

use chrono::{DateTime, Utc};
use docbrown_core::tgraph::TemporalGraph;
use docbrown_core::{state, utils};
use docbrown_core::{Direction, Prop};
use docbrown_db::algorithms::global_triangle_count::global_triangle_count;
use docbrown_db::csv_loader::csv::CsvLoader;
use docbrown_db::program::algo::{connected_components, triangle_counting_fast};
use docbrown_db::program::{
    GlobalEvalState, Program, TriangleCountS1, TriangleCountS2, TriangleCountSlowS2,
};
use itertools::Itertools;
use regex::Regex;
use serde::Deserialize;
use std::fs::File;
use std::io::{prelude::*, BufReader, LineWriter};
use std::time::Instant;

use docbrown_db::graph::Graph;
use docbrown_db::view_api::*;

#[derive(Deserialize, Debug)]
pub struct Edge {
    _unknown0: i64,
    _unknown1: i64,
    _unknown2: i64,
    src: u64,
    dst: u64,
    time: i64,
    _unknown3: u64,
    amount_usd: u64,
}

#[derive(Debug)]
pub struct MissingArgumentError;

impl Display for MissingArgumentError {
    fn fmt(&self, f: &mut Formatter<'_>) -> std::fmt::Result {
        write!(
            f,
            "Failed to provide the path to the hulongbay data directory"
        )
    }
}

impl Error for MissingArgumentError {}

#[derive(Debug)]
pub struct GraphEmptyError;

impl Display for GraphEmptyError {
    fn fmt(&self, f: &mut Formatter<'_>) -> std::fmt::Result {
        write!(f, "The graph was empty but data was expected.")
    }
}

impl Error for GraphEmptyError {}

pub fn loader(data_dir: &Path) -> Result<Graph, Box<dyn Error>> {
    let encoded_data_dir = data_dir.join("graphdb.bincode");
    if encoded_data_dir.exists() {
        let now = Instant::now();
        let g = Graph::load_from_file(encoded_data_dir.as_path())?;

        println!(
            "Loaded graph from path {} with {} vertices, {} edges, took {} seconds",
            encoded_data_dir.display(),
            g.num_vertices().unwrap(),
            g.num_edges().unwrap(),
            now.elapsed().as_secs()
        );

        Ok(g)
    } else {
        let g = Graph::new(16);

        let now = Instant::now();

        CsvLoader::new(data_dir)
            .with_filter(Regex::new(r".+(\.csv)$")?)
            .load_into_graph(&g, |sent: Edge, g: &Graph| {
                let src = sent.src;
                let dst = sent.dst;
                let time = sent.time;

                g.add_edge(
                    time,
                    src,
                    dst,
                    &vec![("amount".to_owned(), Prop::U64(sent.amount_usd))],
                )
                .unwrap()
            })?;

        println!(
            "Loaded graph from CSV data files {} with {} vertices, {} edges which took {} seconds",
            encoded_data_dir.display(),
            g.num_vertices().unwrap(),
            g.num_edges().unwrap(),
            now.elapsed().as_secs()
        );

        g.save_to_file(encoded_data_dir)?;
        Ok(g)
    }
}

fn try_main() -> Result<(), Box<dyn Error>> {
    let args: Vec<String> = env::args().collect();
    let data_dir = Path::new(args.get(1).ok_or(MissingArgumentError)?);

    let graph = loader(data_dir)?;

    let min_time = graph.earliest_time().unwrap().ok_or(GraphEmptyError)?;
    let max_time = graph.latest_time().unwrap().ok_or(GraphEmptyError)?;
    let mid_time = (min_time + max_time) / 2;

    let now = Instant::now();
    let graph_w = graph.window(mid_time, max_time);
    let actual_tri_count = triangle_counting_fast(&graph_w);

    println!("Actual triangle count: {:?}", actual_tri_count);

    println!(
        "Counting triangles took {} seconds",
        now.elapsed().as_secs()
    );

    let now = Instant::now();
<<<<<<< HEAD
    let components = connected_components(&graph, 5);
=======
    let components = connected_components(
        &graph,
        graph.earliest_time().unwrap().unwrap()..graph.latest_time().unwrap().unwrap(),
        5,
    );
>>>>>>> 31789cea

    components
        .into_iter()
        .counts_by(|(_, cc)| cc)
        .iter()
        .sorted_by(|l, r| l.1.cmp(r.1))
        .rev()
        .take(50)
        .for_each(|(cc, count)| {
            println!("CC {} has {} vertices", cc, count);
        });

    println!(
        "Connected Components took {} seconds",
        now.elapsed().as_secs()
    );

    let now = Instant::now();
<<<<<<< HEAD
    let num_edges: usize = graph.vertices().out_degree().sum();
=======
    let num_edges: usize = graph.vertices().map(|v| v.out_degree().unwrap()).sum();
>>>>>>> 31789cea
    println!(
        "Counting edges by summing degrees returned {} in {} seconds",
        num_edges,
        now.elapsed().as_secs()
    );
    let earliest_time = graph.earliest_time().unwrap().ok_or(GraphEmptyError)?;
    let latest_time = graph.latest_time().unwrap().ok_or(GraphEmptyError)?;
    println!("graph time range: {}-{}", earliest_time, latest_time);
    let now = Instant::now();
    let window = graph.window(i64::MIN, i64::MAX);
    println!("Creating window took {} seconds", now.elapsed().as_secs());

    let now = Instant::now();
<<<<<<< HEAD
    let num_windowed_edges: usize = window.vertices().out_degree().sum();
=======
    let num_windowed_edges: usize = window.vertices().map(|v| v.out_degree().unwrap()).sum();
>>>>>>> 31789cea
    println!(
        "Counting edges in window by summing degrees returned {} in {} seconds",
        num_windowed_edges,
        now.elapsed().as_secs()
    );

    let now = Instant::now();
    let num_windowed_edges2 = window.num_edges().unwrap();
    println!(
        "Window num_edges returned {} in {} seconds",
        num_windowed_edges2,
        now.elapsed().as_secs()
    );

    Ok(())
}

fn try_main_bm() -> Result<(), Box<dyn Error>> {
    let args: Vec<String> = env::args().collect();
    let data_dir = Path::new(args.get(1).ok_or(MissingArgumentError)?);

    let graph = loader(data_dir)?;

    let now = Instant::now();
    let num_edges: usize = graph.vertices().map(|v| v.out_degree().unwrap()).sum();
    println!(
        "Counting edges by summing degrees returned {} in {} milliseconds",
        num_edges,
        now.elapsed().as_millis()
    );
    let earliest_time = graph.earliest_time().unwrap().ok_or(GraphEmptyError)?;
    let latest_time = graph.latest_time().unwrap().ok_or(GraphEmptyError)?;
    println!("graph time range: {}-{}", earliest_time, latest_time);

    let now = Instant::now();
    let num_edges2 = graph.num_edges().unwrap();
    println!(
        "num_edges returned {} in {} milliseconds",
        num_edges2,
        now.elapsed().as_millis()
    );

    println!("\n Immutable graph metrics:");

    let graph = graph.freeze();

    let now = Instant::now();
    let num_edges: usize = graph
        .vertices()
        .map(|v| graph.degree(v, Direction::OUT))
        .sum();

    println!(
        "Counting edges by summing degrees returned {} in {} milliseconds",
        num_edges,
        now.elapsed().as_millis()
    );

    let earliest_time = graph.earliest_time().ok_or(GraphEmptyError)?;
    let latest_time = graph.latest_time().ok_or(GraphEmptyError)?;

    println!("graph time range: {}-{}", earliest_time, latest_time);

    let now = Instant::now();
    let num_edges2 = graph.num_edges();
    println!(
        "num_edges returned {} in {} milliseconds",
        num_edges2,
        now.elapsed().as_millis()
    );

    Ok(())
}

fn main() {
    if let Err(e) = try_main_bm() {
        eprintln!("Failed: {}", e);
        std::process::exit(1)
    }
}<|MERGE_RESOLUTION|>--- conflicted
+++ resolved
@@ -136,15 +136,7 @@
     );
 
     let now = Instant::now();
-<<<<<<< HEAD
     let components = connected_components(&graph, 5);
-=======
-    let components = connected_components(
-        &graph,
-        graph.earliest_time().unwrap().unwrap()..graph.latest_time().unwrap().unwrap(),
-        5,
-    );
->>>>>>> 31789cea
 
     components
         .into_iter()
@@ -163,11 +155,7 @@
     );
 
     let now = Instant::now();
-<<<<<<< HEAD
     let num_edges: usize = graph.vertices().out_degree().sum();
-=======
-    let num_edges: usize = graph.vertices().map(|v| v.out_degree().unwrap()).sum();
->>>>>>> 31789cea
     println!(
         "Counting edges by summing degrees returned {} in {} seconds",
         num_edges,
@@ -181,11 +169,7 @@
     println!("Creating window took {} seconds", now.elapsed().as_secs());
 
     let now = Instant::now();
-<<<<<<< HEAD
     let num_windowed_edges: usize = window.vertices().out_degree().sum();
-=======
-    let num_windowed_edges: usize = window.vertices().map(|v| v.out_degree().unwrap()).sum();
->>>>>>> 31789cea
     println!(
         "Counting edges in window by summing degrees returned {} in {} seconds",
         num_windowed_edges,
