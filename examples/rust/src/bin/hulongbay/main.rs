--- conflicted
+++ resolved
@@ -12,10 +12,11 @@
 use docbrown_core::tgraph::TemporalGraph;
 use docbrown_core::{state, utils};
 use docbrown_core::{Direction, Prop};
-use docbrown_db::algorithms::connected_components::weakly_connected_components;
-use docbrown_db::algorithms::triangle_count::{global_triangle_count, triangle_counting_fast};
 use docbrown_db::csv_loader::csv::CsvLoader;
-use docbrown_db::program::{GlobalEvalState, Program};
+use docbrown_db::program::algo::{connected_components, triangle_counting_fast};
+use docbrown_db::program::{
+    GlobalEvalState, Program, TriangleCountS1, TriangleCountS2, TriangleCountSlowS2,
+};
 use itertools::Itertools;
 use regex::Regex;
 use serde::Deserialize;
@@ -72,8 +73,8 @@
         println!(
             "Loaded graph from path {} with {} vertices, {} edges, took {} seconds",
             encoded_data_dir.display(),
-            g.num_vertices().unwrap(),
-            g.num_edges().unwrap(),
+            g.num_vertices(),
+            g.num_edges(),
             now.elapsed().as_secs()
         );
 
@@ -102,8 +103,8 @@
         println!(
             "Loaded graph from CSV data files {} with {} vertices, {} edges which took {} seconds",
             encoded_data_dir.display(),
-            g.num_vertices().unwrap(),
-            g.num_edges().unwrap(),
+            g.num_vertices(),
+            g.num_edges(),
             now.elapsed().as_secs()
         );
 
@@ -118,8 +119,8 @@
 
     let graph = loader(data_dir)?;
 
-    let min_time = graph.earliest_time().unwrap().ok_or(GraphEmptyError)?;
-    let max_time = graph.latest_time().unwrap().ok_or(GraphEmptyError)?;
+    let min_time = graph.earliest_time().ok_or(GraphEmptyError)?;
+    let max_time = graph.latest_time().ok_or(GraphEmptyError)?;
     let mid_time = (min_time + max_time) / 2;
 
     let now = Instant::now();
@@ -134,15 +135,7 @@
     );
 
     let now = Instant::now();
-<<<<<<< HEAD
-    let components = weakly_connected_components(
-        &graph,
-        graph.earliest_time().unwrap().unwrap()..graph.latest_time().unwrap().unwrap(),
-        5,
-    );
-=======
     let components = connected_components(&graph, 5);
->>>>>>> 17342f9f
 
     components
         .into_iter()
@@ -161,29 +154,21 @@
     );
 
     let now = Instant::now();
-<<<<<<< HEAD
-    let num_edges: usize = graph.vertices().map(|v| v.out_degree().unwrap()).sum();
-=======
     let num_edges: usize = graph.vertices().out_degree().sum();
->>>>>>> 17342f9f
     println!(
         "Counting edges by summing degrees returned {} in {} seconds",
         num_edges,
         now.elapsed().as_secs()
     );
-    let earliest_time = graph.earliest_time().unwrap().ok_or(GraphEmptyError)?;
-    let latest_time = graph.latest_time().unwrap().ok_or(GraphEmptyError)?;
+    let earliest_time = graph.earliest_time().ok_or(GraphEmptyError)?;
+    let latest_time = graph.latest_time().ok_or(GraphEmptyError)?;
     println!("graph time range: {}-{}", earliest_time, latest_time);
     let now = Instant::now();
     let window = graph.window(i64::MIN, i64::MAX);
     println!("Creating window took {} seconds", now.elapsed().as_secs());
 
     let now = Instant::now();
-<<<<<<< HEAD
-    let num_windowed_edges: usize = window.vertices().map(|v| v.out_degree().unwrap()).sum();
-=======
     let num_windowed_edges: usize = window.vertices().out_degree().sum();
->>>>>>> 17342f9f
     println!(
         "Counting edges in window by summing degrees returned {} in {} seconds",
         num_windowed_edges,
@@ -191,7 +176,7 @@
     );
 
     let now = Instant::now();
-    let num_windowed_edges2 = window.num_edges().unwrap();
+    let num_windowed_edges2 = window.num_edges();
     println!(
         "Window num_edges returned {} in {} seconds",
         num_windowed_edges2,
@@ -208,31 +193,18 @@
     let graph = loader(data_dir)?;
 
     let now = Instant::now();
-<<<<<<< HEAD
-    let num_edges: usize = graph.vertices().map(|v| v.out_degree().unwrap()).sum();
-=======
     let num_edges: usize = graph.vertices().iter().map(|v| v.out_degree()).sum();
->>>>>>> 17342f9f
     println!(
         "Counting edges by summing degrees returned {} in {} milliseconds",
         num_edges,
         now.elapsed().as_millis()
     );
-<<<<<<< HEAD
-    let earliest_time = graph.earliest_time().unwrap().ok_or(GraphEmptyError)?;
-    let latest_time = graph.latest_time().unwrap().ok_or(GraphEmptyError)?;
-    println!("graph time range: {}-{}", earliest_time, latest_time);
-
-    let now = Instant::now();
-    let num_edges2 = graph.num_edges().unwrap();
-=======
     let earliest_time = graph.earliest_time().ok_or(GraphEmptyError)?;
     let latest_time = graph.latest_time().ok_or(GraphEmptyError)?;
     println!("graph time range: {}-{}", earliest_time, latest_time);
 
     let now = Instant::now();
     let num_edges2 = graph.num_edges();
->>>>>>> 17342f9f
     println!(
         "num_edges returned {} in {} milliseconds",
         num_edges2,
