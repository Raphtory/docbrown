use docbrown_core::Prop;
use docbrown_core::{state, utils};
<<<<<<< HEAD
use docbrown_db::algorithms::triangle_count::*;
use docbrown_db::program::{GlobalEvalState, Program};
use docbrown_db::view_api::GraphViewOps;
=======
use docbrown_db::program::{
    GlobalEvalState, Program, TriangleCountS1, TriangleCountS2, TriangleCountSlowS2,
};
use docbrown_db::view_api::GraphViewOps;
use docbrown_db::view_api::*;
>>>>>>> 17342f9f
use docbrown_db::{csv_loader::csv::CsvLoader, graph::Graph};
use serde::Deserialize;
use std::path::PathBuf;
use std::{env, path::Path, time::Instant};

#[derive(Deserialize, std::fmt::Debug)]
pub struct Lotr {
    src_id: String,
    dst_id: String,
    time: i64,
}

fn main() {
    let args: Vec<String> = env::args().collect();

    let default_data_dir: PathBuf = [env!("CARGO_MANIFEST_DIR"), "src/bin/lotr/data"]
        .iter()
        .collect();

    let data_dir = if args.len() < 2 {
        &default_data_dir
    } else {
        Path::new(args.get(1).unwrap())
    };

    if !data_dir.exists() {
        panic!("Missing data dir = {}", data_dir.to_str().unwrap())
    }

    let encoded_data_dir = data_dir.join("graphdb.bincode");

    let graph = if encoded_data_dir.exists() {
        let now = Instant::now();
        let g = Graph::load_from_file(encoded_data_dir.as_path())
            .expect("Failed to load graph from encoded data files");

        println!(
            "Loaded graph from encoded data files {} with {} vertices, {} edges which took {} seconds",
            encoded_data_dir.to_str().unwrap(),
            g.num_vertices().unwrap(),
            g.num_edges().unwrap(),
            now.elapsed().as_secs()
        );

        g
    } else {
        let g = Graph::new(2);
        let now = Instant::now();

        let _ = CsvLoader::new(data_dir)
            .load_into_graph(&g, |lotr: Lotr, g: &Graph| {
                let src_id = utils::calculate_hash(&lotr.src_id);
                let dst_id = utils::calculate_hash(&lotr.dst_id);
                let time = lotr.time;

                g.add_vertex(
                    time,
                    src_id,
                    &vec![("name".to_string(), Prop::Str("Character".to_string()))],
                )
                .unwrap();
                g.add_vertex(
                    time,
                    src_id,
                    &vec![("name".to_string(), Prop::Str("Character".to_string()))],
                )
                .unwrap();
                g.add_edge(
                    time,
                    src_id,
                    dst_id,
                    &vec![(
                        "name".to_string(),
                        Prop::Str("Character Co-occurrence".to_string()),
                    )],
                )
                .unwrap();
            })
            .expect("Failed to load graph from CSV data files");

        println!(
            "Loaded graph from CSV data files {} with {} vertices, {} edges which took {} seconds",
            encoded_data_dir.to_str().unwrap(),
            g.num_vertices().unwrap(),
            g.num_edges().unwrap(),
            now.elapsed().as_secs()
        );

        // g.save_to_file(encoded_data_dir)
        //     .expect("Failed to save graph");

        g
    };

    assert_eq!(graph.num_vertices().unwrap(), 139);
    assert_eq!(graph.num_edges().unwrap(), 701);

    let gandalf = utils::calculate_hash(&"Gandalf");

    assert_eq!(gandalf, 8703678510860200260);
    assert!(graph.has_vertex(gandalf).unwrap());

    let program_s1 = TriangleCountS1 {};
    let program_s2 = TriangleCountS2 {};
    let agg = state::def::sum::<u64>(1);

    let mut gs = GlobalEvalState::new(graph.clone(), false);

    program_s1.run_step(&graph, &mut gs);

    program_s2.run_step(&graph, &mut gs);

    let actual_tri_count = gs.read_global_state(&agg);

    println!("Actual triangle count: {:?}", actual_tri_count);

    let program = TriangleCountSlowS2 {};
    let agg = state::def::sum::<usize>(0);

    let mut gs = GlobalEvalState::new(graph.clone(), false);

    program.run_step(&graph, &mut gs);

    let actual_tri_count = gs.read_global_state(&agg).map(|v| v / 3);

    println!("Actual triangle count: {:?}", actual_tri_count);

    // assert_eq!(v.in_degree().unwrap(), 24);
    // assert_eq!(v.out_degree().unwrap(), 35);
    // assert_eq!(v.degree().unwrap(), 49);
    //
    // let windowed_graph = graph.window(0, i64::MAX);
    // let v = windowed_graph.vertex(gandalf).unwrap().unwrap();
    //
    // assert_eq!(v.in_degree().unwrap(), 24);
    // assert_eq!(v.out_degree().unwrap(), 35);
    // assert_eq!(v.degree().unwrap(), 49);
    //
    // let windowed_graph = graph.window(100, 9000);
    // let v = windowed_graph.vertex(gandalf).unwrap().unwrap();

    // let windowed_graph = graph.window(100, 9000);
    // let v = windowed_graph.vertex(gandalf).unwrap();

    // let actual = v
    //     .out_edges()
    //     .map(|e| (e.src().id(), e.dst().id()))
    //     .collect::<Vec<_>>();

    // let expected = vec![
    //     (13840129630991083248, 6768237561757024290),
    //     (13840129630991083248, 2582862946330553552),
    //     (13840129630991083248, 13415634039873497660),
    //     (13840129630991083248, 357812470600089148),
    //     (13840129630991083248, 17764752901005380738),
    //     (13840129630991083248, 6484040860173734298),
    //     (0, 2914346725110218071),
    //     (0, 5956895584314169235),
    //     (0, 12936471037316398897),
    //     (0, 13050559475682228465),
    //     (0, 13789593425373656861),
    //     (0, 14223985880962197705),
    // ];

    // let windowed_graph = graph.window(i64::MIN, i64::MAX);
    // let v = windowed_graph.vertex(gandalf).unwrap().unwrap();
    // let actual = v
    //     .out_edges()
    //     .take(10)
    //     .map(|e| (e.src().id(), e.dst().id()))
    //     .collect::<Vec<_>>();

    // let windowed_graph = graph.window(i64::MIN, i64::MAX);
    // let v = windowed_graph.vertex(gandalf).unwrap();
    // let actual = v
    //     .out_edges()
    //     .take(10)
    //     .map(|e| (e.src().id(), e.dst().id()))
    //     .collect::<Vec<_>>();

    // let expected: Vec<(u64, u64)> = vec![
    //     (13840129630991083248, 12772980705568717046),
    //     (13840129630991083248, 6768237561757024290),
    //     (13840129630991083248, 11214194356141027632),
    //     (13840129630991083248, 2582862946330553552),
    //     (13840129630991083248, 13415634039873497660),
    //     (13840129630991083248, 6514938325906662882),
    //     (13840129630991083248, 13854913496482509346),
    //     (13840129630991083248, 357812470600089148),
    //     (13840129630991083248, 17764752901005380738),
    //     (13840129630991083248, 15044750458947305290),
    // ];

    // assert_eq!(actual, expected);

    // let windowed_graph = graph.window(i64::MIN, i64::MAX);
    // let actual = windowed_graph
    //     .vertices()
    //     .take(10)
    //     .map(|tv| tv.id())
    //     .collect::<Vec<u64>>();

    // let expected: Vec<u64> = vec![
    //     13840129630991083248,
    //     12772980705568717046,
    //     8366058037510783370,
    //     11638942476191275730,
    //     6768237561757024290,
    //     13652678879212650868,
    //     10620258110842154986,
    //     12687378031997996522,
    //     11214194356141027632,
    //     2582862946330553552,
    // ];

    // assert_eq!(actual, expected);

    // let windowed_graph = graph.window(0, 300);
    // let actual = windowed_graph
    //     .vertices()
    //     .map(|v| v.id())
    //     .collect::<Vec<u64>>();

    // let expected = vec![
    //     13840129630991083248,
    //     12772980705568717046,
    //     8366058037510783370,
    //     11638942476191275730,
    //     12936471037316398897,
    //     5956895584314169235,
    //     5402476312775412883,
    //     7320164159843417887,
    // ];
    // assert_eq!(actual, expected);

    // triangle count global
}<|MERGE_RESOLUTION|>--- conflicted
+++ resolved
@@ -1,16 +1,10 @@
 use docbrown_core::Prop;
 use docbrown_core::{state, utils};
-<<<<<<< HEAD
-use docbrown_db::algorithms::triangle_count::*;
-use docbrown_db::program::{GlobalEvalState, Program};
-use docbrown_db::view_api::GraphViewOps;
-=======
 use docbrown_db::program::{
     GlobalEvalState, Program, TriangleCountS1, TriangleCountS2, TriangleCountSlowS2,
 };
 use docbrown_db::view_api::GraphViewOps;
 use docbrown_db::view_api::*;
->>>>>>> 17342f9f
 use docbrown_db::{csv_loader::csv::CsvLoader, graph::Graph};
 use serde::Deserialize;
 use std::path::PathBuf;
@@ -50,8 +44,8 @@
         println!(
             "Loaded graph from encoded data files {} with {} vertices, {} edges which took {} seconds",
             encoded_data_dir.to_str().unwrap(),
-            g.num_vertices().unwrap(),
-            g.num_edges().unwrap(),
+            g.num_vertices(),
+            g.num_edges(),
             now.elapsed().as_secs()
         );
 
@@ -70,14 +64,12 @@
                     time,
                     src_id,
                     &vec![("name".to_string(), Prop::Str("Character".to_string()))],
-                )
-                .unwrap();
+                );
                 g.add_vertex(
                     time,
                     src_id,
                     &vec![("name".to_string(), Prop::Str("Character".to_string()))],
-                )
-                .unwrap();
+                );
                 g.add_edge(
                     time,
                     src_id,
@@ -86,16 +78,15 @@
                         "name".to_string(),
                         Prop::Str("Character Co-occurrence".to_string()),
                     )],
-                )
-                .unwrap();
+                );
             })
             .expect("Failed to load graph from CSV data files");
 
         println!(
             "Loaded graph from CSV data files {} with {} vertices, {} edges which took {} seconds",
             encoded_data_dir.to_str().unwrap(),
-            g.num_vertices().unwrap(),
-            g.num_edges().unwrap(),
+            g.num_vertices(),
+            g.num_edges(),
             now.elapsed().as_secs()
         );
 
@@ -105,16 +96,16 @@
         g
     };
 
-    assert_eq!(graph.num_vertices().unwrap(), 139);
-    assert_eq!(graph.num_edges().unwrap(), 701);
+    assert_eq!(graph.num_vertices(), 139);
+    assert_eq!(graph.num_edges(), 701);
 
     let gandalf = utils::calculate_hash(&"Gandalf");
 
     assert_eq!(gandalf, 8703678510860200260);
-    assert!(graph.has_vertex(gandalf).unwrap());
-
-    let program_s1 = TriangleCountS1 {};
-    let program_s2 = TriangleCountS2 {};
+    assert!(graph.has_vertex(gandalf));
+
+    let mut program_s1 = TriangleCountS1 {};
+    let mut program_s2 = TriangleCountS2 {};
     let agg = state::def::sum::<u64>(1);
 
     let mut gs = GlobalEvalState::new(graph.clone(), false);
@@ -127,7 +118,7 @@
 
     println!("Actual triangle count: {:?}", actual_tri_count);
 
-    let program = TriangleCountSlowS2 {};
+    let mut program = TriangleCountSlowS2 {};
     let agg = state::def::sum::<usize>(0);
 
     let mut gs = GlobalEvalState::new(graph.clone(), false);
