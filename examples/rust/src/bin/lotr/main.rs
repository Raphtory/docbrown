use docbrown_core::utils;
use docbrown_core::{Direction, Prop};
<<<<<<< HEAD
use docbrown_db::{csv_loader::csv::CsvLoader, graph::Graph};
=======
use docbrown_db::{graph::Graph, csv_loader::csv::CsvLoader};
>>>>>>> de6e7d64
use serde::Deserialize;
use std::path::PathBuf;
use std::{env, path::Path, time::Instant};

#[derive(Deserialize, std::fmt::Debug)]
pub struct Lotr {
    src_id: String,
    dst_id: String,
    time: i64,
}

fn main() {
    let args: Vec<String> = env::args().collect();

    let default_data_dir: PathBuf = [env!("CARGO_MANIFEST_DIR"), "src/bin/lotr/data"]
        .iter()
        .collect();

    let data_dir = if args.len() < 2 {
        &default_data_dir
    } else {
        Path::new(args.get(1).unwrap())
    };

    if !data_dir.exists() {
        panic!("Missing data dir = {}", data_dir.to_str().unwrap())
    }

    let encoded_data_dir = data_dir.join("graphdb.bincode");

    let graph = if encoded_data_dir.exists() {
        let now = Instant::now();
        let g = Graph::load_from_file(encoded_data_dir.as_path())
            .expect("Failed to load graph from encoded data files");

        println!(
            "Loaded graph from encoded data files {} with {} vertices, {} edges which took {} seconds",
            encoded_data_dir.to_str().unwrap(),
            g.len(),
            g.edges_len(),
            now.elapsed().as_secs()
        );

        g
    } else {
        let g = Graph::new(2);
        let now = Instant::now();

        let _ = CsvLoader::new(data_dir)
            .load_into_graph(&g, |lotr: Lotr, g: &Graph| {
                let src_id = utils::calculate_hash(&lotr.src_id);
                let dst_id = utils::calculate_hash(&lotr.dst_id);
                let time = lotr.time;

                g.add_vertex(
                    time,
                    src_id,
                    &vec![("name".to_string(), Prop::Str("Character".to_string()))],
                );
                g.add_vertex(
                    time,
                    src_id,
                    &vec![("name".to_string(), Prop::Str("Character".to_string()))],
                );
                g.add_edge(
                    time,
                    src_id,
                    dst_id,
                    &vec![(
                        "name".to_string(),
                        Prop::Str("Character Co-occurrence".to_string()),
                    )],
                );
            })
            .expect("Failed to load graph from CSV data files");

        println!(
            "Loaded graph from CSV data files {} with {} vertices, {} edges which took {} seconds",
            encoded_data_dir.to_str().unwrap(),
            g.len(),
            g.edges_len(),
            now.elapsed().as_secs()
        );

        g.save_to_file(encoded_data_dir)
            .expect("Failed to save graph");

        g
    };

    assert_eq!(graph.len(), 139);
    assert_eq!(graph.edges_len(), 701);

    let gandalf = utils::calculate_hash(&"Gandalf");

    assert_eq!(gandalf, 13840129630991083248);
<<<<<<< HEAD
    assert!(graph.has_vertex(gandalf));

    let windowed_graph = graph.window(i64::MIN, i64::MAX);
    let v = windowed_graph.vertex(gandalf).unwrap();

    assert_eq!(v.in_degree(), 24);
    assert_eq!(v.out_degree(), 35);
    assert_eq!(v.degree(), 49);

    let windowed_graph = graph.window(0, i64::MAX);
    let v = windowed_graph.vertex(gandalf).unwrap();

    assert_eq!(v.in_degree(), 24);
    assert_eq!(v.out_degree(), 35);
    assert_eq!(v.degree(), 49);

    let windowed_graph = graph.window(100, 9000);
    let v = windowed_graph.vertex(gandalf).unwrap();

    let actual = v
        .out_neighbours()
=======
    assert!(graph.contains(gandalf));

    assert_eq!(graph.degree(gandalf, Direction::IN), 24);
    assert_eq!(graph.degree(gandalf, Direction::OUT), 35);
    assert_eq!(graph.degree(gandalf, Direction::BOTH), 49);

    assert_eq!(graph.degree_window(gandalf, 0, i64::MAX, Direction::IN), 24);
    assert_eq!(
        graph.degree_window(gandalf, 0, i64::MAX, Direction::OUT),
        35
    );
    assert_eq!(
        graph.degree_window(gandalf, 0, i64::MAX, Direction::BOTH),
        49
    );

    let actual = graph
        .neighbours_window(gandalf, 100, 9000, Direction::OUT)
>>>>>>> de6e7d64
        .map(|e| (e.src, e.dst, e.t, e.is_remote))
        .collect::<Vec<_>>();

    let expected = vec![
        (13840129630991083248, 6768237561757024290, None, false),
        (13840129630991083248, 2582862946330553552, None, false),
        (13840129630991083248, 13415634039873497660, None, false),
        (13840129630991083248, 357812470600089148, None, false),
        (13840129630991083248, 17764752901005380738, None, false),
        (13840129630991083248, 6484040860173734298, None, false),
        (0, 2914346725110218071, None, true),
        (0, 5956895584314169235, None, true),
        (0, 12936471037316398897, None, true),
        (0, 13050559475682228465, None, true),
        (0, 13789593425373656861, None, true),
        (0, 14223985880962197705, None, true),
    ];

    assert_eq!(actual, expected);

<<<<<<< HEAD
    let windowed_graph = graph.window(i64::MIN, i64::MAX);
    let v = windowed_graph.vertex(gandalf).unwrap();
    let actual = v
        .out_neighbours()
=======
    let actual = graph
        .neighbours(gandalf, Direction::OUT)
>>>>>>> de6e7d64
        .take(10)
        .map(|e| (e.src, e.dst, e.t, e.is_remote))
        .collect::<Vec<_>>();

    let expected: Vec<(u64, u64, Option<i64>, bool)> = vec![
        (13840129630991083248, 12772980705568717046, None, false),
        (13840129630991083248, 6768237561757024290, None, false),
        (13840129630991083248, 11214194356141027632, None, false),
        (13840129630991083248, 2582862946330553552, None, false),
        (13840129630991083248, 13415634039873497660, None, false),
        (13840129630991083248, 6514938325906662882, None, false),
        (13840129630991083248, 13854913496482509346, None, false),
        (13840129630991083248, 357812470600089148, None, false),
        (13840129630991083248, 17764752901005380738, None, false),
        (13840129630991083248, 15044750458947305290, None, false),
    ];

    assert_eq!(actual, expected);

<<<<<<< HEAD
    let windowed_graph = graph.window(i64::MIN, i64::MAX);
    let actual = windowed_graph
=======
    let actual = graph
        .neighbours_window_t(gandalf, 3000, 5000, Direction::OUT)
        .map(|e| (e.src, e.dst, e.t, e.is_remote))
        .collect::<Vec<_>>();

    let expected: Vec<(u64, u64, Option<i64>, bool)> = vec![
        (13840129630991083248, 2582862946330553552, Some(3060), false),
        (0, 5956895584314169235, Some(3703), true),
        (0, 5956895584314169235, Some(3914), true),
    ];

    assert_eq!(actual, expected);

    let actual = graph
>>>>>>> de6e7d64
        .vertices()
        .take(10)
        .map(|tv| tv.g_id)
        .collect::<Vec<u64>>();

    let expected: Vec<u64> = vec![
        13840129630991083248,
        12772980705568717046,
        8366058037510783370,
        11638942476191275730,
        6768237561757024290,
        13652678879212650868,
        10620258110842154986,
        12687378031997996522,
        11214194356141027632,
        2582862946330553552,
    ];

    assert_eq!(actual, expected);

<<<<<<< HEAD
    let windowed_graph = graph.window(0, 300);
    let actual = windowed_graph
        .vertices()
=======
    let actual = graph
        .vertices_window(0, 300)
>>>>>>> de6e7d64
        .map(|v| v.g_id)
        .collect::<Vec<u64>>();

    let expected = vec![
        13840129630991083248,
        12772980705568717046,
        8366058037510783370,
        11638942476191275730,
        12936471037316398897,
        5956895584314169235,
        5402476312775412883,
        7320164159843417887,
    ];
    assert_eq!(actual, expected);
}<|MERGE_RESOLUTION|>--- conflicted
+++ resolved
@@ -1,10 +1,6 @@
 use docbrown_core::utils;
 use docbrown_core::{Direction, Prop};
-<<<<<<< HEAD
-use docbrown_db::{csv_loader::csv::CsvLoader, graph::Graph};
-=======
 use docbrown_db::{graph::Graph, csv_loader::csv::CsvLoader};
->>>>>>> de6e7d64
 use serde::Deserialize;
 use std::path::PathBuf;
 use std::{env, path::Path, time::Instant};
@@ -101,7 +97,6 @@
     let gandalf = utils::calculate_hash(&"Gandalf");
 
     assert_eq!(gandalf, 13840129630991083248);
-<<<<<<< HEAD
     assert!(graph.has_vertex(gandalf));
 
     let windowed_graph = graph.window(i64::MIN, i64::MAX);
@@ -123,26 +118,6 @@
 
     let actual = v
         .out_neighbours()
-=======
-    assert!(graph.contains(gandalf));
-
-    assert_eq!(graph.degree(gandalf, Direction::IN), 24);
-    assert_eq!(graph.degree(gandalf, Direction::OUT), 35);
-    assert_eq!(graph.degree(gandalf, Direction::BOTH), 49);
-
-    assert_eq!(graph.degree_window(gandalf, 0, i64::MAX, Direction::IN), 24);
-    assert_eq!(
-        graph.degree_window(gandalf, 0, i64::MAX, Direction::OUT),
-        35
-    );
-    assert_eq!(
-        graph.degree_window(gandalf, 0, i64::MAX, Direction::BOTH),
-        49
-    );
-
-    let actual = graph
-        .neighbours_window(gandalf, 100, 9000, Direction::OUT)
->>>>>>> de6e7d64
         .map(|e| (e.src, e.dst, e.t, e.is_remote))
         .collect::<Vec<_>>();
 
@@ -163,15 +138,10 @@
 
     assert_eq!(actual, expected);
 
-<<<<<<< HEAD
     let windowed_graph = graph.window(i64::MIN, i64::MAX);
     let v = windowed_graph.vertex(gandalf).unwrap();
     let actual = v
         .out_neighbours()
-=======
-    let actual = graph
-        .neighbours(gandalf, Direction::OUT)
->>>>>>> de6e7d64
         .take(10)
         .map(|e| (e.src, e.dst, e.t, e.is_remote))
         .collect::<Vec<_>>();
@@ -191,25 +161,8 @@
 
     assert_eq!(actual, expected);
 
-<<<<<<< HEAD
     let windowed_graph = graph.window(i64::MIN, i64::MAX);
     let actual = windowed_graph
-=======
-    let actual = graph
-        .neighbours_window_t(gandalf, 3000, 5000, Direction::OUT)
-        .map(|e| (e.src, e.dst, e.t, e.is_remote))
-        .collect::<Vec<_>>();
-
-    let expected: Vec<(u64, u64, Option<i64>, bool)> = vec![
-        (13840129630991083248, 2582862946330553552, Some(3060), false),
-        (0, 5956895584314169235, Some(3703), true),
-        (0, 5956895584314169235, Some(3914), true),
-    ];
-
-    assert_eq!(actual, expected);
-
-    let actual = graph
->>>>>>> de6e7d64
         .vertices()
         .take(10)
         .map(|tv| tv.g_id)
@@ -230,14 +183,9 @@
 
     assert_eq!(actual, expected);
 
-<<<<<<< HEAD
     let windowed_graph = graph.window(0, 300);
     let actual = windowed_graph
         .vertices()
-=======
-    let actual = graph
-        .vertices_window(0, 300)
->>>>>>> de6e7d64
         .map(|v| v.g_id)
         .collect::<Vec<u64>>();
 
