--- conflicted
+++ resolved
@@ -101,12 +101,33 @@
 
     let gandalf = utils::calculate_hash(&"Gandalf");
 
-<<<<<<< HEAD
-    assert_eq!(gandalf, 13840129630991083248);
-    assert!(graph.has_vertex(gandalf).unwrap());
-
-    let windowed_graph = graph.window(i64::MIN, i64::MAX);
-    let v = windowed_graph.vertex(gandalf).unwrap().unwrap();
+    assert_eq!(gandalf, 8703678510860200260);
+    assert!(graph.has_vertex(gandalf));
+
+    let mut program_s1 = TriangleCountS1 {};
+    let mut program_s2 = TriangleCountS2 {};
+    let agg = state::def::sum::<u64>(1);
+
+    let mut gs = GlobalEvalState::new(graph.clone(), i64::MIN..i64::MAX, false);
+
+    program_s1.run_step(&graph, &mut gs);
+
+    program_s2.run_step(&graph, &mut gs);
+
+    let actual_tri_count = gs.read_global_state(&agg);
+
+    println!("Actual triangle count: {:?}", actual_tri_count);
+
+    let mut program = TriangleCountSlowS2 {};
+    let agg = state::def::sum::<usize>(0);
+
+    let mut gs = GlobalEvalState::new(graph.clone(), i64::MIN..i64::MAX, false);
+
+    program.run_step(&graph, &mut gs);
+
+    let actual_tri_count = gs.read_global_state(&agg).map(|v| v / 3);
+
+    println!("Actual triangle count: {:?}", actual_tri_count);
 
     assert_eq!(v.in_degree().unwrap(), 24);
     assert_eq!(v.out_degree().unwrap(), 35);
@@ -121,133 +142,6 @@
 
     let windowed_graph = graph.window(100, 9000);
     let v = windowed_graph.vertex(gandalf).unwrap().unwrap();
-
-    let actual = v
-        .out_edges()
-        .map(|e| (e.src().id(), e.dst().id()))
-        .collect::<Vec<_>>();
-
-    let expected = vec![
-        (13840129630991083248, 6768237561757024290),
-        (13840129630991083248, 2582862946330553552),
-        (13840129630991083248, 13415634039873497660),
-        (13840129630991083248, 357812470600089148),
-        (13840129630991083248, 17764752901005380738),
-        (13840129630991083248, 6484040860173734298),
-        (0, 2914346725110218071),
-        (0, 5956895584314169235),
-        (0, 12936471037316398897),
-        (0, 13050559475682228465),
-        (0, 13789593425373656861),
-        (0, 14223985880962197705),
-    ];
-
-    assert_eq!(actual, expected);
-
-    let windowed_graph = graph.window(i64::MIN, i64::MAX);
-    let v = windowed_graph.vertex(gandalf).unwrap().unwrap();
-    let actual = v
-        .out_edges()
-        .take(10)
-        .map(|e| (e.src().id(), e.dst().id()))
-        .collect::<Vec<_>>();
-
-    let expected: Vec<(u64, u64)> = vec![
-        (13840129630991083248, 12772980705568717046),
-        (13840129630991083248, 6768237561757024290),
-        (13840129630991083248, 11214194356141027632),
-        (13840129630991083248, 2582862946330553552),
-        (13840129630991083248, 13415634039873497660),
-        (13840129630991083248, 6514938325906662882),
-        (13840129630991083248, 13854913496482509346),
-        (13840129630991083248, 357812470600089148),
-        (13840129630991083248, 17764752901005380738),
-        (13840129630991083248, 15044750458947305290),
-    ];
-
-    assert_eq!(actual, expected);
-
-    let windowed_graph = graph.window(i64::MIN, i64::MAX);
-    let actual = windowed_graph
-        .vertices()
-        .take(10)
-        .map(|tv| tv.id())
-        .collect::<Vec<u64>>();
-
-    let expected: Vec<u64> = vec![
-        13840129630991083248,
-        12772980705568717046,
-        8366058037510783370,
-        11638942476191275730,
-        6768237561757024290,
-        13652678879212650868,
-        10620258110842154986,
-        12687378031997996522,
-        11214194356141027632,
-        2582862946330553552,
-    ];
-
-    assert_eq!(actual, expected);
-
-    let windowed_graph = graph.window(0, 300);
-    let actual = windowed_graph
-        .vertices()
-        .map(|v| v.id())
-        .collect::<Vec<u64>>();
-
-    let expected = vec![
-        13840129630991083248,
-        12772980705568717046,
-        8366058037510783370,
-        11638942476191275730,
-        12936471037316398897,
-        5956895584314169235,
-        5402476312775412883,
-        7320164159843417887,
-    ];
-    assert_eq!(actual, expected);
-=======
-    assert_eq!(gandalf, 8703678510860200260);
-    assert!(graph.has_vertex(gandalf));
-
-    let mut program_s1 = TriangleCountS1 {};
-    let mut program_s2 = TriangleCountS2 {};
-    let agg = state::def::sum::<u64>(1);
-
-    let mut gs = GlobalEvalState::new(graph.clone(), i64::MIN..i64::MAX, false);
-
-    program_s1.run_step(&graph, &mut gs);
-
-    program_s2.run_step(&graph, &mut gs);
-
-    let actual_tri_count = gs.read_global_state(&agg);
-
-    println!("Actual triangle count: {:?}", actual_tri_count);
-
-    let mut program = TriangleCountSlowS2 {};
-    let agg = state::def::sum::<usize>(0);
-
-    let mut gs = GlobalEvalState::new(graph.clone(), i64::MIN..i64::MAX, false);
-
-    program.run_step(&graph, &mut gs);
-
-    let actual_tri_count = gs.read_global_state(&agg).map(|v| v / 3);
-
-    println!("Actual triangle count: {:?}", actual_tri_count);
-
-    // let windowed_graph = graph.window(i64::MIN, i64::MAX);
-    // let v = windowed_graph.vertex(gandalf).unwrap();
-
-    // assert_eq!(v.in_degree(), 24);
-    // assert_eq!(v.out_degree(), 35);
-    // assert_eq!(v.degree(), 49);
-
-    // let windowed_graph = graph.window(0, i64::MAX);
-    // let v = windowed_graph.vertex(gandalf).unwrap();
-
-    // assert_eq!(v.in_degree(), 24);
-    // assert_eq!(v.out_degree(), 35);
-    // assert_eq!(v.degree(), 49);
 
     // let windowed_graph = graph.window(100, 9000);
     // let v = windowed_graph.vertex(gandalf).unwrap();
@@ -272,7 +166,13 @@
     //     (0, 14223985880962197705),
     // ];
 
-    // assert_eq!(actual, expected);
+    let windowed_graph = graph.window(i64::MIN, i64::MAX);
+    let v = windowed_graph.vertex(gandalf).unwrap().unwrap();
+    let actual = v
+        .out_edges()
+        .take(10)
+        .map(|e| (e.src().id(), e.dst().id()))
+        .collect::<Vec<_>>();
 
     // let windowed_graph = graph.window(i64::MIN, i64::MAX);
     // let v = windowed_graph.vertex(gandalf).unwrap();
@@ -338,5 +238,4 @@
     // assert_eq!(actual, expected);
 
     // triangle count global
->>>>>>> 47c7a61b
 }