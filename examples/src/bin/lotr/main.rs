use docbrown_core::{Direction, Prop};
use docbrown_db::{graphdb::GraphDB, loaders::csv::CsvLoader};
use serde::Deserialize;
use std::{
    collections::hash_map::DefaultHasher,
    hash::{Hash, Hasher},
};
use std::{env, path::Path, time::Instant};

#[derive(Deserialize, std::fmt::Debug)]
pub struct Lotr {
    src_id: String,
    dst_id: String,
    time: i64,
}

fn calculate_hash<T: Hash>(t: &T) -> u64 {
    let mut s = DefaultHasher::new();
    t.hash(&mut s);
    s.finish()
}

fn main() {
    let args: Vec<String> = env::args().collect();

    let default_data_dir = String::from("./examples/src/bin/lotr/data");

    let data_dir = Path::new(if args.len() < 2 {
        &default_data_dir
    } else {
        args.get(1).unwrap()
    });

    if !data_dir.exists() {
        panic!("Missing data dir = {}", data_dir.to_str().unwrap())
    }

    let encoded_data_dir = data_dir.join("graphdb.bincode");

    let graph = if encoded_data_dir.exists() {
        let now = Instant::now();
        let g = GraphDB::load_from_file(encoded_data_dir.as_path())
            .expect("Failed to load graph from encoded data files");

        println!(
            "Loaded graph from encoded data files {} with {} vertices, {} edges which took {} seconds",
            encoded_data_dir.to_str().unwrap(),
            g.len(),
            g.edges_len(),
            now.elapsed().as_secs()
        );

        g
    } else {
        let g = GraphDB::new(2);
        let now = Instant::now();

        let _ = CsvLoader::new(data_dir)
            .load_into_graph(&g, |lotr: Lotr, g: &GraphDB| {
                let src_id = calculate_hash(&lotr.src_id);
                let dst_id = calculate_hash(&lotr.dst_id);
                let time = lotr.time;

                g.add_vertex(
                    src_id,
                    time,
                    &vec![("name".to_string(), Prop::Str("Character".to_string()))],
                );
                g.add_vertex(
                    src_id,
                    time,
                    &vec![("name".to_string(), Prop::Str("Character".to_string()))],
                );
                g.add_edge(
                    src_id,
                    dst_id,
                    time,
                    &vec![(
                        "name".to_string(),
                        Prop::Str("Character Co-occurrence".to_string()),
                    )],
                );
            })
            .expect("Failed to load graph from CSV data files");

        println!(
            "Loaded graph from CSV data files {} with {} vertices, {} edges which took {} seconds",
            encoded_data_dir.to_str().unwrap(),
            g.len(),
            g.edges_len(),
            now.elapsed().as_secs()
        );

        g.save_to_file(encoded_data_dir)
            .expect("Failed to save graph");

        g
    };

    let gandalf = calculate_hash(&"Gandalf");
<<<<<<< HEAD
    println!("src = {}", gandalf);

    println!("Gandalf exists = {}", graph.contains(gandalf));

    graph
        .neighbours_window(0, i64::MAX, gandalf, Direction::OUT)
        .for_each(|e| println!("{:?}", e));

    println!("-----");

    graph
        .neighbours(gandalf, Direction::OUT)
        .for_each(|e| println!("{:?}", e));

    println!("-----");

    graph
        .neighbours_window_t(0, i64::MAX, gandalf, Direction::OUT)
        .for_each(|e| println!("{:?}", e));
=======

    let in_degree = graph.in_degree_window(0, i64::MAX, gandalf);
        
    let out_degree = graph.out_degree_window(0, i64::MAX, gandalf);

    let degree = graph.degree_window(0, i64::MAX, gandalf);

    println!("{} has {} windowed in degree and {} windowed out degree and {} total degree", gandalf, in_degree, out_degree, degree);


>>>>>>> f9c67482
}<|MERGE_RESOLUTION|>--- conflicted
+++ resolved
@@ -98,36 +98,29 @@
     };
 
     let gandalf = calculate_hash(&"Gandalf");
-<<<<<<< HEAD
-    println!("src = {}", gandalf);
-
     println!("Gandalf exists = {}", graph.contains(gandalf));
 
+    println!("Gandalf's windowed outbound neighbours");
     graph
         .neighbours_window(0, i64::MAX, gandalf, Direction::OUT)
         .for_each(|e| println!("{:?}", e));
 
-    println!("-----");
-
+    println!("Gandalf's outbound neighbours");
     graph
         .neighbours(gandalf, Direction::OUT)
         .for_each(|e| println!("{:?}", e));
 
-    println!("-----");
-
+    println!("Gandalf's windowed outbound neighbours with timestamp");
     graph
         .neighbours_window_t(0, i64::MAX, gandalf, Direction::OUT)
         .for_each(|e| println!("{:?}", e));
-=======
 
-    let in_degree = graph.in_degree_window(0, i64::MAX, gandalf);
-        
-    let out_degree = graph.out_degree_window(0, i64::MAX, gandalf);
+    let in_degree = graph.degree_window(gandalf, 0, i64::MAX, Direction::IN);
+    let out_degree = graph.degree_window(gandalf, 0, i64::MAX, Direction::OUT);
+    let degree = graph.degree_window(gandalf, 0, i64::MAX, Direction::BOTH);
 
-    let degree = graph.degree_window(0, i64::MAX, gandalf);
-
-    println!("{} has {} windowed in degree and {} windowed out degree and {} total degree", gandalf, in_degree, out_degree, degree);
-
-
->>>>>>> f9c67482
+    println!(
+        "{} has {} windowed in-degree, {} windowed out-degree and {} total degree",
+        gandalf, in_degree, out_degree, degree
+    );
 }