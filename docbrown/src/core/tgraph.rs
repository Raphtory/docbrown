--- conflicted
+++ resolved
@@ -1157,12 +1157,8 @@
     fn add_vertex_at_time_t1_window() {
         let mut g = TemporalGraph::default();
 
-<<<<<<< HEAD
         g.add_vertex(9, 1).unwrap();
 
-=======
-        g.add_vertex(9, 1);
->>>>>>> 9d8db8d1
         assert!(g.has_vertex(9));
         assert!(g.has_vertex_window(9, &(1..15)));
         assert!(g.has_vertex_window(9, &(5..15))); // FIXME: this is wrong and we might need a different kind of window here
