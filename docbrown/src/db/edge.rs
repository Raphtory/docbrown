//! Defines the `Edge` struct, which represents an edge in the graph.
//!
//! Edges are used to define directed connections between verticies in the graph.
//! Edges are identified by a unique ID, can have a direction (Ingoing, Outgoing, or Both)
//! and can have properties associated with them.
//!

use crate::core::tgraph::{EdgeRef, VertexRef};
use crate::core::Direction;
use crate::core::Prop;
use crate::db::vertex::VertexView;
use crate::db::view_api::{BoxedIter, EdgeListOps, GraphViewOps, TimeOps};
use std::collections::HashMap;
use std::fmt::{Debug, Formatter};
<<<<<<< HEAD
use std::ops::Range;
=======
use std::iter::{Filter, Map};
use std::vec::IntoIter;
>>>>>>> 48aecea1

#[derive(Clone)]
/// A view of an edge in the graph.
pub struct EdgeView<G: GraphViewOps> {
    /// A view of an edge in the graph.
    pub graph: G,
    /// A reference to the edge.
    edge: EdgeRef,
    window: Option<Range<i64>>,
}

impl<G: GraphViewOps> Debug for EdgeView<G> {
    fn fmt(&self, f: &mut Formatter<'_>) -> std::fmt::Result {
        write!(
            f,
            "EdgeView({}, {})",
            self.edge.src_g_id, self.edge.dst_g_id
        )
    }
}

impl<G: GraphViewOps> EdgeView<G> {
    /// Creates a new `EdgeView`.
    ///
    /// # Arguments
    ///
    /// * `graph` - A reference to the graph.
    /// * `edge` - A reference to the edge.
    ///
    /// # Returns
    ///
    /// A new `EdgeView`.
    pub(crate) fn new(graph: G, edge: EdgeRef) -> Self {
        EdgeView {
            graph,
            edge,
            window: None,
        }
    }

    pub(crate) fn new_windowed(graph: G, edge: EdgeRef, window: Option<Range<i64>>) -> EdgeView<G> {
        EdgeView {
            graph,
            edge,
            window,
        }
    }

    /// Returns a reference to the underlying edge reference.
    pub fn as_ref(&self) -> EdgeRef {
        self.edge
    }
}

impl<G: GraphViewOps> From<EdgeView<G>> for EdgeRef {
    fn from(value: EdgeView<G>) -> Self {
        value.edge
    }
}

impl<G: GraphViewOps> EdgeView<G> {
    pub fn property(&self, name: String, include_static: bool) -> Option<Prop> {
        let props = self.property_history(name.clone());
        match props.last() {
            None => {
                if include_static {
                    self.graph.static_edge_prop(self.edge, name)
                } else {
                    None
                }
            }
            Some((_, prop)) => Some(prop.clone()),
        }
    }

    pub fn property_history(&self, name: String) -> Vec<(i64, Prop)> {
        match self.edge.time {
            None => self.graph.temporal_edge_props_vec(self.edge, name),
            Some(_) => self.graph.temporal_edge_props_vec_window(
                self.edge,
                name,
                self.edge.time.unwrap(),
                self.edge.time.unwrap() + 1,
            ),
        }
    }

    pub fn properties(&self, include_static: bool) -> HashMap<String, Prop> {
        let mut props: HashMap<String, Prop> = self
            .property_histories()
            .iter()
            .map(|(key, values)| (key.clone(), values.last().unwrap().1.clone()))
            .collect();

        if include_static {
            for prop_name in self.graph.static_edge_prop_names(self.edge) {
                if let Some(prop) = self.graph.static_edge_prop(self.edge, prop_name.clone()) {
                    props.insert(prop_name, prop);
                }
            }
        }
        props
    }

    pub fn property_histories(&self) -> HashMap<String, Vec<(i64, Prop)>> {
        // match on the self.edge.time option property and run two function s
        // one for static and one for temporal
        match self.edge.time {
            None => self.graph.temporal_edge_props(self.edge),
            Some(_) => self.graph.temporal_edge_props_window(
                self.edge,
                self.edge.time.unwrap(),
                self.edge.time.unwrap() + 1,
            ),
        }
    }

    pub fn property_names(&self, include_static: bool) -> Vec<String> {
        let mut names: Vec<String> = self.graph.temporal_edge_prop_names(self.edge);
        if include_static {
            names.extend(self.graph.static_edge_prop_names(self.edge))
        }
        names
    }
    pub fn has_property(&self, name: String, include_static: bool) -> bool {
        (!self.property_history(name.clone()).is_empty())
            || (include_static && self.graph.static_edge_prop_names(self.edge).contains(&name))
    }

    pub fn has_static_property(&self, name: String) -> bool {
        self.graph.static_edge_prop_names(self.edge).contains(&name)
    }

    pub fn static_property(&self, name: String) -> Option<Prop> {
        self.graph.static_edge_prop(self.edge, name)
    }

    /// Returns the source vertex of the edge.
    pub fn src(&self) -> VertexView<G> {
        //FIXME: Make local ids on EdgeReference optional
        let vertex = VertexRef {
            g_id: self.edge.src_g_id,
            pid: None,
        };
        VertexView::new(self.graph.clone(), vertex)
    }

    pub fn dst(&self) -> VertexView<G> {
        //FIXME: Make local ids on EdgeReference optional
        let vertex = VertexRef {
            g_id: self.edge.dst_g_id,
            pid: None,
        };
        VertexView::new(self.graph.clone(), vertex)
    }

    pub fn id(&self) -> usize {
        self.edge.edge_id
    }

    pub fn explode(&self) -> Box<IntoIter<EdgeView<G>>> {
        let vertex = VertexRef {
            g_id: self.edge.src_g_id,
            pid: None,
        };

        let r: Vec<EdgeView<G>> = self
            .graph
            .vertex_edges_t(vertex, Direction::OUT, None)
            .filter(|e| e.edge_id == self.edge.edge_id)
            .map(|e| EdgeView::new(self.graph.clone(), e))
            .collect();
        Box::new(r.into_iter())
    }
}

impl<G: GraphViewOps> TimeOps for EdgeView<G> {
    type WindowedViewType = EdgeView<G>;

    fn start(&self) -> Option<i64> {
        match &self.window {
            None => self.graph.start(),
            Some(w) => Some(w.start),
        }
    }

    fn end(&self) -> Option<i64> {
        match &self.window {
            None => self.graph.end(),
            Some(w) => Some(w.end),
        }
    }

    fn window(&self, t_start: i64, t_end: i64) -> Self::WindowedViewType {
        Self {
            graph: self.graph.clone(),
            edge: self.edge,
            window: Some(self.actual_start(t_start)..self.actual_end(t_end)),
        }
    }
}

/// Implement `EdgeListOps` trait for an iterator of `EdgeView` objects.
///
/// This implementation enables the use of the `src` and `dst` methods to retrieve the vertices
/// connected to the edges inside the iterator.
impl<G: GraphViewOps> EdgeListOps for BoxedIter<EdgeView<G>> {
    type Graph = G;
    type ValueType<T: Send + Sync> = T;

    /// Specifies the associated type for an iterator over vertices.
    type VList = Box<dyn Iterator<Item = VertexView<G>> + Send>;

    /// Specifies the associated type for the iterator over edges.
    type IterType = Box<dyn Iterator<Item = EdgeView<G>> + Send>;

    fn has_property(self, name: String, include_static: bool) -> BoxedIter<bool> {
        let r: Vec<_> = self
            .map(|e| e.has_property(name.clone(), include_static))
            .collect();
        Box::new(r.into_iter())
    }

    fn property(self, name: String, include_static: bool) -> BoxedIter<Option<Prop>> {
        let r: Vec<_> = self
            .map(|e| e.property(name.clone(), include_static))
            .collect();
        Box::new(r.into_iter())
    }

    fn properties(self, include_static: bool) -> BoxedIter<HashMap<String, Prop>> {
        let r: Vec<_> = self.map(|e| e.properties(include_static)).collect();
        Box::new(r.into_iter())
    }

    fn property_names(self, include_static: bool) -> BoxedIter<Vec<String>> {
        let r: Vec<_> = self.map(|e| e.property_names(include_static)).collect();
        Box::new(r.into_iter())
    }

    fn has_static_property(self, name: String) -> BoxedIter<bool> {
        let r: Vec<_> = self.map(|e| e.has_static_property(name.clone())).collect();
        Box::new(r.into_iter())
    }

    fn static_property(self, name: String) -> BoxedIter<Option<Prop>> {
        let r: Vec<_> = self.map(|e| e.static_property(name.clone())).collect();
        Box::new(r.into_iter())
    }

    fn property_history(self, name: String) -> BoxedIter<Vec<(i64, Prop)>> {
        let r: Vec<_> = self.map(|e| e.property_history(name.clone())).collect();
        Box::new(r.into_iter())
    }

    fn property_histories(self) -> BoxedIter<HashMap<String, Vec<(i64, Prop)>>> {
        let r: Vec<_> = self.map(|e| e.property_histories()).collect();
        Box::new(r.into_iter())
    }

    /// Returns an iterator over the source vertices of the edges in the iterator.
    fn src(self) -> Self::VList {
        Box::new(self.map(|e| e.src()))
    }

    /// Returns an iterator over the destination vertices of the edges in the iterator.
    fn dst(self) -> Self::VList {
        Box::new(self.into_iter().map(|e| e.dst()))
    }

    fn explode(self) -> Self::IterType {
        Box::new(self.flat_map(|e| e.explode()))
    }
}

impl<G: GraphViewOps> EdgeListOps for BoxedIter<BoxedIter<EdgeView<G>>> {
    type Graph = G;
    type ValueType<T: Send + Sync> = Box<dyn Iterator<Item = T> + Send>;
    type VList = Box<dyn Iterator<Item = Box<dyn Iterator<Item = VertexView<G>> + Send>> + Send>;
    type IterType = Box<dyn Iterator<Item = Box<dyn Iterator<Item = EdgeView<G>> + Send>> + Send>;

    fn has_property(self, name: String, include_static: bool) -> BoxedIter<Self::ValueType<bool>> {
        Box::new(self.map(move |it| {
            let name = name.clone();
            let iter: Self::ValueType<bool> =
                Box::new(it.map(move |e| e.has_property(name.clone(), include_static)));
            iter
        }))
    }

    fn property(
        self,
        name: String,
        include_static: bool,
    ) -> BoxedIter<Self::ValueType<Option<Prop>>> {
        Box::new(self.map(move |it| it.property(name.clone(), include_static)))
    }

    fn properties(self, include_static: bool) -> BoxedIter<Self::ValueType<HashMap<String, Prop>>> {
        Box::new(self.map(move |it| it.properties(include_static)))
    }

    fn property_names(self, include_static: bool) -> BoxedIter<Self::ValueType<Vec<String>>> {
        Box::new(self.map(move |it| it.property_names(include_static)))
    }

    fn has_static_property(self, name: String) -> BoxedIter<Self::ValueType<bool>> {
        Box::new(self.map(move |it| it.has_static_property(name.clone())))
    }

    fn static_property(self, name: String) -> BoxedIter<Self::ValueType<Option<Prop>>> {
        Box::new(self.map(move |it| it.static_property(name.clone())))
    }

    fn property_history(self, name: String) -> BoxedIter<Self::ValueType<Vec<(i64, Prop)>>> {
        Box::new(self.map(move |it| it.property_history(name.clone())))
    }

    fn property_histories(self) -> BoxedIter<Self::ValueType<HashMap<String, Vec<(i64, Prop)>>>> {
        Box::new(self.map(|it| it.property_histories()))
    }

    fn src(self) -> Self::VList {
        Box::new(self.map(|it| it.src()))
    }

    fn dst(self) -> Self::VList {
        Box::new(self.map(|it| it.dst()))
    }

    fn explode(self) -> Self::IterType {
        Box::new(self.map(|it| it.explode()))
    }
}

pub type EdgeList<G> = Box<dyn Iterator<Item = EdgeView<G>> + Send>;<|MERGE_RESOLUTION|>--- conflicted
+++ resolved
@@ -12,12 +12,9 @@
 use crate::db::view_api::{BoxedIter, EdgeListOps, GraphViewOps, TimeOps};
 use std::collections::HashMap;
 use std::fmt::{Debug, Formatter};
-<<<<<<< HEAD
 use std::ops::Range;
-=======
 use std::iter::{Filter, Map};
 use std::vec::IntoIter;
->>>>>>> 48aecea1
 
 #[derive(Clone)]
 /// A view of an edge in the graph.
