--- conflicted
+++ resolved
@@ -12,15 +12,11 @@
 use crate::db::view_api::{BoxedIter, EdgeListOps, GraphViewOps, TimeOps};
 use std::collections::HashMap;
 use std::fmt::{Debug, Formatter};
-<<<<<<< HEAD
 use std::iter;
-=======
+use std::iter::{Filter, Map};
 use std::ops::Range;
-use std::iter::{Filter, Map};
 use std::vec::IntoIter;
->>>>>>> 3a5f0f6b
-
-#[derive(Clone)]
+
 /// A view of an edge in the graph.
 #[derive(Clone)]
 pub struct EdgeView<G: GraphViewOps> {
@@ -180,17 +176,12 @@
         self.edge.edge_id
     }
 
-<<<<<<< HEAD
     pub fn explode(&self) -> BoxedIter<EdgeView<G>> {
-=======
-    pub fn explode(&self) -> Box<IntoIter<EdgeView<G>>> {
->>>>>>> 3a5f0f6b
         let vertex = VertexRef {
             g_id: self.edge.src_g_id,
             pid: None,
         };
 
-<<<<<<< HEAD
         if self.edge.time.is_some() {
             Box::new(iter::once(self.clone()))
         } else {
@@ -201,14 +192,7 @@
                 .map(|e| EdgeView::new(self.graph.clone(), e))
                 .collect();
             Box::new(r.into_iter())
-=======
-        let r: Vec<EdgeView<G>> = self
-            .graph
-            .vertex_edges_t(vertex, Direction::OUT, None)
-            .filter(|e| e.edge_id == self.edge.edge_id)
-            .map(|e| EdgeView::new(self.graph.clone(), e))
-            .collect();
-        Box::new(r.into_iter())
+        }
     }
 }
 
@@ -234,7 +218,6 @@
             graph: self.graph.clone(),
             edge: self.edge,
             window: Some(self.actual_start(t_start)..self.actual_end(t_end)),
->>>>>>> 3a5f0f6b
         }
     }
 }
@@ -307,14 +290,9 @@
         Box::new(self.into_iter().map(|e| e.dst()))
     }
 
-<<<<<<< HEAD
     /// returns an iterator of exploded edges that include an edge at each point in time
     fn explode(self) -> Self::IterType {
         Box::new(self.flat_map(move |e| e.explode()))
-=======
-    fn explode(self) -> Self::IterType {
-        Box::new(self.flat_map(|e| e.explode()))
->>>>>>> 3a5f0f6b
     }
 }
 
@@ -374,11 +352,7 @@
     }
 
     fn explode(self) -> Self::IterType {
-<<<<<<< HEAD
         Box::new(self.map(move |it| it.explode()))
-=======
-        Box::new(self.map(|it| it.explode()))
->>>>>>> 3a5f0f6b
     }
 }
 
