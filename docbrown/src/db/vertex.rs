--- conflicted
+++ resolved
@@ -654,12 +654,8 @@
 
     #[test]
     fn test_all_edges_window() {
-<<<<<<< HEAD
         let g = crate::graph_loader::example::lotr_graph::lotr_graph(4);
 
-=======
-        let g = crate::graph_loader::lotr_graph::lotr_graph(4);
->>>>>>> 9d8db8d1
         assert_eq!(g.num_edges(), 701);
         assert_eq!(g.vertex("Gandalf").unwrap().edges().count(), 59);
         assert_eq!(
