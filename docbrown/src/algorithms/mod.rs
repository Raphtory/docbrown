--- conflicted
+++ resolved
@@ -36,10 +36,8 @@
 pub mod reciprocity;
 pub mod triangle_count;
 pub mod triplet_count;
-<<<<<<< HEAD
 pub mod three_node_motifs;
 pub mod three_node_local;
-=======
 pub mod hits;
 
 use std::ops::{Add, AddAssign, Div, Mul, Range, Sub};
@@ -175,5 +173,4 @@
     fn max_value() -> Self {
         SumF32(f32::MAX)
     }
-}
->>>>>>> 25240b74
+}