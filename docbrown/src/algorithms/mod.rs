--- conflicted
+++ resolved
@@ -37,12 +37,9 @@
 pub mod reciprocity;
 pub mod triangle_count;
 pub mod triplet_count;
-<<<<<<< HEAD
 pub mod three_node_motifs;
 pub mod three_node_local;
 pub mod hits;
-=======
->>>>>>> a65ac18d
 
 use num_traits::{abs, Bounded, Zero};
 use std::ops::{Add, AddAssign, Div, Mul, Range, Sub};
