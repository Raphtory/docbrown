<<<<<<< HEAD
use crate::edge::{EdgeList, EdgeView};
use crate::path::{Operations, PathFromVertex};
use crate::view_api::{GraphViewOps, VertexListOps};
=======
//! Defines the `Vertex` struct, which represents a vertex in the graph.

use crate::edge::EdgeView;
use crate::graph::Graph;
use crate::view_api::internal::GraphViewInternalOps;
use crate::view_api::{VertexListOps, VertexViewOps};
>>>>>>> 31789cea
use docbrown_core::tgraph::VertexRef;
use docbrown_core::tgraph_shard::errors::GraphError;
use docbrown_core::{Direction, Prop};
use std::collections::HashMap;

#[derive(Debug, Clone)]
pub struct VertexView<G: GraphViewOps> {
    pub graph: G,
    vertex: VertexRef,
}

impl<G: GraphViewOps> From<VertexView<G>> for VertexRef {
    fn from(value: VertexView<G>) -> Self {
        value.vertex
    }
}

<<<<<<< HEAD
impl<G: GraphViewOps> From<&VertexView<G>> for VertexRef {
    fn from(value: &VertexView<G>) -> Self {
        value.vertex
=======
impl<G: GraphViewInternalOps> VertexView<G> {
    /// Creates a new `VertexView` wrapping a vertex reference and a graph.
    pub(crate) fn new(graph: Arc<G>, vertex: VertexRef) -> VertexView<G> {
        VertexView { graph, vertex }
>>>>>>> 31789cea
    }
}

<<<<<<< HEAD
impl<G: GraphViewOps> VertexView<G> {
    pub(crate) fn new(graph: G, vertex: VertexRef) -> VertexView<G> {
        VertexView { graph, vertex }
    }
}

impl<G: GraphViewOps> VertexView<G> {
    pub fn id(&self) -> u64 {
        self.vertex.g_id
    }

    pub fn prop(&self, name: String) -> Vec<(i64, Prop)> {
        self.graph.temporal_vertex_prop_vec(self.vertex, name)
    }

    pub fn props(&self) -> HashMap<String, Vec<(i64, Prop)>> {
        self.graph.temporal_vertex_props(self.vertex)
    }

    pub fn degree(&self) -> usize {
        self.graph.degree(self.vertex, Direction::BOTH)
    }

    pub fn degree_window(&self, t_start: i64, t_end: i64) -> usize {
=======
    /// Returns a reference to the wrapped vertex reference.
    pub(crate) fn as_ref(&self) -> VertexRef {
        self.vertex
    }
}

/// The `VertexViewOps` trait provides operations that can be performed on a vertex in a graph.
/// It is implemented for the `VertexView` struct.
impl<G: GraphViewInternalOps + 'static + Send + Sync> VertexViewOps for VertexView<G> {
    /// The type of edge that this vertex can have.
    type Edge = EdgeView<G>;
    /// The type of the vertex list iterator.
    type VList = Box<dyn Iterator<Item = Self> + Send>;
    /// The type of the edge list iterator.
    type EList = Box<dyn Iterator<Item = Self::Edge> + Send>;

    /// Get the ID of this vertex.
    ///
    /// # Returns
    ///
    /// The ID of this vertex.
    fn id(&self) -> u64 {
        self.vertex.g_id
    }

    /// Get the temporal property value of this vertex.
    ///
    /// # Arguments
    ///
    /// * `name` - The name of the property to retrieve.
    ///
    /// # Returns
    ///
    /// A vector of `(i64, Prop)` tuples where the `i64` value is the timestamp of the
    /// property value and `Prop` is the value itself.
    fn prop(&self, name: String) -> Result<Vec<(i64, Prop)>, GraphError> {
        self.graph.temporal_vertex_prop_vec(self.vertex, name)
    }

    /// Get all temporal property values of this vertex.
    ///
    /// # Returns
    ///
    /// A HashMap with the names of the properties as keys and a vector of `(i64, Prop)` tuples
    /// as values. The `i64` value is the timestamp of the property value and `Prop`
    /// is the value itself.
    fn props(&self) -> Result<HashMap<String, Vec<(i64, Prop)>>, GraphError> {
        self.graph.temporal_vertex_props(self.vertex)
    }

    /// Get the degree of this vertex (i.e., the number of edges that are incident to it).
    ///
    /// # Returns
    ///
    /// The degree of this vertex.
    fn degree(&self) -> Result<usize, GraphError> {
        self.graph.degree(self.vertex, Direction::BOTH)
    }

    /// Get the degree of this vertex in the given time window.
    ///
    /// # Arguments
    ///
    /// * `t_start` - The start of the time window (inclusive).
    /// * `t_end` - The end of the time window (exclusive).
    ///
    /// # Returns
    ///
    /// The degree of this vertex in the given time window.
    fn degree_window(&self, t_start: i64, t_end: i64) -> Result<usize, GraphError> {
>>>>>>> 31789cea
        self.graph
            .degree_window(self.vertex, t_start, t_end, Direction::BOTH)
    }

<<<<<<< HEAD
    pub fn in_degree(&self) -> usize {
        self.graph.degree(self.vertex, Direction::IN)
    }

    pub fn in_degree_window(&self, t_start: i64, t_end: i64) -> usize {
=======
    /// Get the in-degree of this vertex (i.e., the number of edges that point into it).
    ///
    /// # Returns
    ///
    /// The in-degree of this vertex.
    fn in_degree(&self) -> Result<usize, GraphError> {
        self.graph.degree(self.vertex, Direction::IN)
    }

    /// Get the in-degree of this vertex in the given time window.
    ///
    /// # Arguments
    ///
    /// * `t_start` - The start of the time window (inclusive).
    /// * `t_end` - The end of the time window (exclusive).
    ///
    /// # Returns
    ///
    /// The in-degree of this vertex in the given time window.
    fn in_degree_window(&self, t_start: i64, t_end: i64) -> Result<usize, GraphError> {
>>>>>>> 31789cea
        self.graph
            .degree_window(self.vertex, t_start, t_end, Direction::IN)
    }

<<<<<<< HEAD
    pub fn out_degree(&self) -> usize {
        self.graph.degree(self.vertex, Direction::OUT)
    }

    pub fn out_degree_window(&self, t_start: i64, t_end: i64) -> usize {
=======
    /// Get the out-degree of this vertex (i.e., the number of edges that point out of it).
    ///
    /// # Returns
    ///
    /// The out-degree of this vertex.
    fn out_degree(&self) -> Result<usize, GraphError> {
        self.graph.degree(self.vertex, Direction::OUT)
    }

    /// Get the out-degree of this vertex in the given time window.
    ///
    /// # Arguments
    ///
    /// * `t_start` - The start of the time window (inclusive
    /// * `t_end` - The end of the time window (exclusive).
    ///
    /// # Returns
    ///
    /// The out-degree of this vertex in the given time window.
    fn out_degree_window(&self, t_start: i64, t_end: i64) -> Result<usize, GraphError> {
>>>>>>> 31789cea
        self.graph
            .degree_window(self.vertex, t_start, t_end, Direction::OUT)
    }

<<<<<<< HEAD
    pub fn edges(&self) -> EdgeList<G> {
=======
    /// Get the edges that are incident to this vertex.
    ///
    /// # Returns
    ///
    /// An iterator over the edges that are incident to this vertex.
    fn edges(&self) -> Self::EList {
>>>>>>> 31789cea
        let g = self.graph.clone();
        Box::new(
            self.graph
                .vertex_edges(self.vertex, Direction::BOTH)
                .map(move |e| EdgeView::new(g.clone(), e)),
        )
    }

<<<<<<< HEAD
    pub fn edges_window(&self, t_start: i64, t_end: i64) -> EdgeList<G> {
=======
    /// Get the edges that are incident to this vertex in the given time window.
    ///
    /// # Arguments
    ///
    /// * `t_start` - The start of the time window (inclusive).
    /// * `t_end` - The end of the time window (exclusive).
    ///
    /// # Returns
    ///
    /// An iterator over the edges that are incident to this vertex in the given time window.
    fn edges_window(&self, t_start: i64, t_end: i64) -> Self::EList {
>>>>>>> 31789cea
        let g = self.graph.clone();
        Box::new(
            self.graph
                .vertex_edges_window(self.vertex, t_start, t_end, Direction::BOTH)
                .map(move |e| EdgeView::new(g.clone(), e)),
        )
    }

<<<<<<< HEAD
    pub fn in_edges(&self) -> EdgeList<G> {
=======
    /// Get the edges that point into this vertex.
    ///
    /// # Returns
    ///
    /// An iterator over the edges that point into this vertex.
    fn in_edges(&self) -> Self::EList {
>>>>>>> 31789cea
        let g = self.graph.clone();
        Box::new(
            self.graph
                .vertex_edges(self.vertex, Direction::IN)
                .map(move |e| EdgeView::new(g.clone(), e)),
        )
    }

<<<<<<< HEAD
    pub fn in_edges_window(&self, t_start: i64, t_end: i64) -> EdgeList<G> {
=======
    /// Get the edges that point into this vertex in the given time window.
    ///
    /// # Arguments
    ///
    /// * `t_start` - The start of the time window (inclusive).
    /// * `t_end` - The end of the time window (exclusive).
    ///
    /// # Returns
    ///
    /// An iterator over the edges that point into this vertex in the given time window.
    fn in_edges_window(&self, t_start: i64, t_end: i64) -> Self::EList {
>>>>>>> 31789cea
        let g = self.graph.clone();
        Box::new(
            self.graph
                .vertex_edges_window(self.vertex, t_start, t_end, Direction::IN)
                .map(move |e| EdgeView::new(g.clone(), e)),
        )
    }

<<<<<<< HEAD
    pub fn out_edges(&self) -> EdgeList<G> {
=======
    /// Get the edges that point out of this vertex.
    ///
    /// # Returns
    ///
    /// An iterator over the edges that point out of this vertex.
    fn out_edges(&self) -> Self::EList {
>>>>>>> 31789cea
        let g = self.graph.clone();
        Box::new(
            self.graph
                .vertex_edges(self.vertex, Direction::OUT)
                .map(move |e| EdgeView::new(g.clone(), e)),
        )
    }

<<<<<<< HEAD
    pub fn out_edges_window(&self, t_start: i64, t_end: i64) -> EdgeList<G> {
=======
    /// Get the edges that point out of this vertex in the given time window.
    ///
    /// # Arguments
    ///
    /// * `t_start` - The start of the time window (inclusive).
    /// * `t_end` - The end of the time window (exclusive).
    ///
    /// # Returns
    ///
    /// An iterator over the edges that point out of this vertex in the given time window.
    fn out_edges_window(&self, t_start: i64, t_end: i64) -> Self::EList {
>>>>>>> 31789cea
        let g = self.graph.clone();
        Box::new(
            self.graph
                .vertex_edges_window(self.vertex, t_start, t_end, Direction::OUT)
                .map(move |e| EdgeView::new(g.clone(), e)),
        )
    }

<<<<<<< HEAD
    pub fn neighbours(&self) -> PathFromVertex<G> {
=======
    /// Get the neighbours of this vertex.
    ///
    /// # Returns
    ///
    /// An iterator over the neighbours of this vertex.
    fn neighbours(&self) -> Self::VList {
>>>>>>> 31789cea
        let g = self.graph.clone();
        PathFromVertex::new(
            g,
            self,
            Operations::Neighbours {
                dir: Direction::BOTH,
            },
        )
    }

<<<<<<< HEAD
    pub fn neighbours_window(&self, t_start: i64, t_end: i64) -> PathFromVertex<G> {
=======
    /// Get the neighbours of this vertex in the given time window.
    ///
    /// # Arguments
    ///
    /// * `t_start` - The start of the time window (inclusive).
    /// * `t_end` - The end of the time window (exclusive).
    ///
    /// # Returns
    ///
    /// An iterator over the neighbours of this vertex in the given time window.
    fn neighbours_window(&self, t_start: i64, t_end: i64) -> Self::VList {
>>>>>>> 31789cea
        let g = self.graph.clone();
        PathFromVertex::new(
            g,
            self,
            Operations::NeighboursWindow {
                dir: Direction::BOTH,
                t_start,
                t_end,
            },
        )
    }

<<<<<<< HEAD
    pub fn in_neighbours(&self) -> PathFromVertex<G> {
=======
    /// Get the neighbours of this vertex that point into this vertex.
    ///
    /// # Returns
    ///
    /// An iterator over the neighbours of this vertex that point into this vertex.
    fn in_neighbours(&self) -> Self::VList {
>>>>>>> 31789cea
        let g = self.graph.clone();
        PathFromVertex::new(g, self, Operations::Neighbours { dir: Direction::IN })
    }

<<<<<<< HEAD
    pub fn in_neighbours_window(&self, t_start: i64, t_end: i64) -> PathFromVertex<G> {
=======
    /// Get the neighbours of this vertex that point into this vertex in the given time window.
    ///
    /// # Arguments
    ///
    /// * `t_start` - The start of the time window (inclusive).
    /// * `t_end` - The end of the time window (exclusive).
    ///
    /// # Returns
    ///
    /// An iterator over the neighbours of this vertex that point into this vertex in the given time window.
    fn in_neighbours_window(&self, t_start: i64, t_end: i64) -> Self::VList {
>>>>>>> 31789cea
        let g = self.graph.clone();
        PathFromVertex::new(
            g,
            self,
            Operations::NeighboursWindow {
                dir: Direction::IN,
                t_start,
                t_end,
            },
        )
    }

<<<<<<< HEAD
    pub fn out_neighbours(&self) -> PathFromVertex<G> {
=======
    /// Get the neighbours of this vertex that point out of this vertex.
    ///
    /// # Returns
    ///
    /// An iterator over the neighbours of this vertex that point out of this vertex.
    fn out_neighbours(&self) -> Self::VList {
>>>>>>> 31789cea
        let g = self.graph.clone();
        PathFromVertex::new(
            g,
            self,
            Operations::Neighbours {
                dir: Direction::OUT,
            },
        )
    }

<<<<<<< HEAD
    pub fn out_neighbours_window(&self, t_start: i64, t_end: i64) -> PathFromVertex<G> {
=======
    /// Get the neighbours of this vertex that point out of this vertex in the given time window.
    ///
    /// # Arguments
    ///
    /// * `t_start` - The start of the time window (inclusive).
    /// * `t_end` - The end of the time window (exclusive).
    ///
    /// # Returns
    ///
    /// An iterator over the neighbours of this vertex that point out of this vertex in the given time window.
    fn out_neighbours_window(&self, t_start: i64, t_end: i64) -> Self::VList {
>>>>>>> 31789cea
        let g = self.graph.clone();
        PathFromVertex::new(
            g,
            self,
            Operations::NeighboursWindow {
                dir: Direction::OUT,
                t_start,
                t_end,
            },
        )
    }
}

<<<<<<< HEAD
impl<G: GraphViewOps> VertexListOps for Box<dyn Iterator<Item = VertexView<G>> + Send> {
    type Graph = G;
    type IterType = Box<dyn Iterator<Item = VertexView<Self::Graph>> + Send>;
    type EList = Box<dyn Iterator<Item = EdgeView<Self::Graph>> + Send>;
=======
/// Implementation of the VertexListOps trait for an iterator of VertexView objects.
///
impl<G: GraphViewInternalOps + 'static + Send + Sync> VertexListOps
    for Box<dyn Iterator<Item = VertexView<G>> + Send>
{
    type Vertex = VertexView<G>;
    type Edge = EdgeView<G>;
    type EList = Box<dyn Iterator<Item = Self::Edge> + Send>;
    type IterType = Box<dyn Iterator<Item = Self::Vertex> + Send>;
>>>>>>> 31789cea
    type ValueIterType<U> = Box<dyn Iterator<Item = U> + Send>;

    /// Get the vertex ids in this list.
    ///
    /// # Returns
    ///
    /// An iterator over the vertex ids in this list.
    fn id(self) -> Self::ValueIterType<u64> {
        Box::new(self.map(|v| v.id()))
    }

    /// Get the vertex properties in this list.
    ///
    /// # Arguments
    ///
    /// * `name` - The name of the property to get.
    ///
    /// # Returns
    ///
    /// An iterator over the vertex properties in this list.
    fn prop(self, name: String) -> Result<Self::ValueIterType<Vec<(i64, Prop)>>, GraphError> {
        let r: Result<Vec<_>, _> = self.map(move |v| v.prop(name.clone())).collect();
        Ok(Box::new(r?.into_iter()))
    }

    /// Get all vertex properties in this list.
    ///
    /// # Returns
    ///
    /// An iterator over all vertex properties in this list.
    fn props(self) -> Result<Self::ValueIterType<HashMap<String, Vec<(i64, Prop)>>>, GraphError> {
        let r: Result<Vec<_>, _> = self.map(|v| v.props()).collect();
        Ok(Box::new(r?.into_iter()))
    }

    /// Get the degree of this vertices
    ///
    /// # Returns
    ///
    /// An iterator over the degree of this vertices
    fn degree(self) -> Result<Self::ValueIterType<usize>, GraphError> {
        let r: Result<Vec<_>, _> = self.map(|v| v.degree()).collect();
        Ok(Box::new(r?.into_iter()))
    }

    /// Get the degree of this vertices in the given time window.
    ///
    /// # Arguments
    ///
    /// * `t_start` - The start of the time window (inclusive).
    /// * `t_end` - The end of the time window (exclusive).
    ///
    /// # Returns
    ///
    /// An iterator over the degree of this vertices in the given time window.
    fn degree_window(
        self,
        t_start: i64,
        t_end: i64,
    ) -> Result<Self::ValueIterType<usize>, GraphError> {
        let r: Result<Vec<_>, _> = self.map(move |v| v.degree_window(t_start, t_end)).collect();
        Ok(Box::new(r?.into_iter()))
    }

    /// Get the in degree of these vertices
    ///
    /// # Returns
    ///
    /// An iterator over the in degree of these vertices
    fn in_degree(self) -> Result<Self::ValueIterType<usize>, GraphError> {
        let r: Result<Vec<_>, _> = self.map(|v| v.in_degree()).collect();
        Ok(Box::new(r?.into_iter()))
    }

    /// Get the in degree of these vertices in the given time window.
    ///
    /// # Arguments
    ///
    /// * `t_start` - The start of the time window (inclusive).
    /// * `t_end` - The end of the time window (exclusive).
    ///
    /// # Returns
    ///
    /// An iterator over the in degree of these vertices in the given time window.
    fn in_degree_window(
        self,
        t_start: i64,
        t_end: i64,
    ) -> Result<Self::ValueIterType<usize>, GraphError> {
        let r: Result<Vec<_>, _> = self
            .map(move |v| v.in_degree_window(t_start, t_end))
            .collect();
        Ok(Box::new(r?.into_iter()))
    }

    /// Get the out degree of these vertices
    ///
    /// # Returns
    ///
    /// An iterator over the out degree of these vertices
    fn out_degree(self) -> Result<Self::ValueIterType<usize>, GraphError> {
        let r: Result<Vec<_>, _> = self.map(|v| v.out_degree()).collect();
        Ok(Box::new(r?.into_iter()))
    }

    /// Get the out degree of these vertices in the given time window.
    ///
    /// # Arguments
    ///
    /// * `t_start` - The start of the time window (inclusive).
    /// * `t_end` - The end of the time window (exclusive).
    ///
    /// # Returns
    ///
    /// An iterator over the out degree of these vertices in the given time window.
    fn out_degree_window(
        self,
        t_start: i64,
        t_end: i64,
    ) -> Result<Self::ValueIterType<usize>, GraphError> {
        let r: Result<Vec<_>, _> = self
            .map(move |v| v.out_degree_window(t_start, t_end))
            .collect();
        Ok(Box::new(r?.into_iter()))
    }

    /// Get the edges of these vertices.
    ///
    /// # Returns
    ///
    /// An iterator over the edges of these vertices.
    fn edges(self) -> Self::EList {
        Box::new(self.flat_map(|v| v.edges()))
    }

    /// Get the edges of these vertices in the given time window.
    ///
    /// # Arguments
    ///
    /// * `t_start` - The start of the time window (inclusive).
    /// * `t_end` - The end of the time window (exclusive).
    ///
    /// # Returns
    ///
    /// An iterator over the edges of these vertices in the given time window.
    fn edges_window(self, t_start: i64, t_end: i64) -> Self::EList {
        Box::new(self.flat_map(move |v| v.edges_window(t_start, t_end)))
    }

    /// Get the in edges of these vertices.
    ///
    /// # Returns
    ///
    /// An iterator over the in edges of these vertices.
    fn in_edges(self) -> Self::EList {
        Box::new(self.flat_map(|v| v.in_edges()))
    }

    /// Get the in edges of these vertices in the given time window.
    ///
    /// # Arguments
    ///
    /// * `t_start` - The start of the time window (inclusive).
    /// * `t_end` - The end of the time window (exclusive).
    ///
    /// # Returns
    ///
    /// An iterator over the in edges of these vertices in the given time window.
    fn in_edges_window(self, t_start: i64, t_end: i64) -> Self::EList {
        Box::new(self.flat_map(move |v| v.in_edges_window(t_start, t_end)))
    }

    /// Get the out edges of these vertices.
    ///
    /// # Returns
    ///
    /// An iterator over the out edges of these vertices.
    fn out_edges(self) -> Self::EList {
        Box::new(self.flat_map(|v| v.out_edges()))
    }

    /// Get the out edges of these vertices in the given time window.
    ///
    /// # Arguments
    ///
    /// * `t_start` - The start of the time window (inclusive).
    /// * `t_end` - The end of the time window (exclusive).
    ///
    /// # Returns
    ///
    /// An iterator over the out edges of these vertices in the given time window.
    fn out_edges_window(self, t_start: i64, t_end: i64) -> Self::EList {
        Box::new(self.flat_map(move |v| v.out_edges_window(t_start, t_end)))
    }

    /// Get the neighbours of these vertices.
    ///
    /// # Returns
    ///
    /// An iterator over the neighbours of these vertices.
    fn neighbours(self) -> Self {
        Box::new(self.flat_map(|v| v.neighbours()))
    }

    /// Get the neighbours of these vertices in the given time window.
    ///
    /// # Arguments
    ///
    /// * `t_start` - The start of the time window (inclusive).
    /// * `t_end` - The end of the time window (exclusive).
    ///
    /// # Returns
    ///
    /// An iterator over the neighbours of these vertices in the given time window.
    fn neighbours_window(self, t_start: i64, t_end: i64) -> Self {
        Box::new(self.flat_map(move |v| v.neighbours_window(t_start, t_end)))
    }

    /// Get the in neighbours of these vertices.
    ///
    /// # Returns
    ///
    /// An iterator over the in neighbours of these vertices.
    fn in_neighbours(self) -> Self {
        Box::new(self.flat_map(|v| v.in_neighbours()))
    }

    /// Get the in neighbours of these vertices in the given time window.
    ///
    /// # Arguments
    ///
    /// * `t_start` - The start of the time window (inclusive).
    /// * `t_end` - The end of the time window (exclusive).
    ///
    /// # Returns
    ///
    /// An iterator over the in neighbours of these vertices in the given time window.
    fn in_neighbours_window(self, t_start: i64, t_end: i64) -> Self {
        Box::new(self.flat_map(move |v| v.in_neighbours_window(t_start, t_end)))
    }

    /// Get the out neighbours of these vertices.
    ///
    /// # Returns
    ///
    /// An iterator over the out neighbours of these vertices.
    fn out_neighbours(self) -> Self {
        Box::new(self.flat_map(|v| v.out_neighbours()))
    }

    /// Get the out neighbours of these vertices in the given time window.
    ///
    /// # Arguments
    ///
    /// * `t_start` - The start of the time window (inclusive).
    /// * `t_end` - The end of the time window (exclusive).
    ///
    /// # Returns
    ///
    /// An iterator over the out neighbours of these vertices in the given time window.
    fn out_neighbours_window(self, t_start: i64, t_end: i64) -> Self {
        Box::new(self.flat_map(move |v| v.out_neighbours_window(t_start, t_end)))
    }
}

#[cfg(test)]
mod vertex_test {
    use crate::view_api::*;

    #[test]
    fn test_all_degrees_window() {
        let g = crate::graph_loader::lotr_graph::lotr_graph(4);

        assert_eq!(g.num_edges().unwrap(), 701);
        assert_eq!(g.vertex("Gandalf").unwrap().unwrap().degree().unwrap(), 49);
        assert_eq!(
            g.vertex("Gandalf")
                .unwrap()
                .unwrap()
                .degree_window(1356, 24792)
                .unwrap(),
            34
        );
        assert_eq!(
            g.vertex("Gandalf").unwrap().unwrap().in_degree().unwrap(),
            24
        );
        assert_eq!(
            g.vertex("Gandalf")
                .unwrap()
                .unwrap()
                .in_degree_window(1356, 24792)
                .unwrap(),
            16
        );
        assert_eq!(
            g.vertex("Gandalf").unwrap().unwrap().out_degree().unwrap(),
            35
        );
        assert_eq!(
            g.vertex("Gandalf")
                .unwrap()
                .unwrap()
                .out_degree_window(1356, 24792)
                .unwrap(),
            20
        );
    }

    #[test]
    fn test_all_neighbours_window() {
        let g = crate::graph_loader::lotr_graph::lotr_graph(4);

<<<<<<< HEAD
        assert_eq!(g.num_edges(), 701);
        assert_eq!(g.vertex("Gandalf").unwrap().neighbours().iter().count(), 49);
=======
        assert_eq!(g.num_edges().unwrap(), 701);
        assert_eq!(
            g.vertex("Gandalf").unwrap().unwrap().neighbours().count(),
            49
        );
>>>>>>> 31789cea
        assert_eq!(
            g.vertex("Gandalf")
                .unwrap()
                .unwrap()
                .neighbours_window(1356, 24792)
                .iter()
                .count(),
            34
        );
<<<<<<< HEAD
        assert_eq!(
            g.vertex("Gandalf").unwrap().in_neighbours().iter().count(),
            24
        );
=======
>>>>>>> 31789cea
        assert_eq!(
            g.vertex("Gandalf")
                .unwrap()
                .unwrap()
                .in_neighbours()
                .count(),
            24
        );
        assert_eq!(
            g.vertex("Gandalf")
                .unwrap()
                .unwrap()
                .in_neighbours_window(1356, 24792)
                .iter()
                .count(),
            16
        );
<<<<<<< HEAD
        assert_eq!(
            g.vertex("Gandalf").unwrap().out_neighbours().iter().count(),
            35
        );
=======
>>>>>>> 31789cea
        assert_eq!(
            g.vertex("Gandalf")
                .unwrap()
                .unwrap()
                .out_neighbours()
                .count(),
            35
        );
        assert_eq!(
            g.vertex("Gandalf")
                .unwrap()
                .unwrap()
                .out_neighbours_window(1356, 24792)
                .iter()
                .count(),
            20
        );
    }

    #[test]
    fn test_all_edges_window() {
        let g = crate::graph_loader::lotr_graph::lotr_graph(4);

        assert_eq!(g.num_edges().unwrap(), 701);
        assert_eq!(g.vertex("Gandalf").unwrap().unwrap().edges().count(), 59);
        assert_eq!(
            g.vertex("Gandalf")
                .unwrap()
                .unwrap()
                .edges_window(1356, 24792)
                .count(),
            36
        );
        assert_eq!(g.vertex("Gandalf").unwrap().unwrap().in_edges().count(), 24);
        assert_eq!(
            g.vertex("Gandalf")
                .unwrap()
                .unwrap()
                .in_edges_window(1356, 24792)
                .count(),
            16
        );
        assert_eq!(
            g.vertex("Gandalf").unwrap().unwrap().out_edges().count(),
            35
        );
        assert_eq!(
            g.vertex("Gandalf")
                .unwrap()
                .unwrap()
                .out_edges_window(1356, 24792)
                .count(),
            20
        );
    }
}<|MERGE_RESOLUTION|>--- conflicted
+++ resolved
@@ -1,15 +1,8 @@
-<<<<<<< HEAD
+//! Defines the `Vertex` struct, which represents a vertex in the graph.
+
 use crate::edge::{EdgeList, EdgeView};
 use crate::path::{Operations, PathFromVertex};
 use crate::view_api::{GraphViewOps, VertexListOps};
-=======
-//! Defines the `Vertex` struct, which represents a vertex in the graph.
-
-use crate::edge::EdgeView;
-use crate::graph::Graph;
-use crate::view_api::internal::GraphViewInternalOps;
-use crate::view_api::{VertexListOps, VertexViewOps};
->>>>>>> 31789cea
 use docbrown_core::tgraph::VertexRef;
 use docbrown_core::tgraph_shard::errors::GraphError;
 use docbrown_core::{Direction, Prop};
@@ -27,70 +20,30 @@
     }
 }
 
-<<<<<<< HEAD
 impl<G: GraphViewOps> From<&VertexView<G>> for VertexRef {
     fn from(value: &VertexView<G>) -> Self {
         value.vertex
-=======
-impl<G: GraphViewInternalOps> VertexView<G> {
+    }
+}
+
+impl<G: GraphViewOps> VertexView<G> {
     /// Creates a new `VertexView` wrapping a vertex reference and a graph.
-    pub(crate) fn new(graph: Arc<G>, vertex: VertexRef) -> VertexView<G> {
-        VertexView { graph, vertex }
->>>>>>> 31789cea
-    }
-}
-
-<<<<<<< HEAD
-impl<G: GraphViewOps> VertexView<G> {
     pub(crate) fn new(graph: G, vertex: VertexRef) -> VertexView<G> {
         VertexView { graph, vertex }
     }
 }
 
+/// View of a Vertex in a Graph
 impl<G: GraphViewOps> VertexView<G> {
+    /// Get the ID of this vertex.
+    ///
+    /// # Returns
+    ///
+    /// The ID of this vertex.
     pub fn id(&self) -> u64 {
         self.vertex.g_id
     }
 
-    pub fn prop(&self, name: String) -> Vec<(i64, Prop)> {
-        self.graph.temporal_vertex_prop_vec(self.vertex, name)
-    }
-
-    pub fn props(&self) -> HashMap<String, Vec<(i64, Prop)>> {
-        self.graph.temporal_vertex_props(self.vertex)
-    }
-
-    pub fn degree(&self) -> usize {
-        self.graph.degree(self.vertex, Direction::BOTH)
-    }
-
-    pub fn degree_window(&self, t_start: i64, t_end: i64) -> usize {
-=======
-    /// Returns a reference to the wrapped vertex reference.
-    pub(crate) fn as_ref(&self) -> VertexRef {
-        self.vertex
-    }
-}
-
-/// The `VertexViewOps` trait provides operations that can be performed on a vertex in a graph.
-/// It is implemented for the `VertexView` struct.
-impl<G: GraphViewInternalOps + 'static + Send + Sync> VertexViewOps for VertexView<G> {
-    /// The type of edge that this vertex can have.
-    type Edge = EdgeView<G>;
-    /// The type of the vertex list iterator.
-    type VList = Box<dyn Iterator<Item = Self> + Send>;
-    /// The type of the edge list iterator.
-    type EList = Box<dyn Iterator<Item = Self::Edge> + Send>;
-
-    /// Get the ID of this vertex.
-    ///
-    /// # Returns
-    ///
-    /// The ID of this vertex.
-    fn id(&self) -> u64 {
-        self.vertex.g_id
-    }
-
     /// Get the temporal property value of this vertex.
     ///
     /// # Arguments
@@ -101,7 +54,7 @@
     ///
     /// A vector of `(i64, Prop)` tuples where the `i64` value is the timestamp of the
     /// property value and `Prop` is the value itself.
-    fn prop(&self, name: String) -> Result<Vec<(i64, Prop)>, GraphError> {
+    pub fn prop(&self, name: String) -> Result<Vec<(i64, Prop)>, GraphError> {
         self.graph.temporal_vertex_prop_vec(self.vertex, name)
     }
 
@@ -112,7 +65,7 @@
     /// A HashMap with the names of the properties as keys and a vector of `(i64, Prop)` tuples
     /// as values. The `i64` value is the timestamp of the property value and `Prop`
     /// is the value itself.
-    fn props(&self) -> Result<HashMap<String, Vec<(i64, Prop)>>, GraphError> {
+    pub fn props(&self) -> Result<HashMap<String, Vec<(i64, Prop)>>, GraphError> {
         self.graph.temporal_vertex_props(self.vertex)
     }
 
@@ -121,7 +74,7 @@
     /// # Returns
     ///
     /// The degree of this vertex.
-    fn degree(&self) -> Result<usize, GraphError> {
+    pub fn degree(&self) -> Result<usize, GraphError> {
         self.graph.degree(self.vertex, Direction::BOTH)
     }
 
@@ -135,28 +88,20 @@
     /// # Returns
     ///
     /// The degree of this vertex in the given time window.
-    fn degree_window(&self, t_start: i64, t_end: i64) -> Result<usize, GraphError> {
->>>>>>> 31789cea
+    pub fn degree_window(&self, t_start: i64, t_end: i64) -> Result<usize, GraphError> {
         self.graph
             .degree_window(self.vertex, t_start, t_end, Direction::BOTH)
     }
 
-<<<<<<< HEAD
-    pub fn in_degree(&self) -> usize {
+    /// Get the in-degree of this vertex (i.e., the number of edges that point into it).
+    ///
+    /// # Returns
+    ///
+    /// The in-degree of this vertex.
+    pub fn in_degree(&self) -> Result<usize, GraphError> {
         self.graph.degree(self.vertex, Direction::IN)
     }
 
-    pub fn in_degree_window(&self, t_start: i64, t_end: i64) -> usize {
-=======
-    /// Get the in-degree of this vertex (i.e., the number of edges that point into it).
-    ///
-    /// # Returns
-    ///
-    /// The in-degree of this vertex.
-    fn in_degree(&self) -> Result<usize, GraphError> {
-        self.graph.degree(self.vertex, Direction::IN)
-    }
-
     /// Get the in-degree of this vertex in the given time window.
     ///
     /// # Arguments
@@ -167,28 +112,20 @@
     /// # Returns
     ///
     /// The in-degree of this vertex in the given time window.
-    fn in_degree_window(&self, t_start: i64, t_end: i64) -> Result<usize, GraphError> {
->>>>>>> 31789cea
+    pub fn in_degree_window(&self, t_start: i64, t_end: i64) -> Result<usize, GraphError> {
         self.graph
             .degree_window(self.vertex, t_start, t_end, Direction::IN)
     }
 
-<<<<<<< HEAD
-    pub fn out_degree(&self) -> usize {
+    /// Get the out-degree of this vertex (i.e., the number of edges that point out of it).
+    ///
+    /// # Returns
+    ///
+    /// The out-degree of this vertex.
+    pub fn out_degree(&self) -> Result<usize, GraphError> {
         self.graph.degree(self.vertex, Direction::OUT)
     }
 
-    pub fn out_degree_window(&self, t_start: i64, t_end: i64) -> usize {
-=======
-    /// Get the out-degree of this vertex (i.e., the number of edges that point out of it).
-    ///
-    /// # Returns
-    ///
-    /// The out-degree of this vertex.
-    fn out_degree(&self) -> Result<usize, GraphError> {
-        self.graph.degree(self.vertex, Direction::OUT)
-    }
-
     /// Get the out-degree of this vertex in the given time window.
     ///
     /// # Arguments
@@ -199,22 +136,17 @@
     /// # Returns
     ///
     /// The out-degree of this vertex in the given time window.
-    fn out_degree_window(&self, t_start: i64, t_end: i64) -> Result<usize, GraphError> {
->>>>>>> 31789cea
+    pub fn out_degree_window(&self, t_start: i64, t_end: i64) -> Result<usize, GraphError> {
         self.graph
             .degree_window(self.vertex, t_start, t_end, Direction::OUT)
     }
 
-<<<<<<< HEAD
-    pub fn edges(&self) -> EdgeList<G> {
-=======
     /// Get the edges that are incident to this vertex.
     ///
     /// # Returns
     ///
     /// An iterator over the edges that are incident to this vertex.
-    fn edges(&self) -> Self::EList {
->>>>>>> 31789cea
+    pub fn edges(&self) -> Self::EList {
         let g = self.graph.clone();
         Box::new(
             self.graph
@@ -223,21 +155,17 @@
         )
     }
 
-<<<<<<< HEAD
+    /// Get the edges that are incident to this vertex in the given time window.
+    ///
+    /// # Arguments
+    ///
+    /// * `t_start` - The start of the time window (inclusive).
+    /// * `t_end` - The end of the time window (exclusive).
+    ///
+    /// # Returns
+    ///
+    /// An iterator over the edges that are incident to this vertex in the given time window.
     pub fn edges_window(&self, t_start: i64, t_end: i64) -> EdgeList<G> {
-=======
-    /// Get the edges that are incident to this vertex in the given time window.
-    ///
-    /// # Arguments
-    ///
-    /// * `t_start` - The start of the time window (inclusive).
-    /// * `t_end` - The end of the time window (exclusive).
-    ///
-    /// # Returns
-    ///
-    /// An iterator over the edges that are incident to this vertex in the given time window.
-    fn edges_window(&self, t_start: i64, t_end: i64) -> Self::EList {
->>>>>>> 31789cea
         let g = self.graph.clone();
         Box::new(
             self.graph
@@ -246,16 +174,12 @@
         )
     }
 
-<<<<<<< HEAD
+    /// Get the edges that point into this vertex.
+    ///
+    /// # Returns
+    ///
+    /// An iterator over the edges that point into this vertex.
     pub fn in_edges(&self) -> EdgeList<G> {
-=======
-    /// Get the edges that point into this vertex.
-    ///
-    /// # Returns
-    ///
-    /// An iterator over the edges that point into this vertex.
-    fn in_edges(&self) -> Self::EList {
->>>>>>> 31789cea
         let g = self.graph.clone();
         Box::new(
             self.graph
@@ -264,21 +188,17 @@
         )
     }
 
-<<<<<<< HEAD
+    /// Get the edges that point into this vertex in the given time window.
+    ///
+    /// # Arguments
+    ///
+    /// * `t_start` - The start of the time window (inclusive).
+    /// * `t_end` - The end of the time window (exclusive).
+    ///
+    /// # Returns
+    ///
+    /// An iterator over the edges that point into this vertex in the given time window.
     pub fn in_edges_window(&self, t_start: i64, t_end: i64) -> EdgeList<G> {
-=======
-    /// Get the edges that point into this vertex in the given time window.
-    ///
-    /// # Arguments
-    ///
-    /// * `t_start` - The start of the time window (inclusive).
-    /// * `t_end` - The end of the time window (exclusive).
-    ///
-    /// # Returns
-    ///
-    /// An iterator over the edges that point into this vertex in the given time window.
-    fn in_edges_window(&self, t_start: i64, t_end: i64) -> Self::EList {
->>>>>>> 31789cea
         let g = self.graph.clone();
         Box::new(
             self.graph
@@ -287,16 +207,12 @@
         )
     }
 
-<<<<<<< HEAD
+    /// Get the edges that point out of this vertex.
+    ///
+    /// # Returns
+    ///
+    /// An iterator over the edges that point out of this vertex.
     pub fn out_edges(&self) -> EdgeList<G> {
-=======
-    /// Get the edges that point out of this vertex.
-    ///
-    /// # Returns
-    ///
-    /// An iterator over the edges that point out of this vertex.
-    fn out_edges(&self) -> Self::EList {
->>>>>>> 31789cea
         let g = self.graph.clone();
         Box::new(
             self.graph
@@ -305,21 +221,17 @@
         )
     }
 
-<<<<<<< HEAD
+    /// Get the edges that point out of this vertex in the given time window.
+    ///
+    /// # Arguments
+    ///
+    /// * `t_start` - The start of the time window (inclusive).
+    /// * `t_end` - The end of the time window (exclusive).
+    ///
+    /// # Returns
+    ///
+    /// An iterator over the edges that point out of this vertex in the given time window.
     pub fn out_edges_window(&self, t_start: i64, t_end: i64) -> EdgeList<G> {
-=======
-    /// Get the edges that point out of this vertex in the given time window.
-    ///
-    /// # Arguments
-    ///
-    /// * `t_start` - The start of the time window (inclusive).
-    /// * `t_end` - The end of the time window (exclusive).
-    ///
-    /// # Returns
-    ///
-    /// An iterator over the edges that point out of this vertex in the given time window.
-    fn out_edges_window(&self, t_start: i64, t_end: i64) -> Self::EList {
->>>>>>> 31789cea
         let g = self.graph.clone();
         Box::new(
             self.graph
@@ -328,16 +240,12 @@
         )
     }
 
-<<<<<<< HEAD
+    /// Get the neighbours of this vertex.
+    ///
+    /// # Returns
+    ///
+    /// An iterator over the neighbours of this vertex.
     pub fn neighbours(&self) -> PathFromVertex<G> {
-=======
-    /// Get the neighbours of this vertex.
-    ///
-    /// # Returns
-    ///
-    /// An iterator over the neighbours of this vertex.
-    fn neighbours(&self) -> Self::VList {
->>>>>>> 31789cea
         let g = self.graph.clone();
         PathFromVertex::new(
             g,
@@ -348,21 +256,17 @@
         )
     }
 
-<<<<<<< HEAD
+    /// Get the neighbours of this vertex in the given time window.
+    ///
+    /// # Arguments
+    ///
+    /// * `t_start` - The start of the time window (inclusive).
+    /// * `t_end` - The end of the time window (exclusive).
+    ///
+    /// # Returns
+    ///
+    /// An iterator over the neighbours of this vertex in the given time window.
     pub fn neighbours_window(&self, t_start: i64, t_end: i64) -> PathFromVertex<G> {
-=======
-    /// Get the neighbours of this vertex in the given time window.
-    ///
-    /// # Arguments
-    ///
-    /// * `t_start` - The start of the time window (inclusive).
-    /// * `t_end` - The end of the time window (exclusive).
-    ///
-    /// # Returns
-    ///
-    /// An iterator over the neighbours of this vertex in the given time window.
-    fn neighbours_window(&self, t_start: i64, t_end: i64) -> Self::VList {
->>>>>>> 31789cea
         let g = self.graph.clone();
         PathFromVertex::new(
             g,
@@ -375,35 +279,27 @@
         )
     }
 
-<<<<<<< HEAD
+    /// Get the neighbours of this vertex that point into this vertex.
+    ///
+    /// # Returns
+    ///
+    /// An iterator over the neighbours of this vertex that point into this vertex.
     pub fn in_neighbours(&self) -> PathFromVertex<G> {
-=======
-    /// Get the neighbours of this vertex that point into this vertex.
-    ///
-    /// # Returns
-    ///
-    /// An iterator over the neighbours of this vertex that point into this vertex.
-    fn in_neighbours(&self) -> Self::VList {
->>>>>>> 31789cea
         let g = self.graph.clone();
         PathFromVertex::new(g, self, Operations::Neighbours { dir: Direction::IN })
     }
 
-<<<<<<< HEAD
+    /// Get the neighbours of this vertex that point into this vertex in the given time window.
+    ///
+    /// # Arguments
+    ///
+    /// * `t_start` - The start of the time window (inclusive).
+    /// * `t_end` - The end of the time window (exclusive).
+    ///
+    /// # Returns
+    ///
+    /// An iterator over the neighbours of this vertex that point into this vertex in the given time window.
     pub fn in_neighbours_window(&self, t_start: i64, t_end: i64) -> PathFromVertex<G> {
-=======
-    /// Get the neighbours of this vertex that point into this vertex in the given time window.
-    ///
-    /// # Arguments
-    ///
-    /// * `t_start` - The start of the time window (inclusive).
-    /// * `t_end` - The end of the time window (exclusive).
-    ///
-    /// # Returns
-    ///
-    /// An iterator over the neighbours of this vertex that point into this vertex in the given time window.
-    fn in_neighbours_window(&self, t_start: i64, t_end: i64) -> Self::VList {
->>>>>>> 31789cea
         let g = self.graph.clone();
         PathFromVertex::new(
             g,
@@ -416,16 +312,12 @@
         )
     }
 
-<<<<<<< HEAD
+    /// Get the neighbours of this vertex that point out of this vertex.
+    ///
+    /// # Returns
+    ///
+    /// An iterator over the neighbours of this vertex that point out of this vertex.
     pub fn out_neighbours(&self) -> PathFromVertex<G> {
-=======
-    /// Get the neighbours of this vertex that point out of this vertex.
-    ///
-    /// # Returns
-    ///
-    /// An iterator over the neighbours of this vertex that point out of this vertex.
-    fn out_neighbours(&self) -> Self::VList {
->>>>>>> 31789cea
         let g = self.graph.clone();
         PathFromVertex::new(
             g,
@@ -436,21 +328,17 @@
         )
     }
 
-<<<<<<< HEAD
+    /// Get the neighbours of this vertex that point out of this vertex in the given time window.
+    ///
+    /// # Arguments
+    ///
+    /// * `t_start` - The start of the time window (inclusive).
+    /// * `t_end` - The end of the time window (exclusive).
+    ///
+    /// # Returns
+    ///
+    /// An iterator over the neighbours of this vertex that point out of this vertex in the given time window.
     pub fn out_neighbours_window(&self, t_start: i64, t_end: i64) -> PathFromVertex<G> {
-=======
-    /// Get the neighbours of this vertex that point out of this vertex in the given time window.
-    ///
-    /// # Arguments
-    ///
-    /// * `t_start` - The start of the time window (inclusive).
-    /// * `t_end` - The end of the time window (exclusive).
-    ///
-    /// # Returns
-    ///
-    /// An iterator over the neighbours of this vertex that point out of this vertex in the given time window.
-    fn out_neighbours_window(&self, t_start: i64, t_end: i64) -> Self::VList {
->>>>>>> 31789cea
         let g = self.graph.clone();
         PathFromVertex::new(
             g,
@@ -464,22 +352,12 @@
     }
 }
 
-<<<<<<< HEAD
+/// Implementation of the VertexListOps trait for an iterator of VertexView objects.
+///
 impl<G: GraphViewOps> VertexListOps for Box<dyn Iterator<Item = VertexView<G>> + Send> {
     type Graph = G;
     type IterType = Box<dyn Iterator<Item = VertexView<Self::Graph>> + Send>;
     type EList = Box<dyn Iterator<Item = EdgeView<Self::Graph>> + Send>;
-=======
-/// Implementation of the VertexListOps trait for an iterator of VertexView objects.
-///
-impl<G: GraphViewInternalOps + 'static + Send + Sync> VertexListOps
-    for Box<dyn Iterator<Item = VertexView<G>> + Send>
-{
-    type Vertex = VertexView<G>;
-    type Edge = EdgeView<G>;
-    type EList = Box<dyn Iterator<Item = Self::Edge> + Send>;
-    type IterType = Box<dyn Iterator<Item = Self::Vertex> + Send>;
->>>>>>> 31789cea
     type ValueIterType<U> = Box<dyn Iterator<Item = U> + Send>;
 
     /// Get the vertex ids in this list.
@@ -793,16 +671,11 @@
     fn test_all_neighbours_window() {
         let g = crate::graph_loader::lotr_graph::lotr_graph(4);
 
-<<<<<<< HEAD
-        assert_eq!(g.num_edges(), 701);
-        assert_eq!(g.vertex("Gandalf").unwrap().neighbours().iter().count(), 49);
-=======
         assert_eq!(g.num_edges().unwrap(), 701);
         assert_eq!(
             g.vertex("Gandalf").unwrap().unwrap().neighbours().count(),
             49
         );
->>>>>>> 31789cea
         assert_eq!(
             g.vertex("Gandalf")
                 .unwrap()
@@ -812,18 +685,11 @@
                 .count(),
             34
         );
-<<<<<<< HEAD
-        assert_eq!(
-            g.vertex("Gandalf").unwrap().in_neighbours().iter().count(),
-            24
-        );
-=======
->>>>>>> 31789cea
-        assert_eq!(
-            g.vertex("Gandalf")
-                .unwrap()
-                .unwrap()
-                .in_neighbours()
+        assert_eq!(
+            g.vertex("Gandalf")
+                .unwrap()
+                .unwrap()
+                .in_neighbours().iter()
                 .count(),
             24
         );
@@ -836,18 +702,11 @@
                 .count(),
             16
         );
-<<<<<<< HEAD
-        assert_eq!(
-            g.vertex("Gandalf").unwrap().out_neighbours().iter().count(),
-            35
-        );
-=======
->>>>>>> 31789cea
-        assert_eq!(
-            g.vertex("Gandalf")
-                .unwrap()
-                .unwrap()
-                .out_neighbours()
+        assert_eq!(
+            g.vertex("Gandalf")
+                .unwrap()
+                .unwrap()
+                .out_neighbours().iter()
                 .count(),
             35
         );
