--- conflicted
+++ resolved
@@ -153,11 +153,7 @@
         names
     }
 
-<<<<<<< HEAD
-    pub fn has_property(&self, name: String, include_static: bool) -> bool {
-=======
     fn has_property(&self, name: String, include_static: bool) -> bool {
->>>>>>> 8eca9183
         (!self.property_history(name.clone()).is_empty())
             || (include_static
                 && self
