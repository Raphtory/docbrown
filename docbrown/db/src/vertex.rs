<<<<<<< HEAD
use crate::edge::EdgeView;
use crate::graph::Graph;
use crate::view_api::internal::GraphViewInternalOps;
use crate::view_api::{VertexListOps, VertexViewOps};
=======
//! Defines the `Vertex` struct, which represents a vertex in the graph.

use crate::edge::{EdgeList, EdgeView};
use crate::path::{Operations, PathFromVertex};
use crate::view_api::{GraphViewOps, VertexListOps};
>>>>>>> 17342f9f
use docbrown_core::tgraph::VertexRef;
use docbrown_core::tgraph_shard::errors::GraphError;
use docbrown_core::{Direction, Prop};
use std::collections::HashMap;

#[derive(Debug, Clone)]
pub struct VertexView<G: GraphViewOps> {
    pub graph: G,
    vertex: VertexRef,
}

impl<G: GraphViewOps> From<VertexView<G>> for VertexRef {
    fn from(value: VertexView<G>) -> Self {
        value.vertex
    }
}

impl<G: GraphViewOps> From<&VertexView<G>> for VertexRef {
    fn from(value: &VertexView<G>) -> Self {
        value.vertex
    }
}

impl<G: GraphViewOps> VertexView<G> {
    /// Creates a new `VertexView` wrapping a vertex reference and a graph.
    pub(crate) fn new(graph: G, vertex: VertexRef) -> VertexView<G> {
        VertexView { graph, vertex }
    }
}

/// View of a Vertex in a Graph
impl<G: GraphViewOps> VertexView<G> {
    /// Get the ID of this vertex.
    ///
    /// # Returns
    ///
    /// The ID of this vertex.
    pub fn id(&self) -> u64 {
        self.vertex.g_id
    }

<<<<<<< HEAD
    fn prop(&self, name: String) -> Result<Vec<(i64, Prop)>, GraphError> {
        self.graph.temporal_vertex_prop_vec(self.vertex, name)
    }

    fn props(&self) -> Result<HashMap<String, Vec<(i64, Prop)>>, GraphError> {
        self.graph.temporal_vertex_props(self.vertex)
    }

    fn degree(&self) -> Result<usize, GraphError> {
        self.graph.degree(self.vertex, Direction::BOTH)
    }

    fn degree_window(&self, t_start: i64, t_end: i64) -> Result<usize, GraphError> {
=======
    /// Get the name of this vertex if a user has set one otherwise it returns the ID.
    ///
    /// # Returns
    ///
    /// The name of the vertex if one exists, otherwise the ID as a string.
    pub fn name(&self) -> String {
        match self.static_property("_id".to_string()) {
            None => self.id().to_string(),
            Some(prop) => prop.to_string(),
        }
    }

    pub fn property(&self, name: String, include_static: bool) -> Option<Prop> {
        let props = self.property_history(name.clone());
        match props.last() {
            None => {
                if include_static {
                    match self.graph.static_vertex_prop(self.vertex, name) {
                        None => None,
                        Some(prop) => Some(prop),
                    }
                } else {
                    None
                }
            }
            Some((_, prop)) => Some(prop.clone()),
        }
    }

    /// Get the temporal property value of this vertex.
    ///
    /// # Arguments
    ///
    /// * `name` - The name of the property to retrieve.
    ///
    /// # Returns
    ///
    /// A vector of `(i64, Prop)` tuples where the `i64` value is the timestamp of the
    /// property value and `Prop` is the value itself.
    pub fn property_history(&self, name: String) -> Vec<(i64, Prop)> {
        self.graph.temporal_vertex_prop_vec(self.vertex, name)
    }

    pub fn properties(&self, include_static: bool) -> HashMap<String, Prop> {
        let mut props: HashMap<String, Prop> = self
            .property_histories()
            .iter()
            .map(|(key, values)| (key.clone(), values.last().unwrap().1.clone()))
            .collect();

        if include_static {
            for prop_name in self.graph.static_vertex_prop_names(self.vertex) {
                match self
                    .graph
                    .static_vertex_prop(self.vertex, prop_name.clone())
                {
                    Some(prop) => {
                        props.insert(prop_name, prop);
                    }
                    None => {}
                }
            }
        }
        props
    }

    /// Get all temporal property values of this vertex.
    ///
    /// # Returns
    ///
    /// A HashMap with the names of the properties as keys and a vector of `(i64, Prop)` tuples
    /// as values. The `i64` value is the timestamp of the property value and `Prop`
    /// is the value itself.
    pub fn property_histories(&self) -> HashMap<String, Vec<(i64, Prop)>> {
        self.graph.temporal_vertex_props(self.vertex)
    }

    pub fn property_names(&self, include_static: bool) -> Vec<String> {
        let mut names: Vec<String> = self.graph.temporal_vertex_prop_names(self.vertex);
        if include_static {
            names.extend(self.graph.static_vertex_prop_names(self.vertex))
        }
        names
    }

    pub fn has_property(&self, name: String, include_static: bool) -> bool {
        (! self.property_history(name.clone()).is_empty())
            || (include_static && self.graph.static_vertex_prop_names(self.vertex).contains(&name))
    }

    pub fn has_static_property(&self, name: String) -> bool {
        self.graph
            .static_vertex_prop_names(self.vertex)
            .contains(&name)
    }

    pub fn static_property(&self, name: String) -> Option<Prop> {
        self.graph.static_vertex_prop(self.vertex, name)
    }

    /// Get the degree of this vertex (i.e., the number of edges that are incident to it).
    ///
    /// # Returns
    ///
    /// The degree of this vertex.
    pub fn degree(&self) -> usize {
        self.graph.degree(self.vertex, Direction::BOTH)
    }

    /// Get the degree of this vertex in the given time window.
    ///
    /// # Arguments
    ///
    /// * `t_start` - The start of the time window (inclusive).
    /// * `t_end` - The end of the time window (exclusive).
    ///
    /// # Returns
    ///
    /// The degree of this vertex in the given time window.
    pub fn degree_window(&self, t_start: i64, t_end: i64) -> usize {
>>>>>>> 17342f9f
        self.graph
            .degree_window(self.vertex, t_start, t_end, Direction::BOTH)
    }

<<<<<<< HEAD
    fn in_degree(&self) -> Result<usize, GraphError> {
        self.graph.degree(self.vertex, Direction::IN)
    }

    fn in_degree_window(&self, t_start: i64, t_end: i64) -> Result<usize, GraphError> {
=======
    /// Get the in-degree of this vertex (i.e., the number of edges that point into it).
    ///
    /// # Returns
    ///
    /// The in-degree of this vertex.
    pub fn in_degree(&self) -> usize {
        self.graph.degree(self.vertex, Direction::IN)
    }

    /// Get the in-degree of this vertex in the given time window.
    ///
    /// # Arguments
    ///
    /// * `t_start` - The start of the time window (inclusive).
    /// * `t_end` - The end of the time window (exclusive).
    ///
    /// # Returns
    ///
    /// The in-degree of this vertex in the given time window.
    pub fn in_degree_window(&self, t_start: i64, t_end: i64) -> usize {
>>>>>>> 17342f9f
        self.graph
            .degree_window(self.vertex, t_start, t_end, Direction::IN)
    }

<<<<<<< HEAD
    fn out_degree(&self) -> Result<usize, GraphError> {
        self.graph.degree(self.vertex, Direction::OUT)
    }

    fn out_degree_window(&self, t_start: i64, t_end: i64) -> Result<usize, GraphError> {
=======
    /// Get the out-degree of this vertex (i.e., the number of edges that point out of it).
    ///
    /// # Returns
    ///
    /// The out-degree of this vertex.
    pub fn out_degree(&self) -> usize {
        self.graph.degree(self.vertex, Direction::OUT)
    }

    /// Get the out-degree of this vertex in the given time window.
    ///
    /// # Arguments
    ///
    /// * `t_start` - The start of the time window (inclusive
    /// * `t_end` - The end of the time window (exclusive).
    ///
    /// # Returns
    ///
    /// The out-degree of this vertex in the given time window.
    pub fn out_degree_window(&self, t_start: i64, t_end: i64) -> usize {
>>>>>>> 17342f9f
        self.graph
            .degree_window(self.vertex, t_start, t_end, Direction::OUT)
    }

    /// Get the edges that are incident to this vertex.
    ///
    /// # Returns
    ///
    /// An iterator over the edges that are incident to this vertex.
    pub fn edges(&self) -> Box<dyn Iterator<Item = EdgeView<G>> + Send> {
        let g = self.graph.clone();
        Box::new(
            self.graph
                .vertex_edges(self.vertex, Direction::BOTH)
                .map(move |e| EdgeView::new(g.clone(), e)),
        )
    }

    /// Get the edges that are incident to this vertex in the given time window.
    ///
    /// # Arguments
    ///
    /// * `t_start` - The start of the time window (inclusive).
    /// * `t_end` - The end of the time window (exclusive).
    ///
    /// # Returns
    ///
    /// An iterator over the edges that are incident to this vertex in the given time window.
    pub fn edges_window(&self, t_start: i64, t_end: i64) -> EdgeList<G> {
        let g = self.graph.clone();
        Box::new(
            self.graph
                .vertex_edges_window(self.vertex, t_start, t_end, Direction::BOTH)
                .map(move |e| EdgeView::new(g.clone(), e)),
        )
    }

    /// Get the edges that point into this vertex.
    ///
    /// # Returns
    ///
    /// An iterator over the edges that point into this vertex.
    pub fn in_edges(&self) -> EdgeList<G> {
        let g = self.graph.clone();
        Box::new(
            self.graph
                .vertex_edges(self.vertex, Direction::IN)
                .map(move |e| EdgeView::new(g.clone(), e)),
        )
    }

    /// Get the edges that point into this vertex in the given time window.
    ///
    /// # Arguments
    ///
    /// * `t_start` - The start of the time window (inclusive).
    /// * `t_end` - The end of the time window (exclusive).
    ///
    /// # Returns
    ///
    /// An iterator over the edges that point into this vertex in the given time window.
    pub fn in_edges_window(&self, t_start: i64, t_end: i64) -> EdgeList<G> {
        let g = self.graph.clone();
        Box::new(
            self.graph
                .vertex_edges_window(self.vertex, t_start, t_end, Direction::IN)
                .map(move |e| EdgeView::new(g.clone(), e)),
        )
    }

    /// Get the edges that point out of this vertex.
    ///
    /// # Returns
    ///
    /// An iterator over the edges that point out of this vertex.
    pub fn out_edges(&self) -> EdgeList<G> {
        let g = self.graph.clone();
        Box::new(
            self.graph
                .vertex_edges(self.vertex, Direction::OUT)
                .map(move |e| EdgeView::new(g.clone(), e)),
        )
    }

    /// Get the edges that point out of this vertex in the given time window.
    ///
    /// # Arguments
    ///
    /// * `t_start` - The start of the time window (inclusive).
    /// * `t_end` - The end of the time window (exclusive).
    ///
    /// # Returns
    ///
    /// An iterator over the edges that point out of this vertex in the given time window.
    pub fn out_edges_window(&self, t_start: i64, t_end: i64) -> EdgeList<G> {
        let g = self.graph.clone();
        Box::new(
            self.graph
                .vertex_edges_window(self.vertex, t_start, t_end, Direction::OUT)
                .map(move |e| EdgeView::new(g.clone(), e)),
        )
    }

    /// Get the neighbours of this vertex.
    ///
    /// # Returns
    ///
    /// An iterator over the neighbours of this vertex.
    pub fn neighbours(&self) -> PathFromVertex<G> {
        let g = self.graph.clone();
        PathFromVertex::new(
            g,
            self,
            Operations::Neighbours {
                dir: Direction::BOTH,
            },
        )
    }

    /// Get the neighbours of this vertex in the given time window.
    ///
    /// # Arguments
    ///
    /// * `t_start` - The start of the time window (inclusive).
    /// * `t_end` - The end of the time window (exclusive).
    ///
    /// # Returns
    ///
    /// An iterator over the neighbours of this vertex in the given time window.
    pub fn neighbours_window(&self, t_start: i64, t_end: i64) -> PathFromVertex<G> {
        let g = self.graph.clone();
        PathFromVertex::new(
            g,
            self,
            Operations::NeighboursWindow {
                dir: Direction::BOTH,
                t_start,
                t_end,
            },
        )
    }

    /// Get the neighbours of this vertex that point into this vertex.
    ///
    /// # Returns
    ///
    /// An iterator over the neighbours of this vertex that point into this vertex.
    pub fn in_neighbours(&self) -> PathFromVertex<G> {
        let g = self.graph.clone();
        PathFromVertex::new(g, self, Operations::Neighbours { dir: Direction::IN })
    }

    /// Get the neighbours of this vertex that point into this vertex in the given time window.
    ///
    /// # Arguments
    ///
    /// * `t_start` - The start of the time window (inclusive).
    /// * `t_end` - The end of the time window (exclusive).
    ///
    /// # Returns
    ///
    /// An iterator over the neighbours of this vertex that point into this vertex in the given time window.
    pub fn in_neighbours_window(&self, t_start: i64, t_end: i64) -> PathFromVertex<G> {
        let g = self.graph.clone();
        PathFromVertex::new(
            g,
            self,
            Operations::NeighboursWindow {
                dir: Direction::IN,
                t_start,
                t_end,
            },
        )
    }

    /// Get the neighbours of this vertex that point out of this vertex.
    ///
    /// # Returns
    ///
    /// An iterator over the neighbours of this vertex that point out of this vertex.
    pub fn out_neighbours(&self) -> PathFromVertex<G> {
        let g = self.graph.clone();
        PathFromVertex::new(
            g,
            self,
            Operations::Neighbours {
                dir: Direction::OUT,
            },
        )
    }

    /// Get the neighbours of this vertex that point out of this vertex in the given time window.
    ///
    /// # Arguments
    ///
    /// * `t_start` - The start of the time window (inclusive).
    /// * `t_end` - The end of the time window (exclusive).
    ///
    /// # Returns
    ///
    /// An iterator over the neighbours of this vertex that point out of this vertex in the given time window.
    pub fn out_neighbours_window(&self, t_start: i64, t_end: i64) -> PathFromVertex<G> {
        let g = self.graph.clone();
        PathFromVertex::new(
            g,
            self,
            Operations::NeighboursWindow {
                dir: Direction::OUT,
                t_start,
                t_end,
            },
        )
    }
}

/// Implementation of the VertexListOps trait for an iterator of VertexView objects.
///
impl<G: GraphViewOps> VertexListOps for Box<dyn Iterator<Item = VertexView<G>> + Send> {
    type Graph = G;
    type IterType = Box<dyn Iterator<Item = VertexView<Self::Graph>> + Send>;
    type EList = Box<dyn Iterator<Item = EdgeView<Self::Graph>> + Send>;
    type ValueIterType<U> = Box<dyn Iterator<Item = U> + Send>;

    /// Get the vertex ids in this list.
    ///
    /// # Returns
    ///
    /// An iterator over the vertex ids in this list.
    fn id(self) -> Self::ValueIterType<u64> {
        Box::new(self.map(|v| v.id()))
    }

<<<<<<< HEAD
    fn prop(self, name: String) -> Result<Self::ValueIterType<Vec<(i64, Prop)>>, GraphError> {
        let r: Result<Vec<_>, _> = self.map(move |v| v.prop(name.clone())).collect();
        Ok(Box::new(r?.into_iter()))
    }

    fn props(self) -> Result<Self::ValueIterType<HashMap<String, Vec<(i64, Prop)>>>, GraphError> {
        let r: Result<Vec<_>, _> = self.map(|v| v.props()).collect();
        Ok(Box::new(r?.into_iter()))
    }

    fn degree(self) -> Result<Self::ValueIterType<usize>, GraphError> {
        let r: Result<Vec<_>, _> = self.map(|v| v.degree()).collect();
        Ok(Box::new(r?.into_iter()))
    }

    fn degree_window(
        self,
        t_start: i64,
        t_end: i64,
    ) -> Result<Self::ValueIterType<usize>, GraphError> {
        let r: Result<Vec<_>, _> = self.map(move |v| v.degree_window(t_start, t_end)).collect();
        Ok(Box::new(r?.into_iter()))
    }

    fn in_degree(self) -> Result<Self::ValueIterType<usize>, GraphError> {
        let r: Result<Vec<_>, _> = self.map(|v| v.in_degree()).collect();
        Ok(Box::new(r?.into_iter()))
    }

    fn in_degree_window(
        self,
        t_start: i64,
        t_end: i64,
    ) -> Result<Self::ValueIterType<usize>, GraphError> {
        let r: Result<Vec<_>, _> = self
            .map(move |v| v.in_degree_window(t_start, t_end))
            .collect();
        Ok(Box::new(r?.into_iter()))
    }

    fn out_degree(self) -> Result<Self::ValueIterType<usize>, GraphError> {
        let r: Result<Vec<_>, _> = self.map(|v| v.out_degree()).collect();
        Ok(Box::new(r?.into_iter()))
    }

    fn out_degree_window(
        self,
        t_start: i64,
        t_end: i64,
    ) -> Result<Self::ValueIterType<usize>, GraphError> {
        let r: Result<Vec<_>, _> = self
            .map(move |v| v.out_degree_window(t_start, t_end))
            .collect();
        Ok(Box::new(r?.into_iter()))
=======
    fn name(self) -> Self::ValueIterType<String> {
        Box::new(self.map(|v| v.name()))
    }

    fn property(self, name: String, include_static: bool) -> Self::ValueIterType<Option<Prop>> {
        let r: Vec<_> = self
            .map(|v| v.property(name.clone(), include_static.clone()))
            .collect();
        Box::new(r.into_iter())
    }

    fn property_history(self, name: String) -> Self::ValueIterType<Vec<(i64, Prop)>> {
        let r: Vec<_> = self.map(|v| v.property_history(name.clone())).collect();
        Box::new(r.into_iter())
    }

    fn properties(self, include_static: bool) -> Self::ValueIterType<HashMap<String, Prop>> {
        let r: Vec<_> = self.map(|v| v.properties(include_static.clone())).collect();
        Box::new(r.into_iter())
    }

    fn property_histories(self) -> Self::ValueIterType<HashMap<String, Vec<(i64, Prop)>>> {
        let r: Vec<_> = self.map(|v| v.property_histories()).collect();
        Box::new(r.into_iter())
    }

    fn property_names(self, include_static: bool) -> Self::ValueIterType<Vec<String>> {
        let r: Vec<_> = self
            .map(|v| v.property_names(include_static.clone()))
            .collect();
        Box::new(r.into_iter())
    }

    fn has_property(self, name: String, include_static: bool) -> Self::ValueIterType<bool> {
        let r: Vec<_> = self
            .map(|v| v.has_property(name.clone(), include_static.clone()))
            .collect();
        Box::new(r.into_iter())
    }

    fn has_static_property(self, name: String) -> Self::ValueIterType<bool> {
        let r: Vec<_> = self.map(|v| v.has_static_property(name.clone())).collect();
        Box::new(r.into_iter())
    }

    fn static_property(self, name: String) -> Self::ValueIterType<Option<Prop>> {
        let r: Vec<_> = self.map(|v| v.static_property(name.clone())).collect();
        Box::new(r.into_iter())
    }

    /// Get the degree of this vertices
    ///
    /// # Returns
    ///
    /// An iterator over the degree of this vertices
    fn degree(self) -> Self::ValueIterType<usize> {
        let r: Vec<_> = self.map(|v| v.degree()).collect();
        Box::new(r.into_iter())
    }

    /// Get the degree of this vertices in the given time window.
    ///
    /// # Arguments
    ///
    /// * `t_start` - The start of the time window (inclusive).
    /// * `t_end` - The end of the time window (exclusive).
    ///
    /// # Returns
    ///
    /// An iterator over the degree of this vertices in the given time window.
    fn degree_window(self, t_start: i64, t_end: i64) -> Self::ValueIterType<usize> {
        let r: Vec<_> = self.map(move |v| v.degree_window(t_start, t_end)).collect();
        Box::new(r.into_iter())
    }

    /// Get the in degree of these vertices
    ///
    /// # Returns
    ///
    /// An iterator over the in degree of these vertices
    fn in_degree(self) -> Self::ValueIterType<usize> {
        let r: Vec<_> = self.map(|v| v.in_degree()).collect();
        Box::new(r.into_iter())
    }

    /// Get the in degree of these vertices in the given time window.
    ///
    /// # Arguments
    ///
    /// * `t_start` - The start of the time window (inclusive).
    /// * `t_end` - The end of the time window (exclusive).
    ///
    /// # Returns
    ///
    /// An iterator over the in degree of these vertices in the given time window.
    fn in_degree_window(self, t_start: i64, t_end: i64) -> Self::ValueIterType<usize> {
        let r: Vec<_> = self
            .map(move |v| v.in_degree_window(t_start, t_end))
            .collect();
        Box::new(r.into_iter())
    }

    /// Get the out degree of these vertices
    ///
    /// # Returns
    ///
    /// An iterator over the out degree of these vertices
    fn out_degree(self) -> Self::ValueIterType<usize> {
        let r: Vec<_> = self.map(|v| v.out_degree()).collect();
        Box::new(r.into_iter())
    }

    /// Get the out degree of these vertices in the given time window.
    ///
    /// # Arguments
    ///
    /// * `t_start` - The start of the time window (inclusive).
    /// * `t_end` - The end of the time window (exclusive).
    ///
    /// # Returns
    ///
    /// An iterator over the out degree of these vertices in the given time window.
    fn out_degree_window(self, t_start: i64, t_end: i64) -> Self::ValueIterType<usize> {
        let r: Vec<_> = self
            .map(move |v| v.out_degree_window(t_start, t_end))
            .collect();
        Box::new(r.into_iter())
>>>>>>> 17342f9f
    }

    /// Get the edges of these vertices.
    ///
    /// # Returns
    ///
    /// An iterator over the edges of these vertices.
    fn edges(self) -> Self::EList {
        Box::new(self.flat_map(|v| v.edges()))
    }

    /// Get the edges of these vertices in the given time window.
    ///
    /// # Arguments
    ///
    /// * `t_start` - The start of the time window (inclusive).
    /// * `t_end` - The end of the time window (exclusive).
    ///
    /// # Returns
    ///
    /// An iterator over the edges of these vertices in the given time window.
    fn edges_window(self, t_start: i64, t_end: i64) -> Self::EList {
        Box::new(self.flat_map(move |v| v.edges_window(t_start, t_end)))
    }

    /// Get the in edges of these vertices.
    ///
    /// # Returns
    ///
    /// An iterator over the in edges of these vertices.
    fn in_edges(self) -> Self::EList {
        Box::new(self.flat_map(|v| v.in_edges()))
    }

    /// Get the in edges of these vertices in the given time window.
    ///
    /// # Arguments
    ///
    /// * `t_start` - The start of the time window (inclusive).
    /// * `t_end` - The end of the time window (exclusive).
    ///
    /// # Returns
    ///
    /// An iterator over the in edges of these vertices in the given time window.
    fn in_edges_window(self, t_start: i64, t_end: i64) -> Self::EList {
        Box::new(self.flat_map(move |v| v.in_edges_window(t_start, t_end)))
    }

    /// Get the out edges of these vertices.
    ///
    /// # Returns
    ///
    /// An iterator over the out edges of these vertices.
    fn out_edges(self) -> Self::EList {
        Box::new(self.flat_map(|v| v.out_edges()))
    }

    /// Get the out edges of these vertices in the given time window.
    ///
    /// # Arguments
    ///
    /// * `t_start` - The start of the time window (inclusive).
    /// * `t_end` - The end of the time window (exclusive).
    ///
    /// # Returns
    ///
    /// An iterator over the out edges of these vertices in the given time window.
    fn out_edges_window(self, t_start: i64, t_end: i64) -> Self::EList {
        Box::new(self.flat_map(move |v| v.out_edges_window(t_start, t_end)))
    }

    /// Get the neighbours of these vertices.
    ///
    /// # Returns
    ///
    /// An iterator over the neighbours of these vertices.
    fn neighbours(self) -> Self {
        Box::new(self.flat_map(|v| v.neighbours()))
    }

    /// Get the neighbours of these vertices in the given time window.
    ///
    /// # Arguments
    ///
    /// * `t_start` - The start of the time window (inclusive).
    /// * `t_end` - The end of the time window (exclusive).
    ///
    /// # Returns
    ///
    /// An iterator over the neighbours of these vertices in the given time window.
    fn neighbours_window(self, t_start: i64, t_end: i64) -> Self {
        Box::new(self.flat_map(move |v| v.neighbours_window(t_start, t_end)))
    }

    /// Get the in neighbours of these vertices.
    ///
    /// # Returns
    ///
    /// An iterator over the in neighbours of these vertices.
    fn in_neighbours(self) -> Self {
        Box::new(self.flat_map(|v| v.in_neighbours()))
    }

    /// Get the in neighbours of these vertices in the given time window.
    ///
    /// # Arguments
    ///
    /// * `t_start` - The start of the time window (inclusive).
    /// * `t_end` - The end of the time window (exclusive).
    ///
    /// # Returns
    ///
    /// An iterator over the in neighbours of these vertices in the given time window.
    fn in_neighbours_window(self, t_start: i64, t_end: i64) -> Self {
        Box::new(self.flat_map(move |v| v.in_neighbours_window(t_start, t_end)))
    }

    /// Get the out neighbours of these vertices.
    ///
    /// # Returns
    ///
    /// An iterator over the out neighbours of these vertices.
    fn out_neighbours(self) -> Self {
        Box::new(self.flat_map(|v| v.out_neighbours()))
    }

    /// Get the out neighbours of these vertices in the given time window.
    ///
    /// # Arguments
    ///
    /// * `t_start` - The start of the time window (inclusive).
    /// * `t_end` - The end of the time window (exclusive).
    ///
    /// # Returns
    ///
    /// An iterator over the out neighbours of these vertices in the given time window.
    fn out_neighbours_window(self, t_start: i64, t_end: i64) -> Self {
        Box::new(self.flat_map(move |v| v.out_neighbours_window(t_start, t_end)))
    }
}

#[cfg(test)]
mod vertex_test {
    use crate::view_api::*;

    #[test]
    fn test_all_degrees_window() {
        let g = crate::graph_loader::lotr_graph::lotr_graph(4);

        assert_eq!(g.num_edges().unwrap(), 701);
        assert_eq!(g.vertex("Gandalf").unwrap().unwrap().degree().unwrap(), 49);
        assert_eq!(
            g.vertex("Gandalf")
                .unwrap()
                .unwrap()
                .degree_window(1356, 24792)
                .unwrap(),
            34
        );
        assert_eq!(
            g.vertex("Gandalf").unwrap().unwrap().in_degree().unwrap(),
            24
        );
        assert_eq!(
            g.vertex("Gandalf")
                .unwrap()
                .unwrap()
                .in_degree_window(1356, 24792)
                .unwrap(),
            16
        );
        assert_eq!(
            g.vertex("Gandalf").unwrap().unwrap().out_degree().unwrap(),
            35
        );
        assert_eq!(
            g.vertex("Gandalf")
                .unwrap()
                .unwrap()
                .out_degree_window(1356, 24792)
                .unwrap(),
            20
        );
    }

    #[test]
    fn test_all_neighbours_window() {
        let g = crate::graph_loader::lotr_graph::lotr_graph(4);

<<<<<<< HEAD
        assert_eq!(g.num_edges().unwrap(), 701);
        assert_eq!(
            g.vertex("Gandalf").unwrap().unwrap().neighbours().count(),
            49
        );
=======
        assert_eq!(g.num_edges(), 701);
        assert_eq!(g.vertex("Gandalf").unwrap().neighbours().iter().count(), 49);
>>>>>>> 17342f9f
        assert_eq!(
            g.vertex("Gandalf")
                .unwrap()
                .unwrap()
                .neighbours_window(1356, 24792)
                .iter()
                .count(),
            34
        );
<<<<<<< HEAD
=======
        assert_eq!(
            g.vertex("Gandalf").unwrap().in_neighbours().iter().count(),
            24
        );
>>>>>>> 17342f9f
        assert_eq!(
            g.vertex("Gandalf")
                .unwrap()
                .unwrap()
                .in_neighbours()
                .count(),
            24
        );
        assert_eq!(
            g.vertex("Gandalf")
                .unwrap()
                .unwrap()
                .in_neighbours_window(1356, 24792)
                .iter()
                .count(),
            16
        );
<<<<<<< HEAD
=======
        assert_eq!(
            g.vertex("Gandalf").unwrap().out_neighbours().iter().count(),
            35
        );
>>>>>>> 17342f9f
        assert_eq!(
            g.vertex("Gandalf")
                .unwrap()
                .unwrap()
                .out_neighbours()
                .count(),
            35
        );
        assert_eq!(
            g.vertex("Gandalf")
                .unwrap()
                .unwrap()
                .out_neighbours_window(1356, 24792)
                .iter()
                .count(),
            20
        );
    }

    #[test]
    fn test_all_edges_window() {
        let g = crate::graph_loader::lotr_graph::lotr_graph(4);

        assert_eq!(g.num_edges().unwrap(), 701);
        assert_eq!(g.vertex("Gandalf").unwrap().unwrap().edges().count(), 59);
        assert_eq!(
            g.vertex("Gandalf")
                .unwrap()
                .unwrap()
                .edges_window(1356, 24792)
                .count(),
            36
        );
        assert_eq!(g.vertex("Gandalf").unwrap().unwrap().in_edges().count(), 24);
        assert_eq!(
            g.vertex("Gandalf")
                .unwrap()
                .unwrap()
                .in_edges_window(1356, 24792)
                .count(),
            16
        );
        assert_eq!(
            g.vertex("Gandalf").unwrap().unwrap().out_edges().count(),
            35
        );
        assert_eq!(
            g.vertex("Gandalf")
                .unwrap()
                .unwrap()
                .out_edges_window(1356, 24792)
                .count(),
            20
        );
    }
}<|MERGE_RESOLUTION|>--- conflicted
+++ resolved
@@ -1,17 +1,9 @@
-<<<<<<< HEAD
-use crate::edge::EdgeView;
-use crate::graph::Graph;
-use crate::view_api::internal::GraphViewInternalOps;
-use crate::view_api::{VertexListOps, VertexViewOps};
-=======
 //! Defines the `Vertex` struct, which represents a vertex in the graph.
 
 use crate::edge::{EdgeList, EdgeView};
 use crate::path::{Operations, PathFromVertex};
 use crate::view_api::{GraphViewOps, VertexListOps};
->>>>>>> 17342f9f
 use docbrown_core::tgraph::VertexRef;
-use docbrown_core::tgraph_shard::errors::GraphError;
 use docbrown_core::{Direction, Prop};
 use std::collections::HashMap;
 
@@ -51,21 +43,6 @@
         self.vertex.g_id
     }
 
-<<<<<<< HEAD
-    fn prop(&self, name: String) -> Result<Vec<(i64, Prop)>, GraphError> {
-        self.graph.temporal_vertex_prop_vec(self.vertex, name)
-    }
-
-    fn props(&self) -> Result<HashMap<String, Vec<(i64, Prop)>>, GraphError> {
-        self.graph.temporal_vertex_props(self.vertex)
-    }
-
-    fn degree(&self) -> Result<usize, GraphError> {
-        self.graph.degree(self.vertex, Direction::BOTH)
-    }
-
-    fn degree_window(&self, t_start: i64, t_end: i64) -> Result<usize, GraphError> {
-=======
     /// Get the name of this vertex if a user has set one otherwise it returns the ID.
     ///
     /// # Returns
@@ -152,8 +129,12 @@
     }
 
     pub fn has_property(&self, name: String, include_static: bool) -> bool {
-        (! self.property_history(name.clone()).is_empty())
-            || (include_static && self.graph.static_vertex_prop_names(self.vertex).contains(&name))
+        (!self.property_history(name.clone()).is_empty())
+            || (include_static
+                && self
+                    .graph
+                    .static_vertex_prop_names(self.vertex)
+                    .contains(&name))
     }
 
     pub fn has_static_property(&self, name: String) -> bool {
@@ -186,18 +167,10 @@
     ///
     /// The degree of this vertex in the given time window.
     pub fn degree_window(&self, t_start: i64, t_end: i64) -> usize {
->>>>>>> 17342f9f
         self.graph
             .degree_window(self.vertex, t_start, t_end, Direction::BOTH)
     }
 
-<<<<<<< HEAD
-    fn in_degree(&self) -> Result<usize, GraphError> {
-        self.graph.degree(self.vertex, Direction::IN)
-    }
-
-    fn in_degree_window(&self, t_start: i64, t_end: i64) -> Result<usize, GraphError> {
-=======
     /// Get the in-degree of this vertex (i.e., the number of edges that point into it).
     ///
     /// # Returns
@@ -218,18 +191,10 @@
     ///
     /// The in-degree of this vertex in the given time window.
     pub fn in_degree_window(&self, t_start: i64, t_end: i64) -> usize {
->>>>>>> 17342f9f
         self.graph
             .degree_window(self.vertex, t_start, t_end, Direction::IN)
     }
 
-<<<<<<< HEAD
-    fn out_degree(&self) -> Result<usize, GraphError> {
-        self.graph.degree(self.vertex, Direction::OUT)
-    }
-
-    fn out_degree_window(&self, t_start: i64, t_end: i64) -> Result<usize, GraphError> {
-=======
     /// Get the out-degree of this vertex (i.e., the number of edges that point out of it).
     ///
     /// # Returns
@@ -250,7 +215,6 @@
     ///
     /// The out-degree of this vertex in the given time window.
     pub fn out_degree_window(&self, t_start: i64, t_end: i64) -> usize {
->>>>>>> 17342f9f
         self.graph
             .degree_window(self.vertex, t_start, t_end, Direction::OUT)
     }
@@ -483,62 +447,6 @@
         Box::new(self.map(|v| v.id()))
     }
 
-<<<<<<< HEAD
-    fn prop(self, name: String) -> Result<Self::ValueIterType<Vec<(i64, Prop)>>, GraphError> {
-        let r: Result<Vec<_>, _> = self.map(move |v| v.prop(name.clone())).collect();
-        Ok(Box::new(r?.into_iter()))
-    }
-
-    fn props(self) -> Result<Self::ValueIterType<HashMap<String, Vec<(i64, Prop)>>>, GraphError> {
-        let r: Result<Vec<_>, _> = self.map(|v| v.props()).collect();
-        Ok(Box::new(r?.into_iter()))
-    }
-
-    fn degree(self) -> Result<Self::ValueIterType<usize>, GraphError> {
-        let r: Result<Vec<_>, _> = self.map(|v| v.degree()).collect();
-        Ok(Box::new(r?.into_iter()))
-    }
-
-    fn degree_window(
-        self,
-        t_start: i64,
-        t_end: i64,
-    ) -> Result<Self::ValueIterType<usize>, GraphError> {
-        let r: Result<Vec<_>, _> = self.map(move |v| v.degree_window(t_start, t_end)).collect();
-        Ok(Box::new(r?.into_iter()))
-    }
-
-    fn in_degree(self) -> Result<Self::ValueIterType<usize>, GraphError> {
-        let r: Result<Vec<_>, _> = self.map(|v| v.in_degree()).collect();
-        Ok(Box::new(r?.into_iter()))
-    }
-
-    fn in_degree_window(
-        self,
-        t_start: i64,
-        t_end: i64,
-    ) -> Result<Self::ValueIterType<usize>, GraphError> {
-        let r: Result<Vec<_>, _> = self
-            .map(move |v| v.in_degree_window(t_start, t_end))
-            .collect();
-        Ok(Box::new(r?.into_iter()))
-    }
-
-    fn out_degree(self) -> Result<Self::ValueIterType<usize>, GraphError> {
-        let r: Result<Vec<_>, _> = self.map(|v| v.out_degree()).collect();
-        Ok(Box::new(r?.into_iter()))
-    }
-
-    fn out_degree_window(
-        self,
-        t_start: i64,
-        t_end: i64,
-    ) -> Result<Self::ValueIterType<usize>, GraphError> {
-        let r: Result<Vec<_>, _> = self
-            .map(move |v| v.out_degree_window(t_start, t_end))
-            .collect();
-        Ok(Box::new(r?.into_iter()))
-=======
     fn name(self) -> Self::ValueIterType<String> {
         Box::new(self.map(|v| v.name()))
     }
@@ -666,7 +574,6 @@
             .map(move |v| v.out_degree_window(t_start, t_end))
             .collect();
         Box::new(r.into_iter())
->>>>>>> 17342f9f
     }
 
     /// Get the edges of these vertices.
@@ -816,38 +723,17 @@
     fn test_all_degrees_window() {
         let g = crate::graph_loader::lotr_graph::lotr_graph(4);
 
-        assert_eq!(g.num_edges().unwrap(), 701);
-        assert_eq!(g.vertex("Gandalf").unwrap().unwrap().degree().unwrap(), 49);
-        assert_eq!(
-            g.vertex("Gandalf")
-                .unwrap()
-                .unwrap()
-                .degree_window(1356, 24792)
-                .unwrap(),
-            34
-        );
-        assert_eq!(
-            g.vertex("Gandalf").unwrap().unwrap().in_degree().unwrap(),
-            24
-        );
-        assert_eq!(
-            g.vertex("Gandalf")
-                .unwrap()
-                .unwrap()
-                .in_degree_window(1356, 24792)
-                .unwrap(),
+        assert_eq!(g.num_edges(), 701);
+        assert_eq!(g.vertex("Gandalf").unwrap().degree(), 49);
+        assert_eq!(g.vertex("Gandalf").unwrap().degree_window(1356, 24792), 34);
+        assert_eq!(g.vertex("Gandalf").unwrap().in_degree(), 24);
+        assert_eq!(
+            g.vertex("Gandalf").unwrap().in_degree_window(1356, 24792),
             16
         );
-        assert_eq!(
-            g.vertex("Gandalf").unwrap().unwrap().out_degree().unwrap(),
-            35
-        );
-        assert_eq!(
-            g.vertex("Gandalf")
-                .unwrap()
-                .unwrap()
-                .out_degree_window(1356, 24792)
-                .unwrap(),
+        assert_eq!(g.vertex("Gandalf").unwrap().out_degree(), 35);
+        assert_eq!(
+            g.vertex("Gandalf").unwrap().out_degree_window(1356, 24792),
             20
         );
     }
@@ -856,67 +742,34 @@
     fn test_all_neighbours_window() {
         let g = crate::graph_loader::lotr_graph::lotr_graph(4);
 
-<<<<<<< HEAD
-        assert_eq!(g.num_edges().unwrap(), 701);
-        assert_eq!(
-            g.vertex("Gandalf").unwrap().unwrap().neighbours().count(),
-            49
-        );
-=======
         assert_eq!(g.num_edges(), 701);
         assert_eq!(g.vertex("Gandalf").unwrap().neighbours().iter().count(), 49);
->>>>>>> 17342f9f
         assert_eq!(
             g.vertex("Gandalf")
-                .unwrap()
                 .unwrap()
                 .neighbours_window(1356, 24792)
                 .iter()
                 .count(),
             34
         );
-<<<<<<< HEAD
-=======
         assert_eq!(
             g.vertex("Gandalf").unwrap().in_neighbours().iter().count(),
             24
         );
->>>>>>> 17342f9f
         assert_eq!(
             g.vertex("Gandalf")
-                .unwrap()
-                .unwrap()
-                .in_neighbours()
-                .count(),
-            24
-        );
-        assert_eq!(
-            g.vertex("Gandalf")
-                .unwrap()
                 .unwrap()
                 .in_neighbours_window(1356, 24792)
                 .iter()
                 .count(),
             16
         );
-<<<<<<< HEAD
-=======
         assert_eq!(
             g.vertex("Gandalf").unwrap().out_neighbours().iter().count(),
             35
         );
->>>>>>> 17342f9f
         assert_eq!(
             g.vertex("Gandalf")
-                .unwrap()
-                .unwrap()
-                .out_neighbours()
-                .count(),
-            35
-        );
-        assert_eq!(
-            g.vertex("Gandalf")
-                .unwrap()
                 .unwrap()
                 .out_neighbours_window(1356, 24792)
                 .iter()
@@ -929,32 +782,26 @@
     fn test_all_edges_window() {
         let g = crate::graph_loader::lotr_graph::lotr_graph(4);
 
-        assert_eq!(g.num_edges().unwrap(), 701);
-        assert_eq!(g.vertex("Gandalf").unwrap().unwrap().edges().count(), 59);
+        assert_eq!(g.num_edges(), 701);
+        assert_eq!(g.vertex("Gandalf").unwrap().edges().count(), 59);
         assert_eq!(
             g.vertex("Gandalf")
-                .unwrap()
                 .unwrap()
                 .edges_window(1356, 24792)
                 .count(),
             36
         );
-        assert_eq!(g.vertex("Gandalf").unwrap().unwrap().in_edges().count(), 24);
+        assert_eq!(g.vertex("Gandalf").unwrap().in_edges().count(), 24);
         assert_eq!(
             g.vertex("Gandalf")
-                .unwrap()
                 .unwrap()
                 .in_edges_window(1356, 24792)
                 .count(),
             16
         );
-        assert_eq!(
-            g.vertex("Gandalf").unwrap().unwrap().out_edges().count(),
-            35
-        );
+        assert_eq!(g.vertex("Gandalf").unwrap().out_edges().count(), 35);
         assert_eq!(
             g.vertex("Gandalf")
-                .unwrap()
                 .unwrap()
                 .out_edges_window(1356, 24792)
                 .count(),
