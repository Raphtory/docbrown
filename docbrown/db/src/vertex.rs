--- conflicted
+++ resolved
@@ -172,222 +172,48 @@
         self.graph.static_vertex_prop(self.vertex, name)
     }
 
-<<<<<<< HEAD
-    /// Get the degree of this vertex (i.e., the number of edges that are incident to it).
-    ///
-    /// # Returns
-    ///
-    /// The degree of this vertex.
-    pub fn degree(&self) -> usize {
-        self.graph.degree(self.vertex, Direction::BOTH, None)
-    }
-
-    /// Get the degree of this vertex in the given time window.
-    ///
-    /// # Arguments
-    ///
-    /// * `t_start` - The start of the time window (inclusive).
-    /// * `t_end` - The end of the time window (exclusive).
-    ///
-    /// # Returns
-    ///
-    /// The degree of this vertex in the given time window.
-    pub fn degree_window(&self, t_start: i64, t_end: i64) -> usize {
-        self.graph
-            .degree_window(self.vertex, t_start, t_end, Direction::BOTH, None)
-    }
-
-    /// Get the in-degree of this vertex (i.e., the number of edges that point into it).
-    ///
-    /// # Returns
-    ///
-    /// The in-degree of this vertex.
-    pub fn in_degree(&self) -> usize {
-        self.graph.degree(self.vertex, Direction::IN, None)
-    }
-
-    /// Get the in-degree of this vertex in the given time window.
-    ///
-    /// # Arguments
-    ///
-    /// * `t_start` - The start of the time window (inclusive).
-    /// * `t_end` - The end of the time window (exclusive).
-    ///
-    /// # Returns
-    ///
-    /// The in-degree of this vertex in the given time window.
-    pub fn in_degree_window(&self, t_start: i64, t_end: i64) -> usize {
-        self.graph
-            .degree_window(self.vertex, t_start, t_end, Direction::IN, None)
-    }
-
-    /// Get the out-degree of this vertex (i.e., the number of edges that point out of it).
-    ///
-    /// # Returns
-    ///
-    /// The out-degree of this vertex.
-    pub fn out_degree(&self) -> usize {
-        self.graph.degree(self.vertex, Direction::OUT, None)
-    }
-
-    /// Get the out-degree of this vertex in the given time window.
-    ///
-    /// # Arguments
-    ///
-    /// * `t_start` - The start of the time window (inclusive
-    /// * `t_end` - The end of the time window (exclusive).
-    ///
-    /// # Returns
-    ///
-    /// The out-degree of this vertex in the given time window.
-    pub fn out_degree_window(&self, t_start: i64, t_end: i64) -> usize {
-        self.graph
-            .degree_window(self.vertex, t_start, t_end, Direction::OUT, None)
-    }
-
-    /// Get the edges that are incident to this vertex.
-    ///
-    /// # Returns
-    ///
-    /// An iterator over the edges that are incident to this vertex.
-    pub fn edges(&self) -> Box<dyn Iterator<Item = EdgeView<G>> + Send> {
-        let g = self.graph.clone();
-        Box::new(
-            self.graph
-                .vertex_edges_all_layers(self.vertex, Direction::BOTH)
-                .map(move |e| EdgeView::new(g.clone(), e)),
-        )
-    }
-
-    /// Get the edges that are incident to this vertex in the given time window.
-    ///
-    /// # Arguments
-    ///
-    /// * `t_start` - The start of the time window (inclusive).
-    /// * `t_end` - The end of the time window (exclusive).
-    ///
-    /// # Returns
-    ///
-    /// An iterator over the edges that are incident to this vertex in the given time window.
-    pub fn edges_window(&self, t_start: i64, t_end: i64) -> EdgeList<G> {
-        let g = self.graph.clone();
-        Box::new(
-            self.graph
-                .vertex_edges_window(self.vertex, t_start, t_end, Direction::BOTH, None)
-                .map(move |e| EdgeView::new(g.clone(), e)),
-        )
-    }
-
-    /// Get the edges that point into this vertex.
-    ///
-    /// # Returns
-    ///
-    /// An iterator over the edges that point into this vertex.
-    pub fn in_edges(&self) -> EdgeList<G> {
-        let g = self.graph.clone();
-        Box::new(
-            self.graph
-                .vertex_edges_all_layers(self.vertex, Direction::IN)
-                .map(move |e| EdgeView::new(g.clone(), e)),
-        )
-    }
-
-    /// Get the edges that point into this vertex in the given time window.
-    ///
-    /// # Arguments
-    ///
-    /// * `t_start` - The start of the time window (inclusive).
-    /// * `t_end` - The end of the time window (exclusive).
-    ///
-    /// # Returns
-    ///
-    /// An iterator over the edges that point into this vertex in the given time window.
-    pub fn in_edges_window(&self, t_start: i64, t_end: i64) -> EdgeList<G> {
-        let g = self.graph.clone();
-        Box::new(
-            self.graph
-                .vertex_edges_window(self.vertex, t_start, t_end, Direction::IN, None)
-                .map(move |e| EdgeView::new(g.clone(), e)),
-        )
-    }
-
-    /// Get the edges that point out of this vertex.
-    ///
-    /// # Returns
-    ///
-    /// An iterator over the edges that point out of this vertex.
-    pub fn out_edges(&self) -> EdgeList<G> {
-        let g = self.graph.clone();
-        Box::new(
-            self.graph
-                .vertex_edges_all_layers(self.vertex, Direction::OUT)
-                .map(move |e| EdgeView::new(g.clone(), e)),
-        )
-    }
-
-    /// Get the edges that point out of this vertex in the given time window.
-    ///
-    /// # Arguments
-    ///
-    /// * `t_start` - The start of the time window (inclusive).
-    /// * `t_end` - The end of the time window (exclusive).
-    ///
-    /// # Returns
-    ///
-    /// An iterator over the edges that point out of this vertex in the given time window.
-    pub fn out_edges_window(&self, t_start: i64, t_end: i64) -> EdgeList<G> {
-        let g = self.graph.clone();
-        Box::new(
-            self.graph
-                .vertex_edges_window(self.vertex, t_start, t_end, Direction::OUT, None)
-                .map(move |e| EdgeView::new(g.clone(), e)),
-        )
-    }
-
-    /// Get the neighbours of this vertex.
-    ///
-    /// # Returns
-    ///
-    /// An iterator over the neighbours of this vertex.
-    pub fn neighbours(&self) -> PathFromVertex<G> {
-=======
     fn degree(&self) -> usize {
         let dir = Direction::BOTH;
         match &self.window {
-            None => self.graph.degree(self.vertex, dir),
-            Some(w) => self.graph.degree_window(self.vertex, w.start, w.end, dir),
+            None => self.graph.degree(self.vertex, dir, None),
+            Some(w) => self
+                .graph
+                .degree_window(self.vertex, w.start, w.end, dir, None),
         }
     }
 
     fn in_degree(&self) -> usize {
         let dir = Direction::IN;
         match &self.window {
-            None => self.graph.degree(self.vertex, dir),
-            Some(w) => self.graph.degree_window(self.vertex, w.start, w.end, dir),
+            None => self.graph.degree(self.vertex, dir, None),
+            Some(w) => self
+                .graph
+                .degree_window(self.vertex, w.start, w.end, dir, None),
         }
     }
 
     fn out_degree(&self) -> usize {
         let dir = Direction::OUT;
         match &self.window {
-            None => self.graph.degree(self.vertex, dir),
-            Some(w) => self.graph.degree_window(self.vertex, w.start, w.end, dir),
+            None => self.graph.degree(self.vertex, dir, None),
+            Some(w) => self
+                .graph
+                .degree_window(self.vertex, w.start, w.end, dir, None),
         }
     }
 
     fn edges(&self) -> EdgeList<G> {
->>>>>>> 3dc1a54d
         let g = self.graph.clone();
         let dir = Direction::BOTH;
         match &self.window {
             None => Box::new(
                 self.graph
-                    .vertex_edges(self.vertex, dir)
+                    .vertex_edges_all_layers(self.vertex, dir)
                     .map(move |e| EdgeView::new(g.clone(), e)),
             ),
             Some(w) => Box::new(
                 self.graph
-                    .vertex_edges_window(self.vertex, w.start, w.end, dir)
+                    .vertex_edges_window(self.vertex, w.start, w.end, dir, None)
                     .map(move |e| EdgeView::new(g.clone(), e)),
             ),
         }
@@ -399,12 +225,12 @@
         match &self.window {
             None => Box::new(
                 self.graph
-                    .vertex_edges(self.vertex, dir)
+                    .vertex_edges_all_layers(self.vertex, dir)
                     .map(move |e| EdgeView::new(g.clone(), e)),
             ),
             Some(w) => Box::new(
                 self.graph
-                    .vertex_edges_window(self.vertex, w.start, w.end, dir)
+                    .vertex_edges_window(self.vertex, w.start, w.end, dir, None)
                     .map(move |e| EdgeView::new(g.clone(), e)),
             ),
         }
@@ -416,12 +242,12 @@
         match &self.window {
             None => Box::new(
                 self.graph
-                    .vertex_edges(self.vertex, dir)
+                    .vertex_edges_all_layers(self.vertex, dir)
                     .map(move |e| EdgeView::new(g.clone(), e)),
             ),
             Some(w) => Box::new(
                 self.graph
-                    .vertex_edges_window(self.vertex, w.start, w.end, dir)
+                    .vertex_edges_window(self.vertex, w.start, w.end, dir, None)
                     .map(move |e| EdgeView::new(g.clone(), e)),
             ),
         }
