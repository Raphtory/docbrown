--- conflicted
+++ resolved
@@ -52,11 +52,7 @@
         self.graph.degree(self.vertex, Direction::BOTH)
     }
 
-<<<<<<< HEAD
     fn degree_window(&self, t_start: i64, t_end: i64) -> Result<usize, GraphError> {
-=======
-    fn degree_window(&self, t_start: i64, t_end: i64) -> usize {
->>>>>>> 47c7a61b
         self.graph
             .degree_window(self.vertex, t_start, t_end, Direction::BOTH)
     }
@@ -65,11 +61,7 @@
         self.graph.degree(self.vertex, Direction::IN)
     }
 
-<<<<<<< HEAD
     fn in_degree_window(&self, t_start: i64, t_end: i64) -> Result<usize, GraphError> {
-=======
-    fn in_degree_window(&self, t_start: i64, t_end: i64) -> usize {
->>>>>>> 47c7a61b
         self.graph
             .degree_window(self.vertex, t_start, t_end, Direction::IN)
     }
@@ -78,11 +70,7 @@
         self.graph.degree(self.vertex, Direction::OUT)
     }
 
-<<<<<<< HEAD
     fn out_degree_window(&self, t_start: i64, t_end: i64) -> Result<usize, GraphError> {
-=======
-    fn out_degree_window(&self, t_start: i64, t_end: i64) -> usize {
->>>>>>> 47c7a61b
         self.graph
             .degree_window(self.vertex, t_start, t_end, Direction::OUT)
     }
@@ -323,40 +311,6 @@
     fn test_all_degrees_window() {
         let g = crate::graph_loader::lotr_graph::lotr_graph(4);
 
-<<<<<<< HEAD
-        assert_eq!(g.num_edges().unwrap(), 701);
-        assert_eq!(g.vertex("Gandalf").unwrap().unwrap().degree().unwrap(), 49);
-        assert_eq!(
-            g.vertex("Gandalf")
-                .unwrap()
-                .unwrap()
-                .degree_window(1356, 24792)
-                .unwrap(),
-            34
-        );
-        assert_eq!(
-            g.vertex("Gandalf").unwrap().unwrap().in_degree().unwrap(),
-            24
-        );
-        assert_eq!(
-            g.vertex("Gandalf")
-                .unwrap()
-                .unwrap()
-                .in_degree_window(1356, 24792)
-                .unwrap(),
-            16
-        );
-        assert_eq!(
-            g.vertex("Gandalf").unwrap().unwrap().out_degree().unwrap(),
-            35
-        );
-        assert_eq!(
-            g.vertex("Gandalf")
-                .unwrap()
-                .unwrap()
-                .out_degree_window(1356, 24792)
-                .unwrap(),
-=======
         assert_eq!(g.num_edges(), 701);
         assert_eq!(g.vertex("Gandalf").unwrap().degree(), 49);
         assert_eq!(g.vertex("Gandalf").unwrap().degree_window(1356, 24792), 34);
@@ -368,7 +322,6 @@
         assert_eq!(g.vertex("Gandalf").unwrap().out_degree(), 35);
         assert_eq!(
             g.vertex("Gandalf").unwrap().out_degree_window(1356, 24792),
->>>>>>> 47c7a61b
             20
         );
     }
@@ -377,69 +330,27 @@
     fn test_all_neighbours_window() {
         let g = crate::graph_loader::lotr_graph::lotr_graph(4);
 
-<<<<<<< HEAD
-        assert_eq!(g.num_edges().unwrap(), 701);
-        assert_eq!(
-            g.vertex("Gandalf").unwrap().unwrap().neighbours().count(),
-            49
-        );
-        assert_eq!(
-            g.vertex("Gandalf")
-                .unwrap()
-                .unwrap()
-=======
         assert_eq!(g.num_edges(), 701);
         assert_eq!(g.vertex("Gandalf").unwrap().neighbours().count(), 49);
         assert_eq!(
             g.vertex("Gandalf")
                 .unwrap()
->>>>>>> 47c7a61b
                 .neighbours_window(1356, 24792)
                 .count(),
             34
         );
-<<<<<<< HEAD
-        assert_eq!(
-            g.vertex("Gandalf")
-                .unwrap()
-                .unwrap()
-                .in_neighbours()
-                .count(),
-            24
-        );
-        assert_eq!(
-            g.vertex("Gandalf")
-                .unwrap()
-                .unwrap()
-=======
         assert_eq!(g.vertex("Gandalf").unwrap().in_neighbours().count(), 24);
         assert_eq!(
             g.vertex("Gandalf")
                 .unwrap()
->>>>>>> 47c7a61b
                 .in_neighbours_window(1356, 24792)
                 .count(),
             16
         );
-<<<<<<< HEAD
-        assert_eq!(
-            g.vertex("Gandalf")
-                .unwrap()
-                .unwrap()
-                .out_neighbours()
-                .count(),
-            35
-        );
-        assert_eq!(
-            g.vertex("Gandalf")
-                .unwrap()
-                .unwrap()
-=======
         assert_eq!(g.vertex("Gandalf").unwrap().out_neighbours().count(), 35);
         assert_eq!(
             g.vertex("Gandalf")
                 .unwrap()
->>>>>>> 47c7a61b
                 .out_neighbours_window(1356, 24792)
                 .count(),
             20
@@ -450,55 +361,27 @@
     fn test_all_edges_window() {
         let g = crate::graph_loader::lotr_graph::lotr_graph(4);
 
-<<<<<<< HEAD
-        assert_eq!(g.num_edges().unwrap(), 701);
-        assert_eq!(g.vertex("Gandalf").unwrap().unwrap().edges().count(), 59);
-        assert_eq!(
-            g.vertex("Gandalf")
-                .unwrap()
-                .unwrap()
-=======
         assert_eq!(g.num_edges(), 701);
         assert_eq!(g.vertex("Gandalf").unwrap().edges().count(), 59);
         assert_eq!(
             g.vertex("Gandalf")
                 .unwrap()
->>>>>>> 47c7a61b
                 .edges_window(1356, 24792)
                 .count(),
             36
         );
-<<<<<<< HEAD
-        assert_eq!(g.vertex("Gandalf").unwrap().unwrap().in_edges().count(), 24);
-        assert_eq!(
-            g.vertex("Gandalf")
-                .unwrap()
-                .unwrap()
-=======
         assert_eq!(g.vertex("Gandalf").unwrap().in_edges().count(), 24);
         assert_eq!(
             g.vertex("Gandalf")
                 .unwrap()
->>>>>>> 47c7a61b
                 .in_edges_window(1356, 24792)
                 .count(),
             16
         );
-<<<<<<< HEAD
-        assert_eq!(
-            g.vertex("Gandalf").unwrap().unwrap().out_edges().count(),
-            35
-        );
-        assert_eq!(
-            g.vertex("Gandalf")
-                .unwrap()
-                .unwrap()
-=======
         assert_eq!(g.vertex("Gandalf").unwrap().out_edges().count(), 35);
         assert_eq!(
             g.vertex("Gandalf")
                 .unwrap()
->>>>>>> 47c7a61b
                 .out_edges_window(1356, 24792)
                 .count(),
             20
