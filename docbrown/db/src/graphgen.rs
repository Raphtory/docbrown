<<<<<<< HEAD
=======
//! Provides functionality for generating graphs for testing and benchmarking.

>>>>>>> 17342f9f
pub mod preferential_attachment;
pub mod random_attachment;<|MERGE_RESOLUTION|>--- conflicted
+++ resolved
@@ -1,7 +1,4 @@
-<<<<<<< HEAD
-=======
 //! Provides functionality for generating graphs for testing and benchmarking.
 
->>>>>>> 17342f9f
 pub mod preferential_attachment;
 pub mod random_attachment;