--- conflicted
+++ resolved
@@ -2,7 +2,6 @@
 use std::path::{Path, PathBuf};
 
 use docbrown_core::{
-<<<<<<< HEAD
     graphview::{GraphView, GraphViewInternals, Properties},
     tpartition::{TEdge, TemporalGraphPart},
     Direction, Prop,
@@ -12,13 +11,6 @@
 use docbrown_core::graphview::{EdgeIterator, NeighboursIterator, PropertyHistory, VertexIterator};
 use docbrown_core::vertexview::{VertexPointer, VertexView};
 use polars;
-=======
-    tpartition::{TEdge, TVertex, TemporalGraphPart},
-    utils, Direction, Prop,
-};
-
-use itertools::Itertools;
->>>>>>> a4fdd94f
 use rayon::prelude::{IntoParallelRefIterator, ParallelIterator};
 use serde::{Deserialize, Serialize};
 
@@ -116,61 +108,6 @@
         }
     }
 
-<<<<<<< HEAD
-=======
-    pub fn degree(&self, v: u64, d: Direction) -> usize {
-        let shard_id = utils::get_shard_id_from_global_vid(v, self.nr_shards);
-        let iter = self.shards[shard_id].degree(v, d);
-        iter
-    }
-
-    pub fn degree_window(&self, v: u64, t_start: i64, t_end: i64, d: Direction) -> usize {
-        let shard_id = utils::get_shard_id_from_global_vid(v, self.nr_shards);
-        let iter = self.shards[shard_id].degree_window(v, t_start, t_end, d);
-        iter
-    }
-
-    pub fn vertices(&self) -> Box<dyn Iterator<Item = u64> + '_> {
-        Box::new(self.shards.iter().flat_map(|shard| shard.vertices()))
-    }
-
-    pub fn neighbours(&self, v: u64, d: Direction) -> Box<dyn Iterator<Item = TEdge>> {
-        let shard_id = utils::get_shard_id_from_global_vid(v, self.nr_shards);
-
-        let iter = self.shards[shard_id].neighbours(v, d);
-
-        Box::new(iter)
-    }
-
-    pub fn vertices_window(
-        &self,
-        t_start: i64,
-        t_end: i64,
-    ) -> Box<dyn Iterator<Item = TVertex> + '_> {
-        Box::new(
-            self.shards
-                .iter()
-                .map(move |shard| shard.vertices_window(t_start, t_end))
-                .into_iter()
-                .flatten(),
-        )
-    }
-
-    pub fn neighbours_window(
-        &self,
-        v: u64,
-        t_start: i64,
-        t_end: i64,
-        d: Direction,
-    ) -> Box<dyn Iterator<Item = TEdge>> {
-        let shard_id = utils::get_shard_id_from_global_vid(v, self.nr_shards);
-
-        let iter = self.shards[shard_id].neighbours_window(v, t_start, t_end, d);
-
-        Box::new(iter)
-    }
-
->>>>>>> a4fdd94f
     pub fn neighbours_window_t(
         &self,
         v: u64,
@@ -178,11 +115,16 @@
         t_end: i64,
         d: Direction,
     ) -> Box<dyn Iterator<Item = TEdge>> {
-        let shard_id = utils::get_shard_id_from_global_vid(v, self.nr_shards);
+        let shard_id = self.get_shard_id_from_global_vid(v);
 
         let iter = self.shards[shard_id].neighbours_window_t(v, t_start, t_end, d);
 
         Box::new(iter)
+    }
+
+    #[inline(always)]
+    fn get_shard_id_from_global_vid(&self, v_gid: u64) -> usize {
+utils::get_shard_id_from_global_vid(v_gid, self.nr_shards)
     }
 }
 
@@ -364,16 +306,6 @@
     }
 
     #[test]
-<<<<<<< HEAD
-    fn basic_additions_to_graph_len() {
-        let graph = GraphDB::new(4);
-        assert_eq!(graph.n_nodes(), 0);
-        assert_eq!(graph.local_n_edges(Direction::BOTH), 0);
-        graph.add_edge(1, 2, 0, &Vec::new());
-        graph.add_edge(1, 3, 0, &Vec::new());
-        assert_eq!(graph.n_nodes(), 3);
-        assert_eq!(graph.n_edges(), 2);
-=======
     fn graph_save_to_load_from_file() {
         let vs = vec![
             (1, 2, 1),
@@ -428,7 +360,6 @@
 
         // Delete all files
         fs::remove_dir_all(tmp_docbrown_path).unwrap();
->>>>>>> a4fdd94f
     }
 
     #[quickcheck]
@@ -446,9 +377,6 @@
             g.add_vertex(v.into(), t.into(), &vec![]);
         }
 
-<<<<<<< HEAD
-        assert_eq!(g.n_nodes(), expected_len)
-=======
         TestResult::from_bool(g.contains(rand_vertex))
     }
 
@@ -883,7 +811,6 @@
             })
             .collect_vec();
         assert_eq!(res, expected);
->>>>>>> a4fdd94f
     }
 
     #[test]
