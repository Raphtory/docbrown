--- conflicted
+++ resolved
@@ -12,16 +12,11 @@
 use docbrown_core::Prop;
 use std::fmt::{Debug, Formatter};
 
-<<<<<<< HEAD
+/// A view of an edge in the graph.
 pub struct EdgeView<G: GraphViewOps> {
+    /// A view of an edge in the graph.
     graph: G,
-=======
-/// A view of an edge in the graph.
-pub struct EdgeView<G: GraphViewInternalOps> {
-    /// A reference to the graph.
-    graph: Arc<G>,
     /// A reference to the edge.
->>>>>>> 31789cea
     edge: EdgeRef,
 }
 
@@ -35,11 +30,7 @@
     }
 }
 
-<<<<<<< HEAD
 impl<G: GraphViewOps> EdgeView<G> {
-    pub(crate) fn new(graph: G, edge: EdgeRef) -> Self {
-=======
-impl<G: GraphViewInternalOps> EdgeView<G> {
     /// Creates a new `EdgeView`.
     ///
     /// # Arguments
@@ -50,8 +41,7 @@
     /// # Returns
     ///
     /// A new `EdgeView`.   
-    pub(crate) fn new(graph: Arc<G>, edge: EdgeRef) -> Self {
->>>>>>> 31789cea
+    pub(crate) fn new(graph: G, edge: EdgeRef) -> Self {
         EdgeView { graph, edge }
     }
 
@@ -67,16 +57,7 @@
     }
 }
 
-<<<<<<< HEAD
 impl<G: GraphViewOps> EdgeView<G> {
-    pub fn prop(&self, name: String) -> Vec<(i64, Prop)> {
-        self.graph.temporal_edge_props_vec(self.edge, name)
-    }
-
-    pub fn src(&self) -> VertexView<G> {
-=======
-impl<G: GraphViewInternalOps + 'static + Send + Sync> EdgeViewOps for EdgeView<G> {
-    type Vertex = VertexView<G>;
 
     /// Returns the properties associated with the given property name for the edge.
     ///
@@ -87,13 +68,12 @@
     /// # Returns
     ///
     /// A vector of tuples containing the timestamp and the property value.
-    fn prop(&self, name: String) -> Result<Vec<(i64, Prop)>, GraphError> {
+    pub fn prop(&self, name: String) -> Vec<(i64, Prop)> {
         self.graph.temporal_edge_props_vec(self.edge, name)
     }
 
     /// Returns the source vertex of the edge.
-    fn src(&self) -> Self::Vertex {
->>>>>>> 31789cea
+    pub fn src(&self) -> VertexView<G> {
         //FIXME: Make local ids on EdgeReference optional
         let vertex = VertexRef {
             g_id: self.edge.src_g_id,
@@ -102,12 +82,7 @@
         VertexView::new(self.graph.clone(), vertex)
     }
 
-<<<<<<< HEAD
     pub fn dst(&self) -> VertexView<G> {
-=======
-    /// Returns the destination vertex of the edge.
-    fn dst(&self) -> Self::Vertex {
->>>>>>> 31789cea
         //FIXME: Make local ids on EdgeReference optional
         let vertex = VertexRef {
             g_id: self.edge.dst_g_id,
@@ -116,41 +91,23 @@
         VertexView::new(self.graph.clone(), vertex)
     }
 
-<<<<<<< HEAD
     pub fn id(&self) -> usize {
-=======
-    /// Returns the ID of the edge.
-    fn id(&self) -> usize {
->>>>>>> 31789cea
         self.edge.edge_id
     }
 }
 
-<<<<<<< HEAD
-impl<G: GraphViewOps> EdgeListOps for Box<dyn Iterator<Item = EdgeView<G>> + Send> {
-    type Graph = G;
-    type VList = Box<dyn Iterator<Item = VertexView<G>> + Send>;
-    type IterType = Box<dyn Iterator<Item = EdgeView<G>> + Send>;
-=======
 /// Implement `EdgeListOps` trait for an iterator of `EdgeView` objects.
 ///
 /// This implementation enables the use of the `src` and `dst` methods to retrieve the vertices
 /// connected to the edges inside the iterator.
-impl<G: GraphViewInternalOps + 'static + Send + Sync> EdgeListOps
-    for Box<dyn Iterator<Item = EdgeView<G>> + Send>
-{
-    /// Specifies the associated type for vertex.
-    type Vertex = VertexView<G>;
+impl<G: GraphViewOps> EdgeListOps for Box<dyn Iterator<Item = EdgeView<G>> + Send> {
+    type Graph = G;
 
     /// Specifies the associated type for an iterator over vertices.
-    type VList = Box<dyn Iterator<Item = Self::Vertex> + Send>;
-
-    /// Specifies the associated type for an edge.
-    type Edge = EdgeView<G>;
+    type VList = Box<dyn Iterator<Item = VertexView<G>> + Send>;
 
     /// Specifies the associated type for the iterator over edges.
-    type IterType = Box<dyn Iterator<Item = Self::Edge> + Send>;
->>>>>>> 31789cea
+    type IterType = Box<dyn Iterator<Item = EdgeView<G>> + Send>;
 
     /// Returns an iterator over the source vertices of the edges in the iterator.
     fn src(self) -> Self::VList {
