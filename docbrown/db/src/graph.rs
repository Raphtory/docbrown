--- conflicted
+++ resolved
@@ -1,6 +1,3 @@
-<<<<<<< HEAD
-use std::cmp::{max, min};
-=======
 //! Defines the `Graph` struct, which represents a docbrown graph in memory.
 //!
 //! This is the base class used to create a temporal graph, add vertices and edges,
@@ -23,15 +20,13 @@
 use crate::graph_immutable::ImmutableGraph;
 use crate::graph_window::{GraphWindowSet, WindowedGraph};
 use crate::perspective::{Perspective, PerspectiveIterator, PerspectiveSet};
+use std::cmp::{max, min};
 use itertools::Itertools;
->>>>>>> 31789cea
 use std::{
     collections::HashMap,
+    iter,
     path::{Path, PathBuf},
-<<<<<<< HEAD
-=======
     sync::Arc,
->>>>>>> 31789cea
 };
 
 use docbrown_core::tgraph::TemporalGraph;
@@ -62,7 +57,6 @@
 }
 
 impl GraphViewInternalOps for Graph {
-<<<<<<< HEAD
     fn earliest_time_global(&self) -> Option<i64> {
         let min_from_shards = self.shards.iter().map(|shard| shard.earliest_time()).min();
         min_from_shards.filter(|&min| min != i64::MAX)
@@ -93,14 +87,10 @@
         }
     }
 
-    fn vertices_len(&self) -> usize {
-        self.shards.iter().map(|shard| shard.len()).sum()
-=======
     fn vertices_len(&self) -> Result<usize, GraphError> {
         let vs: Result<Vec<usize>, GraphError> =
             self.shards.iter().map(|shard| shard.len()).collect();
         Ok(vs?.iter().sum())
->>>>>>> 31789cea
     }
 
     fn vertices_len_window(&self, t_start: i64, t_end: i64) -> usize {
@@ -133,60 +123,36 @@
             .sum()
     }
 
-<<<<<<< HEAD
-    fn has_edge_ref(&self, src: VertexRef, dst: VertexRef) -> bool {
-        self.get_shard_from_v(src).has_edge(src.g_id, dst.g_id)
-=======
-    fn has_edge_ref<V1: Into<VertexRef>, V2: Into<VertexRef>>(
-        &self,
-        src: V1,
-        dst: V2,
-    ) -> Result<bool, GraphError> {
-        let src: VertexRef = src.into();
-        let dst: VertexRef = dst.into();
-        Ok(self.get_shard_from_v(src).has_edge(src.g_id, dst.g_id)?)
->>>>>>> 31789cea
-    }
-
-    fn has_edge_ref_window(
+    fn has_edge_ref(
         &self,
         src: VertexRef,
         dst: VertexRef,
-        t_start: i64,
-        t_end: i64,
-<<<<<<< HEAD
-    ) -> bool {
-        self.get_shard_from_v(src)
-            .has_edge_window(src.g_id, dst.g_id, t_start..t_end)
-    }
-
-    fn has_vertex_ref(&self, v: VertexRef) -> bool {
-        self.get_shard_from_v(v).has_vertex(v.g_id)
-    }
-
-    fn has_vertex_ref_window(&self, v: VertexRef, t_start: i64, t_end: i64) -> bool {
-=======
     ) -> Result<bool, GraphError> {
-        let src: VertexRef = src.into();
-        let dst: VertexRef = dst.into();
+        Ok(self.get_shard_from_v(src).has_edge(src.g_id, dst.g_id)?)
+    }
+
+    fn has_edge_ref_window(
+        &self,
+        src: VertexRef,
+        dst: VertexRef,
+        t_start: i64,
+        t_end: i64,
+    ) -> Result<bool, GraphError> {
         Ok(self
             .get_shard_from_v(src)
             .has_edge_window(src.g_id, dst.g_id, t_start..t_end)?)
     }
 
-    fn has_vertex_ref<V: Into<VertexRef>>(&self, v: V) -> Result<bool, GraphError> {
-        let v: VertexRef = v.into();
+    fn has_vertex_ref(&self, v: VertexRef) -> Result<bool, GraphError> {
         self.get_shard_from_v(v).has_vertex(v.g_id)
     }
 
-    fn has_vertex_ref_window<V: Into<VertexRef>>(
-        &self,
-        v: V,
+    fn has_vertex_ref_window(
+        &self,
+        v: VertexRef,
         t_start: i64,
         t_end: i64,
     ) -> Result<bool, GraphError> {
-        let v: VertexRef = v.into();
->>>>>>> 31789cea
         self.get_shard_from_v(v)
             .has_vertex_window(v.g_id, t_start..t_end)
     }
@@ -251,7 +217,6 @@
         )
     }
 
-<<<<<<< HEAD
     fn vertex_refs_shard(&self, shard: usize) -> Box<dyn Iterator<Item = VertexRef> + Send> {
         let shard = self.shards[shard].clone();
         Box::new(shard.vertices())
@@ -267,42 +232,21 @@
         Box::new(shard.vertices_window(t_start..t_end))
     }
 
-    fn edge_ref(&self, src: VertexRef, dst: VertexRef) -> Option<EdgeRef> {
-=======
-    fn vertex_refs_window_shard(
-        &self,
-        shard: usize,
-        t_start: i64,
-        t_end: i64,
-    ) -> Box<dyn Iterator<Item = VertexRef> + Send> {
-        let shard = self.shards[shard].clone();
-        Box::new(shard.vertices_window(t_start..t_end))
-    }
-
-    fn edge_ref<V1: Into<VertexRef>, V2: Into<VertexRef>>(
-        &self,
-        src: V1,
-        dst: V2,
-    ) -> Result<Option<EdgeRef>, GraphError> {
-        let src: VertexRef = src.into();
-        let dst: VertexRef = dst.into();
->>>>>>> 31789cea
-        self.get_shard_from_v(src).edge(src.g_id, dst.g_id)
-    }
-
-    fn edge_ref_window(
+    fn edge_ref(
         &self,
         src: VertexRef,
         dst: VertexRef,
-        t_start: i64,
-        t_end: i64,
-<<<<<<< HEAD
-    ) -> Option<EdgeRef> {
-=======
     ) -> Result<Option<EdgeRef>, GraphError> {
-        let src: VertexRef = src.into();
-        let dst: VertexRef = dst.into();
->>>>>>> 31789cea
+        self.get_shard_from_v(src).edge(src.g_id, dst.g_id)
+    }
+
+    fn edge_ref_window(
+        &self,
+        src: VertexRef,
+        dst: VertexRef,
+        t_start: i64,
+        t_end: i64,
+    ) -> Result<Option<EdgeRef>, GraphError> {
         self.get_shard_from_v(src)
             .edge_window(src.g_id, dst.g_id, t_start..t_end)
     }
@@ -401,15 +345,11 @@
         self.get_shard_from_v(v).static_vertex_prop_keys(v.g_id)
     }
 
-<<<<<<< HEAD
-    fn temporal_vertex_prop_vec(&self, v: VertexRef, name: String) -> Vec<(i64, Prop)> {
-=======
     fn temporal_vertex_prop_vec(
         &self,
         v: VertexRef,
         name: String,
     ) -> Result<Vec<(i64, Prop)>, GraphError> {
->>>>>>> 31789cea
         self.get_shard_from_v(v)
             .temporal_vertex_prop_vec(v.g_id, name)
     }
@@ -450,15 +390,11 @@
         self.get_shard_from_e(e).static_edge_prop_keys(e.edge_id)
     }
 
-<<<<<<< HEAD
-    fn temporal_edge_props_vec(&self, e: EdgeRef, name: String) -> Vec<(i64, Prop)> {
-=======
     fn temporal_edge_props_vec(
         &self,
         e: EdgeRef,
         name: String,
     ) -> Result<Vec<(i64, Prop)>, GraphError> {
->>>>>>> 31789cea
         self.get_shard_from_e(e)
             .temporal_edge_prop_vec(e.edge_id, name)
     }
@@ -488,7 +424,6 @@
         //FIXME: This needs to be implemented in core if we want it
         todo!()
     }
-<<<<<<< HEAD
 
     fn num_shards(&self) -> usize {
         self.nr_shards
@@ -505,92 +440,6 @@
         t_end: i64,
     ) -> Box<dyn Iterator<Item = VertexRef> + Send> {
         Box::new(self.shards[shard_id].vertices_window(t_start..t_end))
-=======
-}
-
-impl GraphViewOps for Graph {
-    type Vertex = VertexView<Self>;
-    type VertexIter = Self::Vertices;
-    type Vertices = Box<dyn Iterator<Item = Self::Vertex> + Send>;
-    type Edge = EdgeView<Self>;
-    type Edges = Box<dyn Iterator<Item = Self::Edge> + Send>;
-
-    fn num_vertices(&self) -> Result<usize, GraphError> {
-        self.vertices_len()
-    }
-
-    fn earliest_time(&self) -> Result<Option<i64>, GraphError> {
-        let ets: Result<Vec<i64>, GraphError> = self
-            .shards
-            .iter()
-            .map(|shard| shard.earliest_time())
-            .collect();
-        let binding = ets?;
-        let min_from_shards = binding.iter().min();
-        Ok(min_from_shards.filter(|&min| *min != i64::MAX).copied())
-    }
-
-    fn latest_time(&self) -> Result<Option<i64>, GraphError> {
-        let lts: Result<Vec<i64>, GraphError> = self
-            .shards
-            .iter()
-            .map(|shard| shard.latest_time())
-            .collect();
-        let binding = lts?;
-        let max_from_shards = binding.iter().max();
-        Ok(max_from_shards.filter(|&max| *max != i64::MIN).copied())
-    }
-
-    fn num_edges(&self) -> Result<usize, GraphError> {
-        GraphViewInternalOps::edges_len(self)
-    }
-
-    fn has_vertex<T: InputVertex>(&self, v: T) -> Result<bool, GraphError> {
-        GraphViewInternalOps::has_vertex_ref(self, v.id())
-    }
-
-    fn has_edge<T: InputVertex>(&self, src: T, dst: T) -> Result<bool, GraphError> {
-        GraphViewInternalOps::has_edge_ref(self, src.id(), dst.id())
-    }
-
-    fn vertex<T: InputVertex>(&self, v: T) -> Result<Option<Self::Vertex>, GraphError> {
-        let v = self.vertex_ref(v.id())?;
-        Ok(v.map(|v| Self::Vertex::new(Arc::new(self.clone()), v)))
-    }
-
-    fn vertices(&self) -> Self::Vertices {
-        let g = Arc::new(self.clone());
-        Box::new(
-            self.vertex_refs()
-                .map(move |v| Self::Vertex::new(g.clone(), v)),
-        )
-    }
-
-    fn vertices_shard(&self, shard: usize) -> Self::Vertices {
-        let g = Arc::new(self.clone());
-        Box::new(
-            g.vertices_shard(shard)
-                .map(move |v| Self::Vertex::new(g.clone(), v.as_ref())),
-        )
-    }
-
-    fn edge<T: InputVertex>(&self, src: T, dst: T) -> Result<Option<Self::Edge>, GraphError> {
-        let e = self.edge_ref(
-            VertexRef {
-                g_id: src.id(),
-                pid: None,
-            },
-            VertexRef {
-                g_id: dst.id(),
-                pid: None,
-            },
-        )?;
-        Ok(e.map(|e| Self::Edge::new(Arc::new(self.clone()), e)))
-    }
-
-    fn edges(&self) -> Self::Edges {
-        Box::new(self.vertices().flat_map(|v| v.out_edges()))
->>>>>>> 31789cea
     }
 }
 
@@ -698,97 +547,6 @@
         }
     }
 
-<<<<<<< HEAD
-=======
-    /// Generate a windowed graph from a graph based on a time range
-    ///
-    /// # Arguments
-    ///
-    /// * `t_start` - The start time (inclusive)
-    /// * `t_end` - The end time (exclusive)
-    ///
-    /// # Returns
-    ///
-    /// A windowed graph
-    ///
-    /// # Example
-    ///
-    /// ```
-    /// use docbrown_db::graph::Graph;;
-    /// let g = Graph::new(1);
-    /// g.add_vertex(1, 10, &vec![]);
-    /// g.add_vertex(2, 20, &vec![]);
-    /// g.add_vertex(3, 30, &vec![]);
-    /// g.add_edge(2, 10, 20, &vec![]);
-    /// g.add_edge(3, 20, 30, &vec![]);
-    /// let w = g.window(1, 3);
-    /// ```
-    pub fn window(&self, t_start: i64, t_end: i64) -> WindowedGraph {
-        WindowedGraph::new(self.clone(), t_start, t_end)
-    }
-
-    /// Generate a windowed graph from a graph at a specific time
-    ///
-    /// # Arguments
-    ///
-    /// * `end` - The time
-    ///
-    /// # Returns
-    ///
-    /// A windowed graph
-    ///
-    /// # Example
-    ///
-    /// ```
-    /// use docbrown_db::graph::Graph;;
-    /// let g = Graph::new(1);
-    /// g.add_vertex(1, 10, &vec![]);
-    /// g.add_vertex(2, 20, &vec![]);
-    /// g.add_vertex(3, 30, &vec![]);
-    /// g.add_edge(2, 10, 20, &vec![]);
-    /// g.add_edge(3, 20, 30, &vec![]);
-    /// let w = g.at(2);
-    /// ```
-    pub fn at(&self, end: i64) -> WindowedGraph {
-        self.window(i64::MIN, end.saturating_add(1))
-    }
-
-    /// Returns a `GraphWindowSet` containing all windows in the graph that are visible from at least
-    /// one perspective in the `perspectives` set.
-    ///
-    /// # Arguments
-    ///
-    /// * `perspectives` - A `PerspectiveSet` containing the perspectives from which to view the graph.
-    ///
-    pub fn through_perspectives(
-        &self,
-        perspectives: PerspectiveSet,
-    ) -> Result<GraphWindowSet, GraphError> {
-        let iter = match (self.earliest_time()?, self.latest_time()?) {
-            (Some(start), Some(end)) => perspectives.build_iter(start..end),
-            _ => PerspectiveIterator::empty(),
-        };
-        Ok(GraphWindowSet::new(self.clone(), Box::new(iter)))
-    }
-
-    /// Returns a `GraphWindowSet` containing all windows in the graph that are visible from the
-    /// perspectives returned by the provided iterator.
-    ///
-    /// # Arguments
-    ///
-    /// * `perspectives` - A boxed iterator over `Perspective` instances.
-    ///
-    pub fn through_iter(
-        &self,
-        perspectives: Box<dyn Iterator<Item = Perspective> + Send>,
-    ) -> Result<GraphWindowSet, GraphError> {
-        let iter = match (self.earliest_time()?, self.latest_time()?) {
-            (Some(_), Some(_)) => perspectives,
-            _ => Box::new(iter::empty::<Perspective>()),
-        };
-        Ok(GraphWindowSet::new(self.clone(), iter))
-    }
-
     /// Load a graph from a directory
     ///
     /// # Arguments
@@ -805,7 +563,6 @@
     /// use docbrown_db::graph::Graph;
     /// // let g = Graph::load_from_file("path/to/graph");
     /// ```
->>>>>>> 31789cea
     pub fn load_from_file<P: AsRef<Path>>(path: P) -> Result<Self, Box<bincode::ErrorKind>> {
         // use BufReader for better performance
 
@@ -885,8 +642,6 @@
     }
 
     // TODO: Probably add vector reference here like add
-<<<<<<< HEAD
-=======
     /// Add a vertex to the graph
     ///
     /// # Arguments
@@ -907,23 +662,16 @@
     /// let v = g.add_vertex(0, "Alice", &vec![]);
     /// let v = g.add_vertex(0, 5, &vec![]);
     /// ```
->>>>>>> 31789cea
     pub fn add_vertex<T: InputVertex>(
         &self,
         t: i64,
         v: T,
         props: &Vec<(String, Prop)>,
-<<<<<<< HEAD
-    ) -> AddVertexResult {
-=======
     ) -> Result<(), GraphError> {
->>>>>>> 31789cea
         let shard_id = utils::get_shard_id_from_global_vid(v.id(), self.nr_shards);
         self.shards[shard_id].add_vertex(t, v, &props)
     }
 
-<<<<<<< HEAD
-=======
     /// Adds properties to the given input vertex.
     ///
     /// # Arguments
@@ -941,16 +689,11 @@
     /// let properties = vec![("color".to_owned(), Prop::Str("blue".to_owned())), ("weight".to_owned(), Prop::I64(11))];
     /// let result = graph.add_vertex_properties("Alice", &properties);
     /// ```
->>>>>>> 31789cea
     pub fn add_vertex_properties<T: InputVertex>(
         &self,
         v: T,
         data: &Vec<(String, Prop)>,
-<<<<<<< HEAD
-    ) -> AddVertexResult {
-=======
     ) -> Result<(), GraphError> {
->>>>>>> 31789cea
         let shard_id = utils::get_shard_id_from_global_vid(v.id(), self.nr_shards);
         self.shards[shard_id].add_vertex_properties(v.id(), data)
     }
@@ -999,8 +742,6 @@
         }
     }
 
-<<<<<<< HEAD
-=======
     /// Adds properties to an existing edge between a source and destination vertices
     ///
     /// # Arguments
@@ -1021,17 +762,12 @@
     /// let properties = vec![("price".to_owned(), Prop::I64(100))];
     /// let result = graph.add_edge_properties("Alice", "Bob", &properties);
     /// ```
->>>>>>> 31789cea
     pub fn add_edge_properties<T: InputVertex>(
         &self,
         src: T,
         dst: T,
         props: &Vec<(String, Prop)>,
-<<<<<<< HEAD
-    ) -> AddEdgeResult {
-=======
     ) -> Result<(), GraphError> {
->>>>>>> 31789cea
         // TODO: we don't add properties to dst shard, but may need to depending on the plans
         self.get_shard_from_id(src.id())
             .add_edge_properties(src.id(), dst.id(), props)
@@ -1053,15 +789,6 @@
     use tempdir::TempDir;
     use uuid::Uuid;
 
-<<<<<<< HEAD
-    use crate::algorithms::local_triangle_count::local_triangle_count;
-    use crate::perspective::Perspective;
-    use crate::view_api::GraphViewOps;
-
-    use super::*;
-
-=======
->>>>>>> 31789cea
     #[test]
     fn cloning_vec() {
         let mut vs = vec![];
@@ -1173,21 +900,13 @@
         // Load from files
         match Graph::load_from_file(Path::new(&shards_path)) {
             Ok(g) => {
-<<<<<<< HEAD
-                assert!(g.has_vertex_ref(1.into()));
-=======
-                assert!(g.has_vertex_ref(1).unwrap());
->>>>>>> 31789cea
+                assert!(g.has_vertex_ref(1.into()).unwrap());
                 assert_eq!(g.nr_shards, 2);
             }
             Err(e) => panic!("{e}"),
         }
 
-<<<<<<< HEAD
-        tmp_docbrown_path.close().unwrap();
-=======
         let _ = tmp_docbrown_path.close();
->>>>>>> 31789cea
     }
 
     #[test]
@@ -1195,23 +914,13 @@
         let g = Graph::new(2);
         g.add_edge(1, 7, 8, &vec![]).unwrap();
 
-<<<<<<< HEAD
-        assert_eq!(g.has_edge(8, 7), false);
-        assert_eq!(g.has_edge(7, 8), true);
-=======
-        assert_eq!(g.has_edge_ref(8, 7).unwrap(), false);
-        assert_eq!(g.has_edge_ref(7, 8).unwrap(), true);
->>>>>>> 31789cea
+        assert_eq!(g.has_edge(8, 7).unwrap(), false);
+        assert_eq!(g.has_edge(7, 8).unwrap(), true);
 
         g.add_edge(1, 7, 9, &vec![]).unwrap();
 
-<<<<<<< HEAD
-        assert_eq!(g.has_edge(9, 7), false);
-        assert_eq!(g.has_edge(7, 9), true);
-=======
-        assert_eq!(g.has_edge_ref(9, 7).unwrap(), false);
-        assert_eq!(g.has_edge_ref(7, 9).unwrap(), true);
->>>>>>> 31789cea
+        assert_eq!(g.has_edge(9, 7).unwrap(), false);
+        assert_eq!(g.has_edge(7, 9).unwrap(), true);
 
         g.add_edge(2, "haaroon", "northLondon", &vec![]).unwrap();
         assert_eq!(g.has_edge("haaroon", "northLondon").unwrap(), true);
@@ -1475,13 +1184,8 @@
         g.add_vertex(5, 1, &vec![])
             .map_err(|err| println!("{:?}", err))
             .ok();
-<<<<<<< HEAD
-        assert_eq!(g.latest_time(), Some(10));
-        assert_eq!(g.earliest_time(), Some(5));
-=======
         assert_eq!(g.latest_time().unwrap(), Some(10));
         assert_eq!(g.earliest_time().unwrap(), Some(5));
->>>>>>> 31789cea
 
         g.add_edge(20, 3, 4, &vec![]).unwrap();
         assert_eq!(g.latest_time().unwrap(), Some(20));
@@ -1495,15 +1199,6 @@
     #[test]
     fn static_properties() {
         let g = Graph::new(100); // big enough so all edges are very likely remote
-<<<<<<< HEAD
-        g.add_edge(0, 11, 22, &vec![]);
-        g.add_edge(0, 11, 11, &vec![("temp".to_string(), Prop::Bool(true))]);
-        g.add_edge(0, 22, 33, &vec![]);
-        g.add_edge(0, 33, 11, &vec![]);
-        g.add_vertex(0, 11, &vec![("temp".to_string(), Prop::Bool(true))])
-            .map_err(|err| println!("{:?}", err))
-            .ok();
-=======
         g.add_edge(0, 11, 22, &vec![]).unwrap();
         g.add_edge(0, 11, 11, &vec![("temp".to_string(), Prop::Bool(true))])
             .unwrap();
@@ -1511,15 +1206,11 @@
         g.add_edge(0, 33, 11, &vec![]).unwrap();
         g.add_vertex(0, 11, &vec![("temp".to_string(), Prop::Bool(true))])
             .unwrap();
->>>>>>> 31789cea
 
         let edges11 = g
             .vertex_edges_window(11.into(), 0, 1, Direction::OUT)
             .collect_vec();
-<<<<<<< HEAD
-=======
         let _edge1122 = *edges11.iter().find(|e| e.dst_g_id == 22).unwrap();
->>>>>>> 31789cea
         let edge1111 = *edges11.iter().find(|e| e.dst_g_id == 11).unwrap();
         let edge2233 = g
             .vertex_edges_window(22.into(), 0, 1, Direction::OUT)
@@ -1537,56 +1228,6 @@
                 ("b".to_string(), Prop::I64(11)),
             ],
         )
-<<<<<<< HEAD
-        .map_err(|err| println!("{:?}", err))
-        .ok();
-        g.add_vertex_properties(11, &vec![("c".to_string(), Prop::U32(11))])
-            .map_err(|err| println!("{:?}", err))
-            .ok();
-        g.add_vertex_properties(22, &vec![("b".to_string(), Prop::U64(22))])
-            .map_err(|err| println!("{:?}", err))
-            .ok();
-        g.add_edge_properties(11, 11, &vec![("d".to_string(), Prop::U64(1111))])
-            .map_err(|err| println!("{:?}", err))
-            .ok();
-        g.add_edge_properties(33, 11, &vec![("a".to_string(), Prop::U64(3311))])
-            .map_err(|err| println!("{:?}", err))
-            .ok();
-
-        assert_eq!(g.static_vertex_prop_keys(11.into()), vec!["a", "b", "c"]);
-        assert_eq!(g.static_vertex_prop_keys(22.into()), vec!["b"]);
-        assert!(g.static_vertex_prop_keys(33.into()).is_empty());
-        assert_eq!(g.static_edge_prop_keys(edge1111), vec!["d"]);
-        assert_eq!(g.static_edge_prop_keys(edge3311), vec!["a"]);
-        assert!(g.static_edge_prop_keys(edge2233).is_empty());
-
-        assert_eq!(
-            g.static_vertex_prop(11.into(), "a".to_string()),
-            Some(Prop::U64(11))
-        );
-        assert_eq!(
-            g.static_vertex_prop(11.into(), "b".to_string()),
-            Some(Prop::I64(11))
-        );
-        assert_eq!(
-            g.static_vertex_prop(11.into(), "c".to_string()),
-            Some(Prop::U32(11))
-        );
-        assert_eq!(
-            g.static_vertex_prop(22.into(), "b".to_string()),
-            Some(Prop::U64(22))
-        );
-        assert_eq!(g.static_vertex_prop(22.into(), "a".to_string()), None);
-        assert_eq!(
-            g.static_edge_prop(edge1111, "d".to_string()),
-            Some(Prop::U64(1111))
-        );
-        assert_eq!(
-            g.static_edge_prop(edge3311, "a".to_string()),
-            Some(Prop::U64(3311))
-        );
-        assert_eq!(g.static_edge_prop(edge2233, "a".to_string()), None);
-=======
         .unwrap();
         g.add_vertex_properties(11, &vec![("c".to_string(), Prop::U32(11))])
             .unwrap();
@@ -1636,7 +1277,6 @@
             Some(Prop::U64(3311))
         );
         assert_eq!(g.static_edge_prop(edge2233, "a".to_string()).unwrap(), None);
->>>>>>> 31789cea
     }
 
     #[test]
@@ -1644,34 +1284,19 @@
     fn changing_property_type_for_vertex_panics() {
         let g = Graph::new(4);
         g.add_vertex(0, 11, &vec![("test".to_string(), Prop::Bool(true))])
-<<<<<<< HEAD
-            .map_err(|err| println!("{:?}", err))
-            .ok();
-        g.add_vertex_properties(11, &vec![("test".to_string(), Prop::Bool(true))])
-            .map_err(|err| println!("{:?}", err))
-            .ok();
-=======
             .unwrap();
         g.add_vertex_properties(11, &vec![("test".to_string(), Prop::Bool(true))])
             .unwrap();
->>>>>>> 31789cea
     }
 
     #[test]
     #[should_panic]
     fn changing_property_type_for_edge_panics() {
         let g = Graph::new(4);
-<<<<<<< HEAD
-        g.add_edge(0, 11, 22, &vec![("test".to_string(), Prop::Bool(true))]);
-        g.add_edge_properties(11, 22, &vec![("test".to_string(), Prop::Bool(true))])
-            .map_err(|err| println!("{:?}", err))
-            .ok();
-=======
         g.add_edge(0, 11, 22, &vec![("test".to_string(), Prop::Bool(true))])
             .unwrap();
         g.add_edge_properties(11, 22, &vec![("test".to_string(), Prop::Bool(true))])
             .unwrap();
->>>>>>> 31789cea
     }
 
     #[test]
@@ -1769,23 +1394,13 @@
                             src_id,
                             &vec![("name".to_string(), Prop::Str("Character".to_string()))],
                         )
-<<<<<<< HEAD
-                        .map_err(|err| println!("{:?}", err))
-                        .ok();
-=======
                         .unwrap();
->>>>>>> 31789cea
                         g.add_vertex(
                             t,
                             dst_id,
                             &vec![("name".to_string(), Prop::Str("Character".to_string()))],
                         )
-<<<<<<< HEAD
-                        .map_err(|err| println!("{:?}", err))
-                        .ok();
-=======
                         .unwrap();
->>>>>>> 31789cea
                         g.add_edge(
                             t,
                             src_id,
@@ -1802,12 +1417,8 @@
         }
 
         let gandalf = utils::calculate_hash(&"Gandalf");
-<<<<<<< HEAD
-        assert!(g.has_vertex(gandalf));
-        assert!(g.has_vertex("Gandalf"))
-=======
-        assert!(g.has_vertex_ref(gandalf).unwrap());
->>>>>>> 31789cea
+        assert!(g.has_vertex(gandalf).unwrap());
+        assert!(g.has_vertex("Gandalf").unwrap())
     }
 
     #[test]
@@ -1850,21 +1461,9 @@
     fn test_add_vertex_with_strings() {
         let g = Graph::new(1);
 
-<<<<<<< HEAD
-        g.add_vertex(0, "haaroon", &vec![])
-            .map_err(|err| println!("{:?}", err))
-            .ok();
-        g.add_vertex(1, "hamza", &vec![])
-            .map_err(|err| println!("{:?}", err))
-            .ok();
-        g.add_vertex(1, 831, &vec![])
-            .map_err(|err| println!("{:?}", err))
-            .ok();
-=======
         g.add_vertex(0, "haaroon", &vec![]).unwrap();
         g.add_vertex(1, "hamza", &vec![]).unwrap();
         g.add_vertex(1, 831, &vec![]).unwrap();
->>>>>>> 31789cea
 
         assert!(g.has_vertex(831).unwrap());
         assert!(g.has_vertex("haaroon").unwrap());
