use crate::graph_immutable::ImmutableGraph;
use crate::graph_window::{GraphWindowSet, WindowedGraph};
use crate::perspective::{Perspective, PerspectiveIterator, PerspectiveSet};
use std::{
    collections::HashMap,
    iter,
    path::{Path, PathBuf},
    sync::{mpsc, Arc},
};

use docbrown_core::tgraph::TemporalGraph;
use docbrown_core::tgraph_shard::TGraphShard;
use docbrown_core::{
    tgraph::{EdgeRef, VertexRef},
<<<<<<< HEAD
=======
    tgraph_shard::TGraphShard,
>>>>>>> f24bc1f5
    utils,
    vertex::InputVertex,
    Direction, Prop,
};

use crate::edge::EdgeView;
use crate::vertex::VertexView;
use crate::view_api::internal::GraphViewInternalOps;
use crate::view_api::*;
use itertools::Itertools;
use rayon::prelude::*;
use serde::{Deserialize, Serialize};
use tempdir::TempDir;

#[derive(Debug, Clone, Serialize, Deserialize)]
pub struct Graph {
    pub nr_shards: usize,
    pub(crate) shards: Vec<TGraphShard<TemporalGraph>>,
}

impl GraphViewInternalOps for Graph {
    fn vertices_len(&self) -> usize {
        self.shards.iter().map(|shard| shard.len()).sum()
    }

    fn vertices_len_window(&self, t_start: i64, t_end: i64) -> usize {
        //FIXME: This nees to be optimised ideally
        self.shards
            .iter()
            .map(|shard| shard.vertices_window(t_start..t_end).count())
            .sum()
    }

    fn edges_len(&self) -> usize {
        self.shards.iter().map(|shard| shard.out_edges_len()).sum()
    }

    fn edges_len_window(&self, t_start: i64, t_end: i64) -> usize {
        //FIXME: This nees to be optimised ideally
        self.shards
            .iter()
            .map(|shard| {
                shard
                    .vertices()
                    .flat_map(|v| shard.vertex_edges_window(v.g_id, t_start..t_end, Direction::OUT))
                    .count()
            })
            .sum()
    }

    fn has_edge_ref<V1: Into<VertexRef>, V2: Into<VertexRef>>(&self, src: V1, dst: V2) -> bool {
        let src: VertexRef = src.into();
        let dst: VertexRef = dst.into();
        self.get_shard_from_v(src).has_edge(src.g_id, dst.g_id)
    }

    fn has_edge_ref_window<V1: Into<VertexRef>, V2: Into<VertexRef>>(
        &self,
        src: V1,
        dst: V2,
        t_start: i64,
        t_end: i64,
    ) -> bool {
        let src: VertexRef = src.into();
        let dst: VertexRef = dst.into();
        self.get_shard_from_v(src)
            .has_edge_window(src.g_id, dst.g_id, t_start..t_end)
    }

    fn has_vertex_ref<V: Into<VertexRef>>(&self, v: V) -> bool {
        let v: VertexRef = v.into();
        self.get_shard_from_v(v).has_vertex(v.g_id)
    }

    fn has_vertex_ref_window<V: Into<VertexRef>>(&self, v: V, t_start: i64, t_end: i64) -> bool {
        let v: VertexRef = v.into();
        self.get_shard_from_v(v)
            .has_vertex_window(v.g_id, t_start..t_end)
    }

    fn degree(&self, v: VertexRef, d: Direction) -> usize {
        self.get_shard_from_v(v).degree(v.g_id, d)
    }

    fn degree_window(&self, v: VertexRef, t_start: i64, t_end: i64, d: Direction) -> usize {
        self.get_shard_from_v(v)
            .degree_window(v.g_id, t_start..t_end, d)
    }

    fn vertex_ref(&self, v: u64) -> Option<VertexRef> {
        self.get_shard_from_id(v).vertex(v)
    }

    fn vertex_ref_window(&self, v: u64, t_start: i64, t_end: i64) -> Option<VertexRef> {
        self.get_shard_from_id(v).vertex_window(v, t_start..t_end)
    }

    fn vertex_ids(&self) -> Box<dyn Iterator<Item = u64> + Send> {
        let shards = self.shards.clone();
        Box::new(shards.into_iter().flat_map(|s| s.vertex_ids()))
    }

    fn vertex_ids_window(
        &self,
        t_start: i64,
        t_end: i64,
    ) -> Box<dyn Iterator<Item = u64> + Send> {
        let shards = self.shards.clone();
        Box::new(
            shards
                .into_iter()
                .flat_map(move |s| s.vertex_ids_window(t_start..t_end)),
        )
    }

    fn vertex_refs(&self) -> Box<dyn Iterator<Item = VertexRef> + Send> {
        let shards = self.shards.clone();
        Box::new(shards.into_iter().flat_map(|s| s.vertices()))
    }

    fn vertex_refs_window(
        &self,
        t_start: i64,
        t_end: i64,
    ) -> Box<dyn Iterator<Item = VertexRef> + Send> {
        let shards = self.shards.clone();
        Box::new(
            shards
                .into_iter()
                .flat_map(move |s| s.vertices_window(t_start..t_end)),
        )
    }

    fn edge_ref<V1: Into<VertexRef>, V2: Into<VertexRef>>(
        &self,
        src: V1,
        dst: V2,
    ) -> Option<EdgeRef> {
        let src: VertexRef = src.into();
        let dst: VertexRef = dst.into();
        self.get_shard_from_v(src).edge(src.g_id, dst.g_id)
    }

    fn edge_ref_window<V1: Into<VertexRef>, V2: Into<VertexRef>>(
        &self,
        src: V1,
        dst: V2,
        t_start: i64,
        t_end: i64,
    ) -> Option<EdgeRef> {
        let src: VertexRef = src.into();
        let dst: VertexRef = dst.into();
        self.get_shard_from_v(src)
            .edge_window(src.g_id, dst.g_id, t_start..t_end)
    }

    fn edge_refs(&self) -> Box<dyn Iterator<Item = EdgeRef> + Send> {
        //FIXME: needs low-level primitive
        let g = self.clone();
        Box::new(
            self.vertex_refs()
                .flat_map(move |v| g.vertex_edges(v, Direction::OUT)),
        )
    }

    fn edge_refs_window(
        &self,
        t_start: i64,
        t_end: i64,
    ) -> Box<dyn Iterator<Item = EdgeRef> + Send> {
        //FIXME: needs low-level primitive
        let g = self.clone();
        Box::new(
            self.vertex_refs()
                .flat_map(move |v| g.vertex_edges_window(v, t_start, t_end, Direction::OUT)),
        )
    }

    fn vertex_edges(
        &self,
        v: VertexRef,
        d: Direction,
    ) -> Box<dyn Iterator<Item = EdgeRef> + Send> {
        Box::new(self.get_shard_from_v(v).vertex_edges(v.g_id, d))
    }

    fn vertex_edges_window(
        &self,
        v: VertexRef,
        t_start: i64,
        t_end: i64,
        d: Direction,
    ) -> Box<dyn Iterator<Item = EdgeRef> + Send> {
        Box::new(
            self.get_shard_from_v(v)
                .vertex_edges_window(v.g_id, t_start..t_end, d),
        )
    }

    fn vertex_edges_window_t(
        &self,
        v: VertexRef,
        t_start: i64,
        t_end: i64,
        d: Direction,
    ) -> Box<dyn Iterator<Item = EdgeRef> + Send> {
        Box::new(
            self.get_shard_from_v(v)
                .vertex_edges_window_t(v.g_id, t_start..t_end, d),
        )
    }

    fn neighbours(
        &self,
        v: VertexRef,
        d: Direction,
    ) -> Box<dyn Iterator<Item = VertexRef> + Send> {
        Box::new(self.get_shard_from_v(v).neighbours(v.g_id, d))
    }

    fn neighbours_window(
        &self,
        v: VertexRef,
        t_start: i64,
        t_end: i64,
        d: Direction,
    ) -> Box<dyn Iterator<Item = VertexRef> + Send> {
        Box::new(
            self.get_shard_from_v(v)
                .neighbours_window(v.g_id, t_start..t_end, d),
        )
    }

    fn neighbours_ids(
        &self,
        v: VertexRef,
        d: Direction,
    ) -> Box<dyn Iterator<Item = u64> + Send> {
        Box::new(self.get_shard_from_v(v).neighbours_ids(v.g_id, d))
    }

    fn neighbours_ids_window(
        &self,
        v: VertexRef,
        t_start: i64,
        t_end: i64,
        d: Direction,
    ) -> Box<dyn Iterator<Item = u64> + Send> {
        Box::new(
            self.get_shard_from_v(v)
                .neighbours_ids_window(v.g_id, t_start..t_end, d),
        )
    }

    fn static_vertex_prop(&self, v: VertexRef, name: String) -> Option<Prop> {
        self.get_shard_from_v(v).static_vertex_prop(v.g_id, name)
    }

    fn static_vertex_prop_keys(&self, v: VertexRef) -> Vec<String> {
        self.get_shard_from_v(v).static_vertex_prop_keys(v.g_id)
    }

    fn temporal_vertex_prop_vec(&self, v: VertexRef, name: String) -> Vec<(i64, Prop)> {
        self.get_shard_from_v(v).temporal_vertex_prop_vec(v.g_id, name)
    }

    fn temporal_vertex_prop_vec_window(
        &self,
        v: VertexRef,
        name: String,
        t_start: i64,
        t_end: i64,
    ) -> Vec<(i64, Prop)> {
        self.get_shard_from_v(v)
            .temporal_vertex_prop_vec_window(v.g_id, name, t_start..t_end)
    }

    fn temporal_vertex_props(&self, v: VertexRef) -> HashMap<String, Vec<(i64, Prop)>> {
        self.get_shard_from_v(v).temporal_vertex_props(v.g_id)
    }

    fn temporal_vertex_props_window(
        &self,
        v: VertexRef,
        t_start: i64,
        t_end: i64,
    ) -> HashMap<String, Vec<(i64, Prop)>> {
        self.get_shard_from_v(v)
            .temporal_vertex_props_window(v.g_id, t_start..t_end)
    }

    fn static_edge_prop(&self, e: EdgeRef, name: String) -> Option<Prop> {
        self.get_shard_from_e(e).static_edge_prop(e.edge_id, name)
    }

    fn static_edge_prop_keys(&self, e: EdgeRef) -> Vec<String> {
        self.get_shard_from_e(e).static_edge_prop_keys(e.edge_id)
    }

    fn temporal_edge_props_vec(&self, e: EdgeRef, name: String) -> Vec<(i64, Prop)> {
        self.get_shard_from_e(e).temporal_edge_prop_vec(e.edge_id, name)
    }

    fn temporal_edge_props_vec_window(
        &self,
        e: EdgeRef,
        name: String,
        t_start: i64,
        t_end: i64,
    ) -> Vec<(i64, Prop)> {
        self.get_shard_from_e(e)
            .temporal_edge_props_vec_window(e.edge_id, name, t_start..t_end)
    }

    fn temporal_edge_props(&self, e: EdgeRef) -> HashMap<String, Vec<(i64, Prop)>> {
        //FIXME: This needs to be implemented in core if we want it
        todo!()
    }

    fn temporal_edge_props_window(
        &self,
        e: EdgeRef,
        t_start: i64,
        t_end: i64,
    ) -> HashMap<String, Vec<(i64, Prop)>> {
        //FIXME: This needs to be implemented in core if we want it
        todo!()
    }
}

impl GraphViewOps for Graph {
    type Vertex = VertexView<Self>;
    type VertexIter = Self::Vertices;
    type Vertices = Box<dyn Iterator<Item = Self::Vertex> + Send>;
    type Edge = EdgeView<Self>;
    type Edges = Box<dyn Iterator<Item = Self::Edge> + Send>;

    fn num_vertices(&self) -> usize {
        self.vertices_len()
    }

    fn earliest_time(&self) -> Option<i64> {
        let min_from_shards = self.shards.iter().map(|shard| shard.earliest_time()).min();
        min_from_shards.filter(|&min| min != i64::MAX)
    }

    fn latest_time(&self) -> Option<i64> {
        let max_from_shards = self.shards.iter().map(|shard| shard.latest_time()).max();
        max_from_shards.filter(|&max| max != i64::MIN)
    }

    fn num_edges(&self) -> usize {
        GraphViewInternalOps::edges_len(self)
    }

    fn has_vertex<T: InputVertex>(&self, v: T) -> bool {
        GraphViewInternalOps::has_vertex_ref(self, v.id())
    }

    fn has_edge<T: InputVertex>(&self, src: T, dst: T) -> bool {
        GraphViewInternalOps::has_edge_ref(self, src.id(), dst.id())
    }

    fn vertex<T: InputVertex>(&self, v: T) -> Option<Self::Vertex> {
        self.vertex_ref(v.id())
            .map(|v| Self::Vertex::new(Arc::new(self.clone()), v))
    }

    fn vertices(&self) -> Self::Vertices {
        let g = Arc::new(self.clone());
        Box::new(
            GraphViewInternalOps::vertex_refs(self).map(move |v| Self::Vertex::new(g.clone(), v)),
        )
    }

    fn edge<T: InputVertex>(&self, src: T, dst: T) -> Option<Self::Edge> {
        self.edge_ref(
            VertexRef {
                g_id: src.id(),
                pid: None,
            },
            VertexRef {
                g_id: dst.id(),
                pid: None,
            },
        )
        .map(|e| Self::Edge::new(Arc::new(self.clone()), e))
    }

    fn edges(&self) -> Self::Edges {
        Box::new(self.vertices().flat_map(|v| v.out_edges()))
    }
}

impl Graph {
    fn freeze(&self) -> ImmutableGraph {
        ImmutableGraph {
            nr_shards: self.nr_shards,
            shards: self.shards.iter().map(|s| s.freeze()).collect_vec(),
        }
    }

    fn shard_id(&self, g_id: u64) -> usize {
        utils::get_shard_id_from_global_vid(g_id, self.nr_shards)
    }

    fn get_shard_from_id(&self, g_id: u64) -> &TGraphShard<TemporalGraph> {
        &self.shards[self.shard_id(g_id)]
    }

    fn get_shard_from_v(&self, v: VertexRef) -> &TGraphShard<TemporalGraph> {
        &self.shards[self.shard_id(v.g_id)]
    }

    fn get_shard_from_e(&self, e: EdgeRef) -> &TGraphShard<TemporalGraph> {
        &self.shards[self.shard_id(e.src_g_id)]
    }

    pub fn new(nr_shards: usize) -> Self {
        Graph {
            nr_shards,
            shards: (0..nr_shards)
                .map(|_| TGraphShard::default())
                .collect(),
        }
    }

    pub fn window(&self, t_start: i64, t_end: i64) -> WindowedGraph {
        WindowedGraph::new(self.clone(), t_start, t_end)
    }

    pub fn at(&self, end: i64) -> WindowedGraph {
        self.window(i64::MIN, end.saturating_add(1))
    }

    pub fn through_perspectives(&self, mut perspectives: PerspectiveSet) -> GraphWindowSet {
        let iter = match (self.earliest_time(), self.latest_time()) {
            (Some(start), Some(end)) => perspectives.build_iter(start..end),
            _ => PerspectiveIterator::empty(),
        };
        GraphWindowSet::new(self.clone(), Box::new(iter))
    }

    pub fn through_iter(
        &self,
        perspectives: Box<dyn Iterator<Item = Perspective> + Send>,
    ) -> GraphWindowSet {
        let iter = match (self.earliest_time(), self.latest_time()) {
            (Some(start), Some(end)) => perspectives,
            _ => Box::new(iter::empty::<Perspective>()),
        };
        GraphWindowSet::new(self.clone(), iter)
    }

    pub fn load_from_file<P: AsRef<Path>>(path: P) -> Result<Self, Box<bincode::ErrorKind>> {
        // use BufReader for better performance

        println!("loading from {:?}", path.as_ref());
        let mut p = PathBuf::from(path.as_ref());
        p.push("graphdb_nr_shards");

        let f = std::fs::File::open(p).unwrap();
        let mut reader = std::io::BufReader::new(f);
        let nr_shards = bincode::deserialize_from(&mut reader)?;

        let mut shard_paths = vec![];
        for i in 0..nr_shards {
            let mut p = PathBuf::from(path.as_ref());
            p.push(format!("shard_{}", i));
            shard_paths.push((i, p));
        }
        let mut shards = shard_paths
            .par_iter()
            .map(|(i, path)| {
                let shard = TGraphShard::load_from_file(path)?;
                Ok((*i, shard))
            })
            .collect::<Result<Vec<_>, Box<bincode::ErrorKind>>>()?;

        shards.sort_by_cached_key(|(i, _)| *i);

        let shards = shards.into_iter().map(|(_, shard)| shard).collect();
        Ok(Graph { nr_shards, shards }) //TODO I need to put in the actual values here
    }

    pub fn save_to_file<P: AsRef<Path>>(&self, path: P) -> Result<(), Box<bincode::ErrorKind>> {
        // write each shard to a different file

        // crate directory path if it doesn't exist
        std::fs::create_dir_all(path.as_ref())?;

        let mut shard_paths = vec![];
        for i in 0..self.nr_shards {
            let mut p = PathBuf::from(path.as_ref());
            p.push(format!("shard_{}", i));
            println!("saving shard {} to {:?}", i, p);
            shard_paths.push((i, p));
        }
        shard_paths
            .par_iter()
            .try_for_each(|(i, path)| self.shards[*i].save_to_file(path))?;

        let mut p = PathBuf::from(path.as_ref());
        p.push("graphdb_nr_shards");

        let f = std::fs::File::create(p)?;
        let writer = std::io::BufWriter::new(f);
        bincode::serialize_into(writer, &self.nr_shards)?;
        Ok(())
    }

    // TODO: Probably add vector reference here like add
    pub fn add_vertex<T: InputVertex>(&self, t: i64, v: T, props: &Vec<(String, Prop)>) {
        let shard_id = utils::get_shard_id_from_global_vid(v.id(), self.nr_shards);
        self.shards[shard_id].add_vertex(t, v, &props);
    }

    pub fn add_vertex_properties<T: InputVertex>(&self, v: T, data: &Vec<(String, Prop)>) {
        let shard_id = utils::get_shard_id_from_global_vid(v.id(), self.nr_shards);
        self.shards[shard_id].add_vertex_properties(v.id(), data)
    }

    // TODO: Vertex.name which gets ._id property else numba as string

    pub fn add_edge<T: InputVertex>(&self, t: i64, src: T, dst: T, props: &Vec<(String, Prop)>) {
        // TODO: Problem: if the vertex already exists, then this
        // TODO: wont create a property name if the vertex is a string
        let src_shard_id = utils::get_shard_id_from_global_vid(src.id(), self.nr_shards);
        let dst_shard_id = utils::get_shard_id_from_global_vid(dst.id(), self.nr_shards);

        if src_shard_id == dst_shard_id {
            self.shards[src_shard_id].add_edge(t, src.id(), dst.id(), props)
        } else {
            // FIXME these are sort of connected, we need to hold both locks for
            // the src partition and dst partition to add a remote edge between both
            self.shards[src_shard_id].add_edge_remote_out(t, src.id(), dst.id(), props);
            self.shards[dst_shard_id].add_edge_remote_into(t, src.id(), dst.id(), props);
        }
    }

    pub fn add_edge_properties<T: InputVertex>(&self, src: T, dst: T, props: &Vec<(String, Prop)>) {
        let src_shard_id = utils::get_shard_id_from_global_vid(src.id(), self.nr_shards);
        let dst_shard_id = utils::get_shard_id_from_global_vid(dst.id(), self.nr_shards);

        if src_shard_id == dst_shard_id {
            self.shards[src_shard_id].add_edge_properties(src.id(), dst.id(), props)
        } else {
            // TODO: we don't add properties to dst shard, but may need to depending on the plans
            self.shards[src_shard_id].add_remote_out_properties(src.id(), dst.id(), props);
        }
    }
}

#[cfg(test)]
mod db_tests {
    use crate::graphgen::random_attachment::random_attachment;
    use csv::StringRecord;
    use docbrown_core::utils;
    use itertools::Itertools;
    use quickcheck::{quickcheck, TestResult};
    use rand::Rng;
    use std::collections::HashMap;
    use std::sync::Arc;
    use std::{env, fs};
    use uuid::Uuid;

    use crate::algorithms::local_triangle_count::local_triangle_count;
    use crate::view_api::GraphViewOps;

    use super::*;

    #[test]
    fn cloning_vec() {
        let mut vs = vec![];
        for i in 0..10 {
            vs.push(Arc::new(i))
        }
        let should_be_10: usize = vs.iter().map(|arc| Arc::strong_count(arc)).sum();
        assert_eq!(should_be_10, 10);

        let vs2 = vs.clone();

        let should_be_10: usize = vs2.iter().map(|arc| Arc::strong_count(arc)).sum();
        assert_eq!(should_be_10, 20)
    }

    #[quickcheck]
    fn add_vertex_grows_graph_len(vs: Vec<(u8, u64)>) {
        let g = Graph::new(2);

        let expected_len = vs.iter().map(|(_, v)| v).sorted().dedup().count();
        for (t, v) in vs {
            g.add_vertex(t.into(), v, &vec![]);
        }

        assert_eq!(g.num_vertices(), expected_len)
    }

    #[quickcheck]
    fn add_edge_grows_graph_edge_len(edges: Vec<(i64, u64, u64)>) {
        let nr_shards: usize = 2;

        let g = Graph::new(nr_shards);

        let unique_vertices_count = edges
            .iter()
            .map(|(_, src, dst)| vec![src, dst])
            .flat_map(|v| v)
            .sorted()
            .dedup()
            .count();

        let unique_edge_count = edges
            .iter()
            .map(|(_, src, dst)| (src, dst))
            .unique()
            .count();

        for (t, src, dst) in edges {
            g.add_edge(t, src, dst, &vec![]);
        }

        assert_eq!(g.num_vertices(), unique_vertices_count);
        assert_eq!(g.num_edges(), unique_edge_count);
    }

    #[test]
    fn graph_save_to_load_from_file() {
        let vs = vec![
            (1, 1, 2),
            (2, 1, 3),
            (-1, 2, 1),
            (0, 1, 1),
            (7, 3, 2),
            (1, 1, 1),
        ];

        let g = Graph::new(2);

        for (t, src, dst) in &vs {
            g.add_edge(*t, *src, *dst, &vec![]);
        }

        let rand_dir = Uuid::new_v4();
        let tmp_docbrown_path: TempDir = TempDir::new("docbrown").unwrap();
        let shards_path =
            format!("{:?}/{}", tmp_docbrown_path.path().display(), rand_dir).replace("\"", "");

        println!("shards_path: {}", shards_path);

        // Save to files
        let mut expected = vec![
            format!("{}/shard_1", shards_path),
            format!("{}/shard_0", shards_path),
            format!("{}/graphdb_nr_shards", shards_path),
        ]
        .iter()
        .map(Path::new)
        .map(PathBuf::from)
        .collect::<Vec<_>>();

        expected.sort();

        match g.save_to_file(&shards_path) {
            Ok(()) => {
                let mut actual = fs::read_dir(&shards_path)
                    .unwrap()
                    .map(|f| f.unwrap().path())
                    .collect::<Vec<_>>();

                actual.sort();

                assert_eq!(actual, expected);
            }
            Err(e) => panic!("{e}"),
        }

        // Load from files
        match Graph::load_from_file(Path::new(&shards_path)) {
            Ok(g) => {
                assert!(g.has_vertex_ref(1));
                assert_eq!(g.nr_shards, 2);
            }
            Err(e) => panic!("{e}"),
        }

        tmp_docbrown_path.close();
    }

    #[test]
    fn has_edge() {
        let g = Graph::new(2);
        g.add_edge(1, 7, 8, &vec![]);

        assert_eq!(g.has_edge_ref(8, 7), false);
        assert_eq!(g.has_edge_ref(7, 8), true);

        g.add_edge(1, 7, 9, &vec![]);

        assert_eq!(g.has_edge_ref(9, 7), false);
        assert_eq!(g.has_edge_ref(7, 9), true);

        g.add_edge(2, "haaroon", "northLondon", &vec![]);
        assert_eq!(g.has_edge("haaroon", "northLondon"), true);
    }

    #[test]
    fn graph_edge() {
        let g = Graph::new(2);
        let es = vec![
            (1, 1, 2),
            (2, 1, 3),
            (-1, 2, 1),
            (0, 1, 1),
            (7, 3, 2),
            (1, 1, 1),
        ];
        for (t, src, dst) in es {
            g.add_edge(t, src, dst, &vec![])
        }

        assert_eq!(
            g.edge_ref_window(1, 3, i64::MIN, i64::MAX)
                .unwrap()
                .src_g_id,
            1u64
        );
        assert_eq!(
            g.edge_ref_window(1, 3, i64::MIN, i64::MAX)
                .unwrap()
                .dst_g_id,
            3u64
        );
    }

    #[test]
    fn graph_degree_window() {
        let vs = vec![
            (1, 1, 2),
            (2, 1, 3),
            (-1, 2, 1),
            (0, 1, 1),
            (7, 3, 2),
            (1, 1, 1),
        ];

        let g = Graph::new(1);

        for (t, src, dst) in &vs {
            g.add_edge(*t, *src, *dst, &vec![]);
        }

        let expected = vec![(2, 3, 1), (1, 0, 0), (1, 0, 0)];
        let actual = (1..=3)
            .map(|i| {
                let i = VertexRef::new_remote(i);
                (
                    g.degree_window(i, -1, 7, Direction::IN),
                    g.degree_window(i, 1, 7, Direction::OUT),
                    g.degree_window(i, 0, 1, Direction::BOTH),
                )
            })
            .collect::<Vec<_>>();

        assert_eq!(actual, expected);

        // Check results from multiple graphs with different number of shards
        let g = Graph::new(3);

        for (t, src, dst) in &vs {
            g.add_edge(*t, *src, *dst, &vec![]);
        }

        let expected = (1..=3)
            .map(|i| {
                let i = VertexRef::new_remote(i);
                (
                    g.degree_window(i, -1, 7, Direction::IN),
                    g.degree_window(i, 1, 7, Direction::OUT),
                    g.degree_window(i, 0, 1, Direction::BOTH),
                )
            })
            .collect::<Vec<_>>();

        assert_eq!(actual, expected);
    }

    #[test]
    fn graph_edges_window() {
        let vs = vec![
            (1, 1, 2),
            (2, 1, 3),
            (-1, 2, 1),
            (0, 1, 1),
            (7, 3, 2),
            (1, 1, 1),
        ];

        let g = Graph::new(1);

        for (t, src, dst) in &vs {
            g.add_edge(*t, *src, *dst, &vec![]);
        }

        let expected = vec![(2, 3, 2), (1, 0, 0), (1, 0, 0)];
        let actual = (1..=3)
            .map(|i| {
                let i = VertexRef { g_id: i, pid: None };
                (
                    g.vertex_edges_window(i, -1, 7, Direction::IN)
                        .collect::<Vec<_>>()
                        .len(),
                    g.vertex_edges_window(i, 1, 7, Direction::OUT)
                        .collect::<Vec<_>>()
                        .len(),
                    g.vertex_edges_window(i, 0, 1, Direction::BOTH)
                        .collect::<Vec<_>>()
                        .len(),
                )
            })
            .collect::<Vec<_>>();

        assert_eq!(actual, expected);

        // Check results from multiple graphs with different number of shards
        let g = Graph::new(10);

        for (t, src, dst) in &vs {
            g.add_edge(*t, *src, *dst, &vec![]);
        }

        let expected = (1..=3)
            .map(|i| {
                let i = VertexRef { g_id: i, pid: None };
                (
                    g.vertex_edges_window(i, -1, 7, Direction::IN)
                        .collect::<Vec<_>>()
                        .len(),
                    g.vertex_edges_window(i, 1, 7, Direction::OUT)
                        .collect::<Vec<_>>()
                        .len(),
                    g.vertex_edges_window(i, 0, 1, Direction::BOTH)
                        .collect::<Vec<_>>()
                        .len(),
                )
            })
            .collect::<Vec<_>>();

        assert_eq!(actual, expected);
    }

    #[test]
    fn graph_edges_window_t() {
        let vs = vec![
            (1, 1, 2),
            (2, 1, 3),
            (-1, 2, 1),
            (0, 1, 1),
            (7, 3, 2),
            (1, 1, 1),
        ];

        let g = Graph::new(1);

        for (t, src, dst) in &vs {
            g.add_edge(*t, *src, *dst, &vec![]);
        }

        let in_actual = (1..=3)
            .map(|i| {
                g.vertex_edges_window_t(i.into(), -1, 7, Direction::IN)
                    .map(|e| e.time.unwrap())
                    .collect::<Vec<_>>()
            })
            .collect::<Vec<_>>();
        assert_eq!(vec![vec![-1, 0, 1], vec![1], vec![2]], in_actual);

        let out_actual = (1..=3)
            .map(|i| {
                g.vertex_edges_window_t(i.into(), 1, 7, Direction::OUT)
                    .map(|e| e.time.unwrap())
                    .collect::<Vec<_>>()
            })
            .collect::<Vec<_>>();
        assert_eq!(vec![vec![1, 1, 2], vec![], vec![]], out_actual);

        let both_actual = (1..=3)
            .map(|i| {
                g.vertex_edges_window_t(i.into(), 0, 1, Direction::BOTH)
                    .map(|e| e.time.unwrap())
                    .collect::<Vec<_>>()
            })
            .collect::<Vec<_>>();
        assert_eq!(vec![vec![0, 0], vec![], vec![]], both_actual);

        // Check results from multiple graphs with different number of shards
        let g = Graph::new(4);

        for (src, dst, t) in &vs {
            g.add_edge(*src, *dst, *t, &vec![]);
        }

        let in_expected = (1..=3)
            .map(|i| {
                let mut e = g
                    .vertex_edges_window_t(i.into(), -1, 7, Direction::IN)
                    .map(|e| e.time.unwrap())
                    .collect::<Vec<_>>();
                e.sort();
                e
            })
            .collect::<Vec<_>>();
        assert_eq!(in_expected, in_actual);

        let out_expected = (1..=3)
            .map(|i| {
                let mut e = g
                    .vertex_edges_window_t(i.into(), 1, 7, Direction::OUT)
                    .map(|e| e.time.unwrap())
                    .collect::<Vec<_>>();
                e.sort();
                e
            })
            .collect::<Vec<_>>();
        assert_eq!(out_expected, out_actual);

        let both_expected = (1..=3)
            .map(|i| {
                let mut e = g
                    .vertex_edges_window_t(i.into(), 0, 1, Direction::BOTH)
                    .map(|e| e.time.unwrap())
                    .collect::<Vec<_>>();
                e.sort();
                e
            })
            .collect::<Vec<_>>();
        assert_eq!(both_expected, both_actual);
    }

    #[test]
    fn time_test() {
        let g = Graph::new(4);

        assert_eq!(g.latest_time(), None);
        assert_eq!(g.earliest_time(), None);

        g.add_vertex(5, 1, &vec![]);

        assert_eq!(g.latest_time(), Some(5));
        assert_eq!(g.earliest_time(), Some(5));

        let g = Graph::new(4);

        g.add_edge(10, 1, 2, &vec![]);
        assert_eq!(g.latest_time(), Some(10));
        assert_eq!(g.earliest_time(), Some(10));

        g.add_vertex(5, 1, &vec![]);
        assert_eq!(g.latest_time(), Some(10));
        assert_eq!(g.earliest_time(), Some(5));

        g.add_edge(20, 3, 4, &vec![]);
        assert_eq!(g.latest_time(), Some(20));
        assert_eq!(g.earliest_time(), Some(5));

        random_attachment(&g,100,10);
        assert_eq!(g.latest_time(),Some(126));
        assert_eq!(g.earliest_time(),Some(5));
    }

    #[test]
    fn static_properties() {
        let g = Graph::new(100); // big enough so all edges are very likely remote
        g.add_edge(0, 11, 22, &vec![]);
        g.add_edge(0, 11, 11, &vec![("temp".to_string(), Prop::Bool(true))]);
        g.add_edge(0, 22, 33, &vec![]);
        g.add_edge(0, 33, 11, &vec![]);
        g.add_vertex(0, 11, &vec![("temp".to_string(), Prop::Bool(true))]);

        let edges11 = g.vertex_edges_window(11.into(), 0, 1, Direction::OUT).collect_vec();
        let edge1122 = *edges11.iter().find(|e| e.dst_g_id == 22).unwrap();
        let edge1111 = *edges11.iter().find(|e| e.dst_g_id == 11).unwrap();
        let edge2233 = g.vertex_edges_window(22.into(), 0, 1, Direction::OUT).next().unwrap();
        let edge3311 = g.vertex_edges_window(33.into(), 0, 1, Direction::OUT).next().unwrap();

        g.add_vertex_properties(11, &vec![("a".to_string(), Prop::U64(11)), ("b".to_string(), Prop::I64(11))]);
        g.add_vertex_properties(11, &vec![("c".to_string(), Prop::U32(11))]);
        g.add_vertex_properties(22, &vec![("b".to_string(), Prop::U64(22))]);
        g.add_edge_properties(11, 11, &vec![("d".to_string(), Prop::U64(1111))]);
        g.add_edge_properties(33, 11, &vec![("a".to_string(), Prop::U64(3311))]);

        assert_eq!(g.static_vertex_prop_keys(11.into()), vec!["a", "b", "c"]);
        assert_eq!(g.static_vertex_prop_keys(22.into()), vec!["b"]);
        assert!(g.static_vertex_prop_keys(33.into()).is_empty());
        assert_eq!(g.static_edge_prop_keys(edge1111), vec!["d"]);
        assert_eq!(g.static_edge_prop_keys(edge3311), vec!["a"]);
        assert!(g.static_edge_prop_keys(edge2233).is_empty());

        assert_eq!(g.static_vertex_prop(11.into(), "a".to_string()), Some(Prop::U64(11)));
        assert_eq!(g.static_vertex_prop(11.into(), "b".to_string()), Some(Prop::I64(11)));
        assert_eq!(g.static_vertex_prop(11.into(), "c".to_string()), Some(Prop::U32(11)));
        assert_eq!(g.static_vertex_prop(22.into(), "b".to_string()), Some(Prop::U64(22)));
        assert_eq!(g.static_vertex_prop(22.into(), "a".to_string()), None);
        assert_eq!(g.static_edge_prop(edge1111, "d".to_string()), Some(Prop::U64(1111)));
        assert_eq!(g.static_edge_prop(edge3311, "a".to_string()), Some(Prop::U64(3311)));
        assert_eq!(g.static_edge_prop(edge2233, "a".to_string()), None);
    }

    #[test]
    #[should_panic]
    fn changing_property_type_for_vertex_panics() {
        let g = Graph::new(4);
        g.add_vertex(0, 11, &vec![("test".to_string(), Prop::Bool(true))]);
        g.add_vertex_properties(11, &vec![("test".to_string(), Prop::Bool(true))]);
    }

    #[test]
    #[should_panic]
    fn changing_property_type_for_edge_panics() {
        let g = Graph::new(4);
        g.add_edge(0, 11, 22, &vec![("test".to_string(), Prop::Bool(true))]);
        g.add_edge_properties(11, 22, &vec![("test".to_string(), Prop::Bool(true))]);
    }

    #[test]
    fn graph_neighbours_window() {
        let vs = vec![
            (1, 1, 2),
            (2, 1, 3),
            (-1, 2, 1),
            (0, 1, 1),
            (7, 3, 2),
            (1, 1, 1),
        ];

        let g = Graph::new(2);

        for (t, src, dst) in &vs {
            g.add_edge(*t, *src, *dst, &vec![]);
        }

        let expected = [
            (
                vec![
                    VertexRef {
                        g_id: 1,
                        pid: Some(0),
                    },
                    VertexRef { g_id: 2, pid: None },
                ],
                vec![
                    VertexRef {
                        g_id: 1,
                        pid: Some(0),
                    },
                    VertexRef {
                        g_id: 3,
                        pid: Some(1),
                    },
                    VertexRef { g_id: 2, pid: None },
                ],
                vec![VertexRef {
                    g_id: 1,
                    pid: Some(0),
                }],
            ),
            (vec![VertexRef { g_id: 1, pid: None }], vec![], vec![]),
            (
                vec![VertexRef {
                    g_id: 1,
                    pid: Some(0),
                }],
                vec![],
                vec![],
            ),
        ];
        let actual = (1..=3)
            .map(|i| {
                let i = i.into();
                (
                    g.neighbours_window(i, -1, 7, Direction::IN)
                        .collect::<Vec<_>>(),
                    g.neighbours_window(i, 1, 7, Direction::OUT)
                        .collect::<Vec<_>>(),
                    g.neighbours_window(i, 0, 1, Direction::BOTH)
                        .collect::<Vec<_>>(),
                )
            })
            .collect::<Vec<_>>();

        assert_eq!(actual, expected);
    }

    #[test]
    fn db_lotr() {
        let g = Graph::new(4);

        let data_dir =
            crate::graph_loader::lotr_graph::lotr_file().expect("Failed to get lotr.csv file");

        fn parse_record(rec: &StringRecord) -> Option<(String, String, i64)> {
            let src = rec.get(0).and_then(|s| s.parse::<String>().ok())?;
            let dst = rec.get(1).and_then(|s| s.parse::<String>().ok())?;
            let t = rec.get(2).and_then(|s| s.parse::<i64>().ok())?;
            Some((src, dst, t))
        }

        if let Ok(mut reader) = csv::Reader::from_path(data_dir) {
            for rec_res in reader.records() {
                if let Ok(rec) = rec_res {
                    if let Some((src, dst, t)) = parse_record(&rec) {
                        let src_id = utils::calculate_hash(&src);
                        let dst_id = utils::calculate_hash(&dst);

                        g.add_vertex(
                            t,
                            src_id,
                            &vec![("name".to_string(), Prop::Str("Character".to_string()))],
                        );
                        g.add_vertex(
                            t,
                            dst_id,
                            &vec![("name".to_string(), Prop::Str("Character".to_string()))],
                        );
                        g.add_edge(
                            t,
                            src_id,
                            dst_id,
                            &vec![(
                                "name".to_string(),
                                Prop::Str("Character Co-occurrence".to_string()),
                            )],
                        );
                    }
                }
            }
        }

        let gandalf = utils::calculate_hash(&"Gandalf");
        assert!(g.has_vertex_ref(gandalf));
    }

    #[test]
    fn test_through_on_empty_graph() {
        let g = Graph::new(1);

        let perspectives = Perspective::rolling(1, Some(1), Some(-100), Some(100));
        let first_view = g.through_perspectives(perspectives).next();
        assert!(first_view.is_none());

        let perspectives = vec![Perspective::new(Some(-10), Some(10))].into_iter();
        let first_view = g.through_iter(Box::new(perspectives)).next();
        assert!(first_view.is_none());
    }

    #[test]
    fn test_lotr_load_graph() {
        let g = crate::graph_loader::lotr_graph::lotr_graph(4);
        assert_eq!(g.num_edges(), 701);
    }

    //TODO: move this to integration tests or speed it up
    #[ignore]
    #[test]
    fn test_twitter_load_graph() {
        let g = crate::graph_loader::twitter_graph::twitter_graph(1);
        let windowed_graph = g.window(i64::MIN, i64::MAX);
        let mut i = 0;
        println!("Starting analysis");
        windowed_graph.vertex_ids().for_each(|v| {
            local_triangle_count(&windowed_graph, v);
            i += 1;
        });
        assert_eq!(g.num_edges(), 1089147);
        assert_eq!(g.num_vertices(), 49467);
    }

    #[test]
    fn test_graph_at() {
        let g = crate::graph_loader::lotr_graph::lotr_graph(1);

        let g_at_empty = g.at(1);
        let g_at_start = g.at(7059);
        let g_at_another = g.at(28373);
        let g_at_max = g.at(i64::MAX);
        let g_at_min = g.at(i64::MIN);

        assert_eq!(g_at_empty.num_vertices(), 0);
        assert_eq!(g_at_start.num_vertices(), 70);
        assert_eq!(g_at_another.num_vertices(), 123);
        assert_eq!(g_at_max.num_vertices(), 139);
        assert_eq!(g_at_min.num_vertices(), 0);
    }

    #[test]
    fn test_add_vertex_with_strings() {
        let g = Graph::new(1);

        g.add_vertex(0, "haaroon", &vec![]);
        g.add_vertex(1, "hamza", &vec![]);
        g.add_vertex(1, 831, &vec![]);

        assert!(g.has_vertex(831));
        assert!(g.has_vertex("haaroon"));
        assert!(g.has_vertex("hamza"));

        assert_eq!(g.num_vertices(), 3);
    }
}<|MERGE_RESOLUTION|>--- conflicted
+++ resolved
@@ -12,10 +12,6 @@
 use docbrown_core::tgraph_shard::TGraphShard;
 use docbrown_core::{
     tgraph::{EdgeRef, VertexRef},
-<<<<<<< HEAD
-=======
-    tgraph_shard::TGraphShard,
->>>>>>> f24bc1f5
     utils,
     vertex::InputVertex,
     Direction, Prop,
