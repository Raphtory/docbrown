--- conflicted
+++ resolved
@@ -828,33 +828,18 @@
         let layer_id = self.get_or_allocate_layer(layer);
 
         if src_shard_id == dst_shard_id {
-<<<<<<< HEAD
-            self.shards[src_shard_id].add_edge(t, src.id(), dst.id(), props, layer_id)
+            self.shards[src_shard_id].add_edge(t, src, dst, props, layer_id)
         } else {
             // FIXME these are sort of connected, we need to hold both locks for
             // the src partition and dst partition to add a remote edge between both
             self.shards[src_shard_id].add_edge_remote_out(
                 t,
-                src.id(),
-                dst.id(),
+                src.clone(),
+                dst.clone(),
                 props,
                 layer_id,
             )?;
-            self.shards[dst_shard_id].add_edge_remote_into(
-                t,
-                src.id(),
-                dst.id(),
-                props,
-                layer_id,
-            )?;
-=======
-            self.shards[src_shard_id].add_edge(t, src, dst, props)
-        } else {
-            // FIXME these are sort of connected, we need to hold both locks for
-            // the src partition and dst partition to add a remote edge between both
-            self.shards[src_shard_id].add_edge_remote_out(t, src.clone(), dst.clone(), props)?;
-            self.shards[dst_shard_id].add_edge_remote_into(t, src, dst, props)?;
->>>>>>> f3303b47
+            self.shards[dst_shard_id].add_edge_remote_into(t, src, dst, props, layer_id)?;
             Ok(())
         }
     }
