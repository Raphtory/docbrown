--- conflicted
+++ resolved
@@ -18,22 +18,7 @@
 //!
 
 use crate::graph_immutable::ImmutableGraph;
-<<<<<<< HEAD
-use crate::graph_window::{GraphWindowSet, WindowedGraph};
-use crate::perspective::{Perspective, PerspectiveIterator, PerspectiveSet};
-use itertools::Itertools;
-use std::cmp::{max, min};
-use std::ops::Deref;
-use std::{
-    collections::HashMap,
-    iter,
-    path::{Path, PathBuf},
-    sync::Arc,
-};
-
-=======
 use crate::view_api::internal::GraphViewInternalOps;
->>>>>>> 3dc1a54d
 use docbrown_core::tgraph::TemporalGraph;
 use docbrown_core::tgraph_shard::TGraphShard;
 use docbrown_core::{
@@ -43,14 +28,7 @@
     vertex::InputVertex,
     Direction, Prop,
 };
-<<<<<<< HEAD
-
-use crate::view_api::internal::GraphViewInternalOps;
-use genawaiter::sync::gen;
-use genawaiter::yield_;
-=======
 use itertools::Itertools;
->>>>>>> 3dc1a54d
 use rayon::prelude::*;
 use rustc_hash::FxHashMap;
 use serde::{Deserialize, Serialize};
@@ -58,6 +36,7 @@
 use std::{
     collections::HashMap,
     path::{Path, PathBuf},
+    sync::Arc,
 };
 
 /// A temporal graph composed of multiple shards.
@@ -76,20 +55,19 @@
 }
 
 impl GraphViewInternalOps for Graph {
-<<<<<<< HEAD
     fn get_layer(&self, key: Option<&str>) -> Option<usize> {
         match key {
             None => Some(0),
             Some(key) => self.layer_ids.read().get(key).cloned(),
         }
-=======
+    }
+
     fn view_start(&self) -> Option<i64> {
         self.earliest_time_global()
     }
 
     fn view_end(&self) -> Option<i64> {
         self.latest_time_global()
->>>>>>> 3dc1a54d
     }
 
     fn earliest_time_global(&self) -> Option<i64> {
@@ -360,12 +338,15 @@
         &self,
         v: VertexRef,
         d: Direction,
+        layer: Option<usize>,
     ) -> Box<dyn Iterator<Item = EdgeRef> + Send> {
         // FIXME: missing low-level implementation
-        Box::new(
-            self.get_shard_from_v(v)
-                .vertex_edges_window_t(v.g_id, i64::MIN..i64::MAX, d),
-        )
+        Box::new(self.get_shard_from_v(v).vertex_edges_window_t(
+            v.g_id,
+            i64::MIN..i64::MAX,
+            d,
+            layer,
+        ))
     }
 
     fn vertex_edges_window(
@@ -839,32 +820,23 @@
         if src_shard_id == dst_shard_id {
             self.shards[src_shard_id].add_edge(t, src.id(), dst.id(), props, layer_id)
         } else {
-<<<<<<< HEAD
-            Ok({
-                // FIXME these are sort of connected, we need to hold both locks for
-                // the src partition and dst partition to add a remote edge between both
-                self.shards[src_shard_id].add_edge_remote_out(
-                    t,
-                    src.id(),
-                    dst.id(),
-                    props,
-                    layer_id,
-                )?;
-                self.shards[dst_shard_id].add_edge_remote_into(
-                    t,
-                    src.id(),
-                    dst.id(),
-                    props,
-                    layer_id,
-                )?;
-            })
-=======
             // FIXME these are sort of connected, we need to hold both locks for
             // the src partition and dst partition to add a remote edge between both
-            self.shards[src_shard_id].add_edge_remote_out(t, src.id(), dst.id(), props)?;
-            self.shards[dst_shard_id].add_edge_remote_into(t, src.id(), dst.id(), props)?;
+            self.shards[src_shard_id].add_edge_remote_out(
+                t,
+                src.id(),
+                dst.id(),
+                props,
+                layer_id,
+            )?;
+            self.shards[dst_shard_id].add_edge_remote_into(
+                t,
+                src.id(),
+                dst.id(),
+                props,
+                layer_id,
+            )?;
             Ok(())
->>>>>>> 3dc1a54d
         }
     }
 
@@ -1053,30 +1025,17 @@
         let g = Graph::new(2);
         g.add_edge(1, 7, 8, &vec![], None).unwrap();
 
-<<<<<<< HEAD
-        assert_eq!(g.has_edge(8, 7, None), false);
-        assert_eq!(g.has_edge(7, 8, None), true);
-=======
-        assert!(!g.has_edge(8, 7));
-        assert!(g.has_edge(7, 8));
->>>>>>> 3dc1a54d
+        assert!(!g.has_edge(8, 7, None));
+        assert!(g.has_edge(7, 8, None));
 
         g.add_edge(1, 7, 9, &vec![], None).unwrap();
 
-<<<<<<< HEAD
-        assert_eq!(g.has_edge(9, 7, None), false);
-        assert_eq!(g.has_edge(7, 9, None), true);
+        assert!(!g.has_edge(9, 7, None));
+        assert!(g.has_edge(7, 9, None));
 
         g.add_edge(2, "haaroon", "northLondon", &vec![], None)
             .unwrap();
-        assert_eq!(g.has_edge("haaroon", "northLondon", None), true);
-=======
-        assert!(!g.has_edge(9, 7));
-        assert!(g.has_edge(7, 9));
-
-        g.add_edge(2, "haaroon", "northLondon", &vec![]).unwrap();
-        assert!(g.has_edge("haaroon", "northLondon"));
->>>>>>> 3dc1a54d
+        assert!(g.has_edge("haaroon", "northLondon", None));
     }
 
     #[test]
@@ -1328,15 +1287,9 @@
 
         let g = Graph::new(4);
 
-<<<<<<< HEAD
         g.add_edge(10, 1, 2, &vec![], None).unwrap();
-        assert_eq!(g.latest_time(), Some(10));
-        assert_eq!(g.earliest_time(), Some(10));
-=======
-        g.add_edge(10, 1, 2, &vec![]).unwrap();
         assert_eq!(g.end(), Some(10));
         assert_eq!(g.start(), Some(10));
->>>>>>> 3dc1a54d
 
         g.add_vertex(5, 1, &vec![])
             .map_err(|err| println!("{:?}", err))
@@ -1344,15 +1297,9 @@
         assert_eq!(g.end(), Some(10));
         assert_eq!(g.start(), Some(5));
 
-<<<<<<< HEAD
         g.add_edge(20, 3, 4, &vec![], None).unwrap();
-        assert_eq!(g.latest_time(), Some(20));
-        assert_eq!(g.earliest_time(), Some(5));
-=======
-        g.add_edge(20, 3, 4, &vec![]).unwrap();
         assert_eq!(g.end(), Some(20));
         assert_eq!(g.start(), Some(5));
->>>>>>> 3dc1a54d
 
         random_attachment(&g, 100, 10);
         assert_eq!(g.end(), Some(126));
@@ -1552,38 +1499,6 @@
         }
 
         if let Ok(mut reader) = csv::Reader::from_path(data_dir) {
-<<<<<<< HEAD
-            for rec_res in reader.records() {
-                if let Ok(rec) = rec_res {
-                    if let Some((src, dst, t)) = parse_record(&rec) {
-                        let src_id = utils::calculate_hash(&src);
-                        let dst_id = utils::calculate_hash(&dst);
-
-                        g.add_vertex(
-                            t,
-                            src_id,
-                            &vec![("name".to_string(), Prop::Str("Character".to_string()))],
-                        )
-                        .unwrap();
-                        g.add_vertex(
-                            t,
-                            dst_id,
-                            &vec![("name".to_string(), Prop::Str("Character".to_string()))],
-                        )
-                        .unwrap();
-                        g.add_edge(
-                            t,
-                            src_id,
-                            dst_id,
-                            &vec![(
-                                "name".to_string(),
-                                Prop::Str("Character Co-occurrence".to_string()),
-                            )],
-                            None,
-                        )
-                        .unwrap();
-                    }
-=======
             for rec in reader.records().flatten() {
                 if let Some((src, dst, t)) = parse_record(&rec) {
                     let src_id = utils::calculate_hash(&src);
@@ -1609,9 +1524,9 @@
                             "name".to_string(),
                             Prop::Str("Character Co-occurrence".to_string()),
                         )],
+                        None,
                     )
                     .unwrap();
->>>>>>> 3dc1a54d
                 }
             }
         }
