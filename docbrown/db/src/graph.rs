--- conflicted
+++ resolved
@@ -122,11 +122,7 @@
         vs.iter().sum()
     }
 
-<<<<<<< HEAD
     fn edges_len_window(&self, t_start: i64, t_end: i64, layer: Option<usize>) -> usize {
-=======
-    fn edges_len_window(&self, t_start: i64, t_end: i64) -> usize {
->>>>>>> f36d5a10
         self.shards
             .iter()
             .map(|shard| shard.out_edges_len_window(&(t_start..t_end), layer))
@@ -429,18 +425,14 @@
             .static_edge_prop(e.edge_id, e.layer_id, name)
     }
 
-<<<<<<< HEAD
-    fn static_edge_prop_keys(&self, e: EdgeRef) -> Vec<String> {
+    fn static_edge_prop_names(&self, e: EdgeRef) -> Vec<String> {
         self.get_shard_from_e(e)
-            .static_edge_prop_keys(e.edge_id, e.layer_id)
-=======
-    fn static_edge_prop_names(&self, e: EdgeRef) -> Vec<String> {
-        self.get_shard_from_e(e).static_edge_prop_names(e.edge_id)
+            .static_edge_prop_names(e.edge_id, e.layer_id)
     }
 
     fn temporal_edge_prop_names(&self, e: EdgeRef) -> Vec<String> {
-        self.get_shard_from_e(e).temporal_edge_prop_names(e.edge_id)
->>>>>>> f36d5a10
+        self.get_shard_from_e(e)
+            .temporal_edge_prop_names(e.edge_id, e.layer_id)
     }
 
     fn temporal_edge_props_vec(&self, e: EdgeRef, name: String) -> Vec<(i64, Prop)> {
@@ -464,7 +456,8 @@
     }
 
     fn temporal_edge_props(&self, e: EdgeRef) -> HashMap<String, Vec<(i64, Prop)>> {
-        self.get_shard_from_e(e).temporal_edge_props(e.edge_id)
+        self.get_shard_from_e(e)
+            .temporal_edge_props(e.edge_id, e.layer_id)
     }
 
     fn temporal_edge_props_window(
@@ -474,7 +467,7 @@
         t_end: i64,
     ) -> HashMap<String, Vec<(i64, Prop)>> {
         self.get_shard_from_e(e)
-            .temporal_edge_props_window(e.edge_id, t_start..t_end)
+            .temporal_edge_props_window(e.edge_id, e.layer_id, t_start..t_end)
     }
 
     fn num_shards(&self) -> usize {
