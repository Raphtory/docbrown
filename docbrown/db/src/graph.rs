--- conflicted
+++ resolved
@@ -11,12 +11,8 @@
 use docbrown_core::tgraph::TemporalGraph;
 use docbrown_core::tgraph_shard::TGraphShard;
 use docbrown_core::{
-<<<<<<< HEAD
-    tgraph::{EdgeRef, VertexRef},
-=======
     tgraph::{AddEdgeResult, AddVertexResult, EdgeRef, VertexRef},
     tgraph_shard::TGraphShard,
->>>>>>> a35c7b88
     utils,
     vertex::InputVertex,
     Direction, Prop,
