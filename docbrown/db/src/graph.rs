--- conflicted
+++ resolved
@@ -5,11 +5,7 @@
     collections::HashMap,
     iter,
     path::{Path, PathBuf},
-<<<<<<< HEAD
     sync::Arc,
-=======
-    sync::{Arc},
->>>>>>> 47c7a61b
 };
 
 use docbrown_core::tgraph::TemporalGraph;
@@ -31,13 +27,8 @@
 
 #[derive(Debug, Clone, Serialize, Deserialize)]
 pub struct Graph {
-<<<<<<< HEAD
-    pub nr_shards: usize,
-    pub(crate) shards: Vec<TGraphShard<TemporalGraph>>,
-=======
     pub(crate) nr_shards: usize,
     pub(crate) shards: Vec<TGraphShard>,
->>>>>>> 47c7a61b
 }
 
 impl GraphViewInternalOps for Graph {
@@ -177,96 +168,6 @@
         )
     }
 
-<<<<<<< HEAD
-=======
-    fn vertex_refs_window_shard(
-        &self,
-        shard: usize,
-        t_start: i64,
-        t_end: i64,
-    ) -> Box<dyn Iterator<Item=VertexRef> + Send> {
-        let shard = self.shards[shard].clone();
-        Box::new(
-            shard.vertices_window(t_start..t_end)
-        )
-    }
-
-    fn vertices_par<O, F>(&self, f: F) -> Box<dyn Iterator<Item=O>>
-        where
-            O: Send + 'static,
-            F: Fn(VertexRef) -> O + Send + Sync + Copy,
-    {
-        let (tx, rx) = flume::unbounded();
-
-        let arc_tx = Arc::new(tx);
-        self.shards
-            .par_iter()
-            .flat_map(|shard| shard.vertices().par_bridge().map(f))
-            .for_each(move |o| {
-                arc_tx.send(o).unwrap();
-            });
-
-        Box::new(rx.into_iter())
-    }
-
-    fn fold_par<S, F, F2>(&self, f: F, agg: F2) -> Option<S>
-        where
-            S: Send + 'static,
-            F: Fn(VertexRef) -> S + Send + Sync + Copy,
-            F2: Fn(S, S) -> S + Sync + Send + Copy,
-    {
-        self.shards
-            .par_iter()
-            .flat_map(|shard| {
-                shard.read_shard(|tg_core| tg_core.vertices().par_bridge().map(f).reduce_with(agg))
-            })
-            .reduce_with(agg)
-    }
-
-    fn vertices_window_par<O, F>(
-        &self,
-        t_start: i64,
-        t_end: i64,
-        f: F,
-    ) -> Box<dyn Iterator<Item=O>>
-        where
-            O: Send + 'static,
-            F: Fn(VertexRef) -> O + Send + Sync + Copy,
-    {
-        let (tx, rx) = flume::unbounded();
-
-        let arc_tx = Arc::new(tx);
-        self.shards
-            .par_iter()
-            .flat_map(|shard| shard.vertices_window(t_start..t_end).par_bridge().map(f))
-            .for_each(move |o| {
-                arc_tx.send(o).unwrap();
-            });
-
-        Box::new(rx.into_iter())
-    }
-
-    fn fold_window_par<S, F, F2>(&self, t_start: i64, t_end: i64, f: F, agg: F2) -> Option<S>
-        where
-            S: Send + 'static,
-            F: Fn(VertexRef) -> S + Send + Sync + Copy,
-            F2: Fn(S, S) -> S + Sync + Send + Copy,
-    {
-        self.shards
-            .par_iter()
-            .flat_map(|shard| {
-                shard.read_shard(|tg_core| {
-                    tg_core
-                        .vertices_window(t_start..t_end)
-                        .par_bridge()
-                        .map(f)
-                        .reduce_with(agg)
-                })
-            })
-            .reduce_with(agg)
-    }
-
->>>>>>> 47c7a61b
     fn edge_ref<V1: Into<VertexRef>, V2: Into<VertexRef>>(
         &self,
         src: V1,
@@ -523,10 +424,6 @@
         )
     }
 
-<<<<<<< HEAD
-    fn edge<T: InputVertex>(&self, src: T, dst: T) -> Result<Option<Self::Edge>, GraphError> {
-        let e = self.edge_ref(
-=======
     fn vertices_shard(&self, shard: usize) -> Self::Vertices {
         let g = Arc::new(self.clone());
         Box::new(
@@ -535,9 +432,8 @@
         )
     }
 
-    fn edge<T: InputVertex>(&self, src: T, dst: T) -> Option<Self::Edge> {
-        self.edge_ref(
->>>>>>> 47c7a61b
+    fn edge<T: InputVertex>(&self, src: T, dst: T) -> Result<Option<Self::Edge>, GraphError> {
+        let e = self.edge_ref(
             VertexRef {
                 g_id: src.id(),
                 pid: None,
@@ -546,13 +442,8 @@
                 g_id: dst.id(),
                 pid: None,
             },
-<<<<<<< HEAD
         )?;
         Ok(e.map(|e| Self::Edge::new(Arc::new(self.clone()), e)))
-=======
-        )
-            .map(|e| Self::Edge::new(Arc::new(self.clone()), e))
->>>>>>> 47c7a61b
     }
 
     fn edges(&self) -> Self::Edges {
@@ -599,16 +490,11 @@
         self.window(i64::MIN, end.saturating_add(1))
     }
 
-<<<<<<< HEAD
     pub fn through_perspectives(
         &self,
         perspectives: PerspectiveSet,
     ) -> Result<GraphWindowSet, GraphError> {
         let iter = match (self.earliest_time()?, self.latest_time()?) {
-=======
-    pub fn through_perspectives(&self, perspectives: PerspectiveSet) -> GraphWindowSet {
-        let iter = match (self.earliest_time(), self.latest_time()) {
->>>>>>> 47c7a61b
             (Some(start), Some(end)) => perspectives.build_iter(start..end),
             _ => PerspectiveIterator::empty(),
         };
@@ -617,17 +503,10 @@
 
     pub fn through_iter(
         &self,
-<<<<<<< HEAD
         perspectives: Box<dyn Iterator<Item = Perspective> + Send>,
     ) -> Result<GraphWindowSet, GraphError> {
         let iter = match (self.earliest_time()?, self.latest_time()?) {
             (Some(_), Some(_)) => perspectives,
-=======
-        perspectives: Box<dyn Iterator<Item=Perspective> + Send>,
-    ) -> GraphWindowSet {
-        let iter = match (self.earliest_time(), self.latest_time()) {
-            (Some(start), Some(end)) => perspectives,
->>>>>>> 47c7a61b
             _ => Box::new(iter::empty::<Perspective>()),
         };
         Ok(GraphWindowSet::new(self.clone(), iter))
@@ -713,8 +592,6 @@
     }
 
     // TODO: Vertex.name which gets ._id property else numba as string
-<<<<<<< HEAD
-
     pub fn add_edge<T: InputVertex>(
         &self,
         t: i64,
@@ -722,10 +599,6 @@
         dst: T,
         props: &Vec<(String, Prop)>,
     ) -> Result<(), GraphError> {
-=======
-    //TODO should this also return a result?
-    pub fn add_edge<T: InputVertex>(&self, t: i64, src: T, dst: T, props: &Vec<(String, Prop)>) {
->>>>>>> 47c7a61b
         // TODO: Problem: if the vertex already exists, then this
         // TODO: wont create a property name if the vertex is a string
         let src_shard_id = utils::get_shard_id_from_global_vid(src.id(), self.nr_shards);
@@ -767,10 +640,7 @@
     use quickcheck::quickcheck;
     use std::fs;
     use std::sync::Arc;
-<<<<<<< HEAD
-=======
     use tempdir::TempDir;
->>>>>>> 47c7a61b
     use uuid::Uuid;
 
     #[test]
@@ -794,11 +664,7 @@
 
         let expected_len = vs.iter().map(|(_, v)| v).sorted().dedup().count();
         for (t, v) in vs {
-<<<<<<< HEAD
-            g.add_vertex(t.into(), v, &vec![]).unwrap();
-=======
             g.add_vertex(t.into(), v, &vec![]).map_err(|err| println!("{:?}", err)).ok();
->>>>>>> 47c7a61b
         }
 
         assert_eq!(g.num_vertices().unwrap(), expected_len)
@@ -1154,11 +1020,7 @@
         assert_eq!(g.latest_time().unwrap(), None);
         assert_eq!(g.earliest_time().unwrap(), None);
 
-<<<<<<< HEAD
-        g.add_vertex(5, 1, &vec![]).unwrap();
-=======
         g.add_vertex(5, 1, &vec![]).map_err(|err| println!("{:?}", err)).ok();
->>>>>>> 47c7a61b
 
         assert_eq!(g.latest_time().unwrap(), Some(5));
         assert_eq!(g.earliest_time().unwrap(), Some(5));
@@ -1169,35 +1031,22 @@
         assert_eq!(g.latest_time().unwrap(), Some(10));
         assert_eq!(g.earliest_time().unwrap(), Some(10));
 
-<<<<<<< HEAD
-        g.add_vertex(5, 1, &vec![]).unwrap();
-        assert_eq!(g.latest_time().unwrap(), Some(10));
-        assert_eq!(g.earliest_time().unwrap(), Some(5));
-=======
         g.add_vertex(5, 1, &vec![]).map_err(|err| println!("{:?}", err)).ok();
         assert_eq!(g.latest_time(), Some(10));
         assert_eq!(g.earliest_time(), Some(5));
->>>>>>> 47c7a61b
 
         g.add_edge(20, 3, 4, &vec![]).unwrap();
         assert_eq!(g.latest_time().unwrap(), Some(20));
         assert_eq!(g.earliest_time().unwrap(), Some(5));
 
-<<<<<<< HEAD
         random_attachment(&g, 100, 10).unwrap();
         assert_eq!(g.latest_time().unwrap(), Some(126));
         assert_eq!(g.earliest_time().unwrap(), Some(5));
-=======
-        random_attachment(&g, 100, 10);
-        assert_eq!(g.latest_time(), Some(126));
-        assert_eq!(g.earliest_time(), Some(5));
->>>>>>> 47c7a61b
     }
 
     #[test]
     fn static_properties() {
         let g = Graph::new(100); // big enough so all edges are very likely remote
-<<<<<<< HEAD
         g.add_edge(0, 11, 22, &vec![]).unwrap();
         g.add_edge(0, 11, 11, &vec![("temp".to_string(), Prop::Bool(true))])
             .unwrap();
@@ -1276,70 +1125,26 @@
             Some(Prop::U64(3311))
         );
         assert_eq!(g.static_edge_prop(edge2233, "a".to_string()).unwrap(), None);
-=======
-        g.add_edge(0, 11, 22, &vec![]);
-        g.add_edge(0, 11, 11, &vec![("temp".to_string(), Prop::Bool(true))]);
-        g.add_edge(0, 22, 33, &vec![]);
-        g.add_edge(0, 33, 11, &vec![]);
-        g.add_vertex(0, 11, &vec![("temp".to_string(), Prop::Bool(true))]).map_err(|err| println!("{:?}", err)).ok();
-
-        let edges11 = g.vertex_edges_window(11.into(), 0, 1, Direction::OUT).collect_vec();
-        let edge1111 = *edges11.iter().find(|e| e.dst_g_id == 11).unwrap();
-        let edge2233 = g.vertex_edges_window(22.into(), 0, 1, Direction::OUT).next().unwrap();
-        let edge3311 = g.vertex_edges_window(33.into(), 0, 1, Direction::OUT).next().unwrap();
-
-        g.add_vertex_properties(11, &vec![("a".to_string(), Prop::U64(11)), ("b".to_string(), Prop::I64(11))]).map_err(|err| println!("{:?}", err)).ok();
-        g.add_vertex_properties(11, &vec![("c".to_string(), Prop::U32(11))]).map_err(|err| println!("{:?}", err)).ok();
-        g.add_vertex_properties(22, &vec![("b".to_string(), Prop::U64(22))]).map_err(|err| println!("{:?}", err)).ok();
-        g.add_edge_properties(11, 11, &vec![("d".to_string(), Prop::U64(1111))]).map_err(|err| println!("{:?}", err)).ok();
-        g.add_edge_properties(33, 11, &vec![("a".to_string(), Prop::U64(3311))]).map_err(|err| println!("{:?}", err)).ok();
-
-        assert_eq!(g.static_vertex_prop_keys(11.into()), vec!["a", "b", "c"]);
-        assert_eq!(g.static_vertex_prop_keys(22.into()), vec!["b"]);
-        assert!(g.static_vertex_prop_keys(33.into()).is_empty());
-        assert_eq!(g.static_edge_prop_keys(edge1111), vec!["d"]);
-        assert_eq!(g.static_edge_prop_keys(edge3311), vec!["a"]);
-        assert!(g.static_edge_prop_keys(edge2233).is_empty());
-
-        assert_eq!(g.static_vertex_prop(11.into(), "a".to_string()), Some(Prop::U64(11)));
-        assert_eq!(g.static_vertex_prop(11.into(), "b".to_string()), Some(Prop::I64(11)));
-        assert_eq!(g.static_vertex_prop(11.into(), "c".to_string()), Some(Prop::U32(11)));
-        assert_eq!(g.static_vertex_prop(22.into(), "b".to_string()), Some(Prop::U64(22)));
-        assert_eq!(g.static_vertex_prop(22.into(), "a".to_string()), None);
-        assert_eq!(g.static_edge_prop(edge1111, "d".to_string()), Some(Prop::U64(1111)));
-        assert_eq!(g.static_edge_prop(edge3311, "a".to_string()), Some(Prop::U64(3311)));
-        assert_eq!(g.static_edge_prop(edge2233, "a".to_string()), None);
->>>>>>> 47c7a61b
     }
 
     #[test]
     #[should_panic]
     fn changing_property_type_for_vertex_panics() {
         let g = Graph::new(4);
-<<<<<<< HEAD
         g.add_vertex(0, 11, &vec![("test".to_string(), Prop::Bool(true))])
             .unwrap();
         g.add_vertex_properties(11, &vec![("test".to_string(), Prop::Bool(true))])
             .unwrap();
-=======
-        g.add_vertex(0, 11, &vec![("test".to_string(), Prop::Bool(true))]).map_err(|err| println!("{:?}", err)).ok();
-        g.add_vertex_properties(11, &vec![("test".to_string(), Prop::Bool(true))]).map_err(|err| println!("{:?}", err)).ok();
->>>>>>> 47c7a61b
     }
 
     #[test]
     #[should_panic]
     fn changing_property_type_for_edge_panics() {
         let g = Graph::new(4);
-<<<<<<< HEAD
         g.add_edge(0, 11, 22, &vec![("test".to_string(), Prop::Bool(true))])
             .unwrap();
         g.add_edge_properties(11, 22, &vec![("test".to_string(), Prop::Bool(true))])
             .unwrap();
-=======
-        g.add_edge(0, 11, 22, &vec![("test".to_string(), Prop::Bool(true))]);
-        g.add_edge_properties(11, 22, &vec![("test".to_string(), Prop::Bool(true))]).map_err(|err| println!("{:?}", err)).ok();
->>>>>>> 47c7a61b
     }
 
     #[test]
@@ -1436,22 +1241,14 @@
                             t,
                             src_id,
                             &vec![("name".to_string(), Prop::Str("Character".to_string()))],
-<<<<<<< HEAD
                         )
                         .unwrap();
-=======
-                        ).map_err(|err| println!("{:?}", err)).ok();
->>>>>>> 47c7a61b
                         g.add_vertex(
                             t,
                             dst_id,
                             &vec![("name".to_string(), Prop::Str("Character".to_string()))],
-<<<<<<< HEAD
                         )
                         .unwrap();
-=======
-                        ).map_err(|err| println!("{:?}", err)).ok();
->>>>>>> 47c7a61b
                         g.add_edge(
                             t,
                             src_id,
@@ -1527,15 +1324,9 @@
     fn test_add_vertex_with_strings() {
         let g = Graph::new(1);
 
-<<<<<<< HEAD
         g.add_vertex(0, "haaroon", &vec![]).unwrap();
         g.add_vertex(1, "hamza", &vec![]).unwrap();
         g.add_vertex(1, 831, &vec![]).unwrap();
-=======
-        g.add_vertex(0, "haaroon", &vec![]).map_err(|err| println!("{:?}", err)).ok();
-        g.add_vertex(1, "hamza", &vec![]).map_err(|err| println!("{:?}", err)).ok();
-        g.add_vertex(1, 831, &vec![]).map_err(|err| println!("{:?}", err)).ok();
->>>>>>> 47c7a61b
 
         assert!(g.has_vertex(831).unwrap());
         assert!(g.has_vertex("haaroon").unwrap());
