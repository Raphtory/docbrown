--- conflicted
+++ resolved
@@ -298,14 +298,10 @@
         self.get_shard_from_v(v).static_vertex_prop_keys(v.g_id)
     }
 
-<<<<<<< HEAD
     fn temporal_vertex_prop_keys(&self, v: VertexRef) -> Vec<String> {
         self.get_shard_from_v(v).temporal_vertex_prop_keys(v.g_id)
     }
 
-    fn temporal_vertex_prop_vec(&self, v: VertexRef, name: String) -> Vec<(i64, Prop)> {
-        self.get_shard_from_v(v).temporal_vertex_prop_vec(v.g_id, name)
-=======
     fn temporal_vertex_prop_vec(
         &self,
         v: VertexRef,
@@ -313,9 +309,7 @@
     ) -> Result<Vec<(i64, Prop)>, GraphError> {
         self.get_shard_from_v(v)
             .temporal_vertex_prop_vec(v.g_id, name)
->>>>>>> 877aec94
-    }
-
+    }
     fn temporal_vertex_prop_vec_window(
         &self,
         v: VertexRef,
@@ -352,14 +346,10 @@
         self.get_shard_from_e(e).static_edge_prop_keys(e.edge_id)
     }
 
-<<<<<<< HEAD
     fn temporal_edge_prop_keys(&self, e: EdgeRef) -> Vec<String> {
         self.get_shard_from_e(e).temporal_edge_prop_keys(e.edge_id)
     }
 
-    fn temporal_edge_props_vec(&self, e: EdgeRef, name: String) -> Vec<(i64, Prop)> {
-        self.get_shard_from_e(e).temporal_edge_prop_vec(e.edge_id, name)
-=======
     fn temporal_edge_props_vec(
         &self,
         e: EdgeRef,
@@ -367,9 +357,7 @@
     ) -> Result<Vec<(i64, Prop)>, GraphError> {
         self.get_shard_from_e(e)
             .temporal_edge_prop_vec(e.edge_id, name)
->>>>>>> 877aec94
-    }
-
+    }
     fn temporal_edge_props_vec_window(
         &self,
         e: EdgeRef,
@@ -823,7 +811,7 @@
     /// graph.add_vertex(1, "Alice", &vec![]);
     /// graph.add_vertex(2, "Bob", &vec![]);
     /// graph.add_edge(3, "Alice", "Bob", &vec![]);
-    /// ```    
+    /// ```
     pub fn add_edge<T: InputVertex>(
         &self,
         t: i64,
