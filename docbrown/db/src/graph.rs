//! Defines the `Graph` struct, which represents a docbrown graph in memory.
//!
//! This is the base class used to create a temporal graph, add vertices and edges,
//! create windows, and query the graph with a variety of algorithms.
//! It is a wrapper around a set of shards, which are the actual graph data structures.
//!
//! # Examples
//!
//! ```rust
//! use docbrown_db::graph::Graph;
//! use docbrown_db::view_api::*;
//! let graph = Graph::new(2);
//! graph.add_vertex(0, "Alice", &vec![]);
//! graph.add_vertex(1, "Bob", &vec![]);
//! graph.add_edge(2, "Alice", "Bob", &vec![]);
//! graph.num_edges();
//! ```
//!

use crate::graph_immutable::ImmutableGraph;
use crate::graph_window::{GraphWindowSet, WindowedGraph};
use crate::perspective::{Perspective, PerspectiveIterator, PerspectiveSet};
use itertools::Itertools;
use std::cmp::{max, min};
use std::{
    collections::HashMap,
    iter,
    path::{Path, PathBuf},
    sync::Arc,
};

use docbrown_core::tgraph::TemporalGraph;
use docbrown_core::tgraph_shard::TGraphShard;
use docbrown_core::{
    tgraph::{EdgeRef, VertexRef},
    tgraph_shard::errors::GraphError,
    utils,
    vertex::InputVertex,
    Direction, Prop,
};

use crate::view_api::internal::GraphViewInternalOps;
use rayon::prelude::*;
use serde::{Deserialize, Serialize};

/// A temporal graph composed of multiple shards.
///
/// This is the public facing struct used to create a temporal graph, add vertices and edges,
/// create windows, and query the graph with a variety of algorithms.
/// It is a wrapper around a set of shards, which are the actual graph data structures.
#[derive(Debug, Clone, Serialize, Deserialize)]
pub struct Graph {
    /// The number of shards in the graph.
    pub(crate) nr_shards: usize,
    /// A vector of `TGraphShard<TemporalGraph>` representing the shards in the graph.
    pub(crate) shards: Vec<TGraphShard<TemporalGraph>>,
}

impl GraphViewInternalOps for Graph {
<<<<<<< HEAD
    fn degree(&self, v: VertexRef, d: Direction) -> Result<usize, GraphError> {
        self.get_shard_from_v(v).degree(v.g_id, d, None)
=======
    fn earliest_time_global(&self) -> Option<i64> {
        let min_from_shards = self.shards.iter().map(|shard| shard.earliest_time()).min();
        min_from_shards.filter(|&min| min != i64::MAX)
    }

    fn earliest_time_window(&self, t_start: i64, t_end: i64) -> Option<i64> {
        //FIXME: this is not correct, should actually be the earliest activity in window
        let earliest = self.earliest_time_global()?;
        if earliest > t_end {
            None
        } else {
            Some(max(earliest, t_start))
        }
    }

    fn latest_time_global(&self) -> Option<i64> {
        let max_from_shards = self.shards.iter().map(|shard| shard.latest_time()).max();
        max_from_shards.filter(|&max| max != i64::MIN)
    }

    fn latest_time_window(&self, t_start: i64, t_end: i64) -> Option<i64> {
        //FIXME: this is not correct, should actually be the latest activity in window
        let latest = self.latest_time_global()?;
        if latest < t_start {
            None
        } else {
            Some(min(latest, t_end))
        }
    }

    fn vertices_len(&self) -> usize {
        let vs: Vec<usize> = self.shards.iter().map(|shard| shard.len()).collect();
        vs.iter().sum()
    }

    fn vertices_len_window(&self, t_start: i64, t_end: i64) -> usize {
        //FIXME: This nees to be optimised ideally
        self.shards
            .iter()
            .map(|shard| shard.vertices_window(t_start..t_end).count())
            .sum()
    }

    fn edges_len(&self) -> usize {
        let vs: Vec<usize> = self
            .shards
            .iter()
            .map(|shard| shard.out_edges_len())
            .collect();
        vs.iter().sum()
    }

    fn edges_len_window(&self, t_start: i64, t_end: i64) -> usize {
        self
            .shards
            .iter()
            .map(|shard| shard.out_edges_len_window(&(t_start..t_end)))
            .sum()
    }

    fn has_edge_ref(&self, src: VertexRef, dst: VertexRef) -> bool {
        self.get_shard_from_v(src).has_edge(src.g_id, dst.g_id)
    }

    fn has_edge_ref_window(
        &self,
        src: VertexRef,
        dst: VertexRef,
        t_start: i64,
        t_end: i64,
    ) -> bool {
        self.get_shard_from_v(src)
            .has_edge_window(src.g_id, dst.g_id, t_start..t_end)
    }

    fn has_vertex_ref(&self, v: VertexRef) -> bool {
        self.get_shard_from_v(v).has_vertex(v.g_id)
    }

    fn has_vertex_ref_window(&self, v: VertexRef, t_start: i64, t_end: i64) -> bool {
        self.get_shard_from_v(v)
            .has_vertex_window(v.g_id, t_start..t_end)
    }

    fn degree(&self, v: VertexRef, d: Direction) -> usize {
        self.get_shard_from_v(v).degree(v.g_id, d)
>>>>>>> f4a7394d
    }

    fn degree_window(&self, v: VertexRef, t_start: i64, t_end: i64, d: Direction) -> usize {
        self.get_shard_from_v(v)
<<<<<<< HEAD
            .degree_window(v.g_id, t_start..t_end, d, None)
=======
            .degree_window(v.g_id, t_start..t_end, d)
    }

    fn vertex_ref(&self, v: u64) -> Option<VertexRef> {
        self.get_shard_from_id(v).vertex(v)
    }

    fn vertex_ref_window(&self, v: u64, t_start: i64, t_end: i64) -> Option<VertexRef> {
        self.get_shard_from_id(v).vertex_window(v, t_start..t_end)
>>>>>>> f4a7394d
    }

    fn vertex_ids(&self) -> Box<dyn Iterator<Item = u64> + Send> {
        let shards = self.shards.clone();
        Box::new(shards.into_iter().flat_map(|s| s.vertex_ids()))
    }

    fn vertex_ids_window(&self, t_start: i64, t_end: i64) -> Box<dyn Iterator<Item = u64> + Send> {
        let shards = self.shards.clone();
        Box::new(
            shards
                .into_iter()
                .flat_map(move |s| s.vertex_ids_window(t_start..t_end)),
        )
    }

    fn vertex_refs(&self) -> Box<dyn Iterator<Item = VertexRef> + Send> {
        let shards = self.shards.clone();
        Box::new(shards.into_iter().flat_map(|s| s.vertices()))
    }

    fn vertex_refs_window(
        &self,
        t_start: i64,
        t_end: i64,
    ) -> Box<dyn Iterator<Item = VertexRef> + Send> {
        let shards = self.shards.clone();
        Box::new(
            shards
                .into_iter()
                .flat_map(move |s| s.vertices_window(t_start..t_end)),
        )
    }

    fn vertex_refs_shard(&self, shard: usize) -> Box<dyn Iterator<Item = VertexRef> + Send> {
        let shard = self.shards[shard].clone();
        Box::new(shard.vertices())
    }

    fn vertex_refs_window_shard(
        &self,
        shard: usize,
        t_start: i64,
        t_end: i64,
    ) -> Box<dyn Iterator<Item = VertexRef> + Send> {
        let shard = self.shards[shard].clone();
        Box::new(shard.vertices_window(t_start..t_end))
    }

<<<<<<< HEAD
=======
    fn edge_ref(&self, src: VertexRef, dst: VertexRef) -> Option<EdgeRef> {
        self.get_shard_from_v(src).edge(src.g_id, dst.g_id)
    }

    fn edge_ref_window(
        &self,
        src: VertexRef,
        dst: VertexRef,
        t_start: i64,
        t_end: i64,
    ) -> Option<EdgeRef> {
        self.get_shard_from_v(src)
            .edge_window(src.g_id, dst.g_id, t_start..t_end)
    }

>>>>>>> f4a7394d
    fn edge_refs(&self) -> Box<dyn Iterator<Item = EdgeRef> + Send> {
        //FIXME: needs low-level primitive
        let g = self.clone();
        Box::new(
            self.vertex_refs()
                .flat_map(move |v| g.vertex_edges(v, Direction::OUT)),
        )
    }

    fn edge_refs_window(
        &self,
        t_start: i64,
        t_end: i64,
    ) -> Box<dyn Iterator<Item = EdgeRef> + Send> {
        //FIXME: needs low-level primitive
        let g = self.clone();
        Box::new(
            self.vertex_refs()
                .flat_map(move |v| g.vertex_edges_window(v, t_start, t_end, Direction::OUT)),
        )
    }

    fn vertex_edges(&self, v: VertexRef, d: Direction) -> Box<dyn Iterator<Item = EdgeRef> + Send> {
        Box::new(self.get_shard_from_v(v).vertex_edges(v.g_id, d, None))
    }

    fn vertex_edges_window(
        &self,
        v: VertexRef,
        t_start: i64,
        t_end: i64,
        d: Direction,
    ) -> Box<dyn Iterator<Item = EdgeRef> + Send> {
        Box::new(
            self.get_shard_from_v(v)
                .vertex_edges_window(v.g_id, t_start..t_end, d, None),
        )
    }

    fn vertex_edges_window_t(
        &self,
        v: VertexRef,
        t_start: i64,
        t_end: i64,
        d: Direction,
    ) -> Box<dyn Iterator<Item = EdgeRef> + Send> {
        Box::new(
            self.get_shard_from_v(v)
                .vertex_edges_window_t(v.g_id, t_start..t_end, d, None),
        )
    }

    fn neighbours(&self, v: VertexRef, d: Direction) -> Box<dyn Iterator<Item = VertexRef> + Send> {
        Box::new(self.get_shard_from_v(v).neighbours(v.g_id, d))
    }

    fn neighbours_window(
        &self,
        v: VertexRef,
        t_start: i64,
        t_end: i64,
        d: Direction,
    ) -> Box<dyn Iterator<Item = VertexRef> + Send> {
        Box::new(
            self.get_shard_from_v(v)
                .neighbours_window(v.g_id, t_start..t_end, d),
        )
    }

    fn neighbours_ids(&self, v: VertexRef, d: Direction) -> Box<dyn Iterator<Item = u64> + Send> {
        Box::new(self.get_shard_from_v(v).neighbours_ids(v.g_id, d))
    }

    fn neighbours_ids_window(
        &self,
        v: VertexRef,
        t_start: i64,
        t_end: i64,
        d: Direction,
    ) -> Box<dyn Iterator<Item = u64> + Send> {
        Box::new(
            self.get_shard_from_v(v)
                .neighbours_ids_window(v.g_id, t_start..t_end, d),
        )
    }

    fn static_vertex_prop(&self, v: VertexRef, name: String) -> Option<Prop> {
        self.get_shard_from_v(v).static_vertex_prop(v.g_id, name)
    }

    fn static_vertex_prop_keys(&self, v: VertexRef) -> Vec<String> {
        self.get_shard_from_v(v).static_vertex_prop_keys(v.g_id)
    }

    fn temporal_vertex_prop_vec(&self, v: VertexRef, name: String) -> Vec<(i64, Prop)> {
        self.get_shard_from_v(v)
            .temporal_vertex_prop_vec(v.g_id, name)
    }

    fn temporal_vertex_prop_vec_window(
        &self,
        v: VertexRef,
        name: String,
        t_start: i64,
        t_end: i64,
    ) -> Vec<(i64, Prop)> {
        self.get_shard_from_v(v)
            .temporal_vertex_prop_vec_window(v.g_id, name, t_start..t_end)
    }

    fn temporal_vertex_props(&self, v: VertexRef) -> HashMap<String, Vec<(i64, Prop)>> {
        self.get_shard_from_v(v).temporal_vertex_props(v.g_id)
    }

    fn temporal_vertex_props_window(
        &self,
        v: VertexRef,
        t_start: i64,
        t_end: i64,
    ) -> HashMap<String, Vec<(i64, Prop)>> {
        self.get_shard_from_v(v)
            .temporal_vertex_props_window(v.g_id, t_start..t_end)
    }

<<<<<<< HEAD
    fn static_edge_prop(&self, e: EdgeRef, name: String) -> Result<Option<Prop>, GraphError> {
        self.get_shard_from_e(e)
            .static_edge_prop(e.edge_id, e.layer_id, name)
    }

    fn static_edge_prop_keys(&self, e: EdgeRef) -> Result<Vec<String>, GraphError> {
        self.get_shard_from_e(e)
            .static_edge_prop_keys(e.edge_id, e.layer_id)
=======
    fn static_edge_prop(&self, e: EdgeRef, name: String) -> Option<Prop> {
        self.get_shard_from_e(e).static_edge_prop(e.edge_id, name)
    }

    fn static_edge_prop_keys(&self, e: EdgeRef) -> Vec<String> {
        self.get_shard_from_e(e).static_edge_prop_keys(e.edge_id)
>>>>>>> f4a7394d
    }

    fn temporal_edge_props_vec(&self, e: EdgeRef, name: String) -> Vec<(i64, Prop)> {
        self.get_shard_from_e(e)
            .temporal_edge_prop_vec(e.edge_id, e.layer_id, name)
    }

    fn temporal_edge_props_vec_window(
        &self,
        e: EdgeRef,
        name: String,
        t_start: i64,
        t_end: i64,
<<<<<<< HEAD
    ) -> Result<Vec<(i64, Prop)>, GraphError> {
        self.get_shard_from_e(e).temporal_edge_props_vec_window(
            e.edge_id,
            e.layer_id,
            name,
            t_start..t_end,
        )
=======
    ) -> Vec<(i64, Prop)> {
        self.get_shard_from_e(e)
            .temporal_edge_props_vec_window(e.edge_id, name, t_start..t_end)
>>>>>>> f4a7394d
    }

    fn temporal_edge_props(&self, e: EdgeRef) -> HashMap<String, Vec<(i64, Prop)>> {
        //FIXME: This needs to be implemented in core if we want it
        todo!()
    }

    fn temporal_edge_props_window(
        &self,
        e: EdgeRef,
        t_start: i64,
        t_end: i64,
    ) -> HashMap<String, Vec<(i64, Prop)>> {
        //FIXME: This needs to be implemented in core if we want it
        todo!()
    }

<<<<<<< HEAD
    fn earliest_time(&self) -> Result<Option<i64>, GraphError> {
        let ets: Result<Vec<i64>, GraphError> = self
            .shards
            .iter()
            .map(|shard| shard.earliest_time())
            .collect();
        let binding = ets?;
        let min_from_shards = binding.iter().min();
        Ok(min_from_shards.filter(|&min| *min != i64::MAX).copied())
    }

    fn latest_time(&self) -> Result<Option<i64>, GraphError> {
        let lts: Result<Vec<i64>, GraphError> = self
            .shards
            .iter()
            .map(|shard| shard.latest_time())
            .collect();
        let binding = lts?;
        let max_from_shards = binding.iter().max();
        Ok(max_from_shards.filter(|&max| *max != i64::MIN).copied())
    }

    fn num_edges(&self) -> Result<usize, GraphError> {
        self.edges_len()
    }

    fn has_vertex<T: InputVertex>(&self, v: T) -> Result<bool, GraphError> {
        self.has_vertex_ref(v.id())
    }

    fn has_edge<T: InputVertex>(
        &self,
        src: T,
        dst: T,
        layer: Option<&str>,
    ) -> Result<bool, GraphError> {
        self.has_edge_ref(src.id(), dst.id(), layer, None)
    }

    fn vertex<T: InputVertex>(&self, v: T) -> Result<Option<Self::Vertex>, GraphError> {
        let v = self.vertex_ref(v.id())?;
        Ok(v.map(|v| Self::Vertex::new(Arc::new(self.clone()), v)))
    }

    fn vertices(&self) -> Self::Vertices {
        let g = Arc::new(self.clone());
        Box::new(
            self.vertex_refs()
                .map(move |v| Self::Vertex::new(g.clone(), v)),
        )
    }

    fn vertices_shard(&self, shard: usize) -> Self::Vertices {
        let g = Arc::new(self.clone());
        Box::new(
            g.vertices_shard(shard)
                .map(move |v| Self::Vertex::new(g.clone(), v.as_ref())),
        )
    }

    fn edge<T: InputVertex>(
        &self,
        src: T,
        dst: T,
        layer: Option<&str>,
    ) -> Result<Option<Self::Edge>, GraphError> {
        let src_vertex = VertexRef::new(src.id(), None);
        let dst_vertex = VertexRef::new(dst.id(), None);
        let e = self.edge_ref(src_vertex, dst_vertex, layer, None)?;
        Ok(e.map(|e| Self::Edge::new(Arc::new(self.clone()), e)))
=======
    fn num_shards(&self) -> usize {
        self.nr_shards
    }

    fn vertices_shard(&self, shard_id: usize) -> Box<dyn Iterator<Item = VertexRef> + Send> {
        Box::new(self.shards[shard_id].vertices())
>>>>>>> f4a7394d
    }

    fn vertices_shard_window(
        &self,
        shard_id: usize,
        t_start: i64,
        t_end: i64,
    ) -> Box<dyn Iterator<Item = VertexRef> + Send> {
        Box::new(self.shards[shard_id].vertices_window(t_start..t_end))
    }
}

/// The implementation of a temporal graph composed of multiple shards.
impl Graph {
    /// Freezes the current mutable graph into an immutable graph.
    ///
    /// This removes the internal locks, allowing the graph to be queried in
    /// a read-only fashion.
    ///
    /// # Returns
    ///
    /// An `ImmutableGraph` which is an immutable copy of the current graph.
    ///
    /// # Example
    /// ```
    /// use docbrown_db::view_api::*;
    /// use docbrown_db::graph::Graph;
    ///
    /// let mut mutable_graph = Graph::new(1);
    /// // ... add vertices and edges to the graph
    ///
    /// // Freeze the mutable graph into an immutable graph
    /// let immutable_graph = mutable_graph.freeze();
    /// ```
    pub fn freeze(self) -> ImmutableGraph {
        ImmutableGraph {
            nr_shards: self.nr_shards,
            shards: self.shards.iter().map(|s| s.freeze()).collect_vec(),
        }
    }

    /// Get the shard id from a global vertex id
    ///
    /// # Arguments
    ///
    /// * `g_id` - The global vertex id
    ///
    /// # Returns
    ///
    /// The shard id
    fn shard_id(&self, g_id: u64) -> usize {
        utils::get_shard_id_from_global_vid(g_id, self.nr_shards)
    }

    /// Get the shard from a global vertex id
    ///
    /// # Arguments
    ///
    /// * `g_id` - The global vertex id
    ///
    /// # Returns
    ///
    /// The shard reference
    fn get_shard_from_id(&self, g_id: u64) -> &TGraphShard<TemporalGraph> {
        &self.shards[self.shard_id(g_id)]
    }

    /// Get the shard from a global vertex id
    ///
    /// # Arguments
    ///
    /// * `g_id` - The global vertex id
    ///
    /// # Returns
    ///
    /// The shard reference
    fn get_shard_from_v(&self, v: VertexRef) -> &TGraphShard<TemporalGraph> {
        &self.shards[self.shard_id(v.g_id)]
    }

    /// Get the shard from an edge reference
    ///
    /// # Arguments
    ///
    /// * `e` - The edge reference
    ///
    /// # Returns
    ///
    /// The shard reference
    fn get_shard_from_e(&self, e: EdgeRef) -> &TGraphShard<TemporalGraph> {
        &self.shards[self.shard_id(e.src_g_id)]
    }

    /// Create a new graph with the specified number of shards
    ///
    /// # Arguments
    ///
    /// * `nr_shards` - The number of shards
    ///
    /// # Returns
    ///
    /// A docbrown graph
    ///
    /// # Example
    ///
    /// ```
    /// use docbrown_db::graph::Graph;;
    /// let g = Graph::new(4);
    /// ```
    pub fn new(nr_shards: usize) -> Self {
        Graph {
            nr_shards,
            shards: (0..nr_shards).map(|_| TGraphShard::default()).collect(),
        }
    }

<<<<<<< HEAD
    pub fn window(&self, t_start: i64, t_end: i64) -> WindowedGraph {
        WindowedGraph::new(self.clone(), None, t_start, t_end)
    }

    pub fn at(&self, end: i64) -> WindowedGraph {
        self.window(i64::MIN, end.saturating_add(1))
    }

    pub fn through_perspectives(
        &self,
        perspectives: PerspectiveSet,
    ) -> Result<GraphWindowSet, GraphError> {
        let iter = match (self.earliest_time()?, self.latest_time()?) {
            (Some(start), Some(end)) => perspectives.build_iter(start..end),
            _ => PerspectiveIterator::empty(),
        };
        Ok(GraphWindowSet::new(self.clone(), Box::new(iter)))
    }

    pub fn through_iter(
        &self,
        perspectives: Box<dyn Iterator<Item = Perspective> + Send>,
    ) -> Result<GraphWindowSet, GraphError> {
        let iter = match (self.earliest_time()?, self.latest_time()?) {
            (Some(_), Some(_)) => perspectives,
            _ => Box::new(iter::empty::<Perspective>()),
        };
        Ok(GraphWindowSet::new(self.clone(), iter))
    }

=======
    /// Load a graph from a directory
    ///
    /// # Arguments
    ///
    /// * `path` - The path to the directory
    ///
    /// # Returns
    ///
    /// A docbrown graph
    ///
    /// # Example
    ///
    /// ```
    /// use docbrown_db::graph::Graph;
    /// // let g = Graph::load_from_file("path/to/graph");
    /// ```
>>>>>>> f4a7394d
    pub fn load_from_file<P: AsRef<Path>>(path: P) -> Result<Self, Box<bincode::ErrorKind>> {
        // use BufReader for better performance

        //TODO turn to logging?
        //println!("loading from {:?}", path.as_ref());
        let mut p = PathBuf::from(path.as_ref());
        p.push("graphdb_nr_shards");

        let f = std::fs::File::open(p).unwrap();
        let mut reader = std::io::BufReader::new(f);
        let nr_shards = bincode::deserialize_from(&mut reader)?;

        let mut shard_paths = vec![];
        for i in 0..nr_shards {
            let mut p = PathBuf::from(path.as_ref());
            p.push(format!("shard_{}", i));
            shard_paths.push((i, p));
        }
        let mut shards = shard_paths
            .par_iter()
            .map(|(i, path)| {
                let shard = TGraphShard::load_from_file(path)?;
                Ok((*i, shard))
            })
            .collect::<Result<Vec<_>, Box<bincode::ErrorKind>>>()?;

        shards.sort_by_cached_key(|(i, _)| *i);

        let shards = shards.into_iter().map(|(_, shard)| shard).collect();
        Ok(Graph { nr_shards, shards }) //TODO I need to put in the actual values here
    }

    /// Save a graph to a directory
    ///
    /// # Arguments
    ///
    /// * `path` - The path to the directory
    ///
    /// # Returns
    ///
    /// A docbrown graph
    ///
    /// # Example
    ///
    /// ```
    /// use docbrown_db::graph::Graph;
    /// use std::fs::File;
    /// let mut g = Graph::new(4);
    /// g.add_vertex(1, 1, &vec![]);
    /// // g.save_to_file("path_str");
    /// ```
    pub fn save_to_file<P: AsRef<Path>>(&self, path: P) -> Result<(), Box<bincode::ErrorKind>> {
        // write each shard to a different file

        // crate directory path if it doesn't exist
        std::fs::create_dir_all(path.as_ref())?;

        let mut shard_paths = vec![];
        for i in 0..self.nr_shards {
            let mut p = PathBuf::from(path.as_ref());
            p.push(format!("shard_{}", i));
            //TODO turn to logging?
            //println!("saving shard {} to {:?}", i, p);
            shard_paths.push((i, p));
        }
        shard_paths
            .par_iter()
            .try_for_each(|(i, path)| self.shards[*i].save_to_file(path))?;

        let mut p = PathBuf::from(path.as_ref());
        p.push("graphdb_nr_shards");

        let f = std::fs::File::create(p)?;
        let writer = std::io::BufWriter::new(f);
        bincode::serialize_into(writer, &self.nr_shards)?;
        Ok(())
    }

    // TODO: Probably add vector reference here like add
    /// Add a vertex to the graph
    ///
    /// # Arguments
    ///
    /// * `t` - The time
    /// * `v` - The vertex (can be a string or integer)
    /// * `props` - The properties of the vertex
    ///
    /// # Returns
    ///
    /// A result containing the vertex id
    ///
    /// # Example
    ///
    /// ```
    /// use docbrown_db::graph::Graph;
    /// let g = Graph::new(1);
    /// let v = g.add_vertex(0, "Alice", &vec![]);
    /// let v = g.add_vertex(0, 5, &vec![]);
    /// ```
    pub fn add_vertex<T: InputVertex>(
        &self,
        t: i64,
        v: T,
        props: &Vec<(String, Prop)>,
    ) -> Result<(), GraphError> {
        let shard_id = utils::get_shard_id_from_global_vid(v.id(), self.nr_shards);
        self.shards[shard_id].add_vertex(t, v, &props)
    }

    /// Adds properties to the given input vertex.
    ///
    /// # Arguments
    ///
    /// * `v` - A vertex
    /// * `data` - A vector of tuples containing the property name and value pairs to add to the vertex.
    ///
    /// # Example
    ///
    /// ```
    /// use docbrown_db::graph::Graph;
    /// use docbrown_core::Prop;
    /// let graph = Graph::new(1);
    /// graph.add_vertex(0, "Alice", &vec![]);
    /// let properties = vec![("color".to_owned(), Prop::Str("blue".to_owned())), ("weight".to_owned(), Prop::I64(11))];
    /// let result = graph.add_vertex_properties("Alice", &properties);
    /// ```
    pub fn add_vertex_properties<T: InputVertex>(
        &self,
        v: T,
        data: &Vec<(String, Prop)>,
    ) -> Result<(), GraphError> {
        let shard_id = utils::get_shard_id_from_global_vid(v.id(), self.nr_shards);
        self.shards[shard_id].add_vertex_properties(v.id(), data)
    }

    // TODO: Vertex.name which gets ._id property else numba as string
    /// Adds an edge between the source and destination vertices with the given timestamp and properties.
    ///
    /// # Arguments
    ///
    /// * `t` - The timestamp of the edge.
    /// * `src` - An instance of `T` that implements the `InputVertex` trait representing the source vertex.
    /// * `dst` - An instance of `T` that implements the `InputVertex` trait representing the destination vertex.
    /// * `props` - A vector of tuples containing the property name and value pairs to add to the edge.
    ///
    /// # Example
    ///
    /// ```
    /// use docbrown_db::graph::Graph;
    ///
    /// let graph = Graph::new(1);
    /// graph.add_vertex(1, "Alice", &vec![]);
    /// graph.add_vertex(2, "Bob", &vec![]);
    /// graph.add_edge(3, "Alice", "Bob", &vec![]);
    /// ```    
    pub fn add_edge<T: InputVertex>(
        &self,
        t: i64,
        src: T,
        dst: T,
        props: &Vec<(String, Prop)>,
        layer: Option<&str>,
    ) -> Result<(), GraphError> {
        // TODO: Problem: if the vertex already exists, then this
        // TODO: wont create a property name if the vertex is a string
        let src_shard = utils::get_shard_id_from_global_vid(src.id(), self.nr_shards);
        let dst_shard = utils::get_shard_id_from_global_vid(dst.id(), self.nr_shards);

        if src_shard == dst_shard {
            self.shards[src_shard].add_edge(t, src.id(), dst.id(), layer, props)
        } else {
            Ok({
                // FIXME these are sort of connected, we need to hold both locks for
                // the src partition and dst partition to add a remote edge between both
                self.shards[src_shard].add_edge_remote_out(t, src.id(), dst.id(), layer, props)?;
                self.shards[dst_shard].add_edge_remote_into(t, src.id(), dst.id(), layer, props)?;
            })
        }
    }

    /// Adds properties to an existing edge between a source and destination vertices
    ///
    /// # Arguments
    ///
    /// * `src` - An instance of `T` that implements the `InputVertex` trait representing the source vertex.
    /// * `dst` - An instance of `T` that implements the `InputVertex` trait representing the destination vertex.
    /// * `props` - A vector of tuples containing the property name and value pairs to add to the edge.
    ///
    /// # Example
    ///
    /// ```
    /// use docbrown_db::graph::Graph;
    /// use docbrown_core::Prop;
    /// let graph = Graph::new(1);
    /// graph.add_vertex(1, "Alice", &vec![]);
    /// graph.add_vertex(2, "Bob", &vec![]);
    /// graph.add_edge(3, "Alice", "Bob", &vec![]);
    /// let properties = vec![("price".to_owned(), Prop::I64(100))];
    /// let result = graph.add_edge_properties("Alice", "Bob", &properties);
    /// ```
    pub fn add_edge_properties<T: InputVertex>(
        &self,
        src: T,
        dst: T,
        layer: Option<&str>,
        props: &Vec<(String, Prop)>,
    ) -> Result<(), GraphError> {
        // TODO: we don't add properties to dst shard, but may need to depending on the plans
        self.get_shard_from_id(src.id())
            .add_edge_properties(src.id(), dst.id(), layer, props)
    }
}

// Internal API:
impl Graph {
    pub(crate) fn vertices_len(&self) -> Result<usize, GraphError> {
        let vs: Result<Vec<usize>, GraphError> =
            self.shards.iter().map(|shard| shard.len()).collect();
        Ok(vs?.iter().sum())
    }

    pub(crate) fn vertices_len_window(&self, t_start: i64, t_end: i64) -> usize {
        //FIXME: This nees to be optimised ideally
        self.shards
            .iter()
            .map(|shard| shard.vertices_window(t_start..t_end).count())
            .sum()
    }

    pub(crate) fn edges_len(&self) -> Result<usize, GraphError> {
        let vs: Result<Vec<usize>, GraphError> = self
            .shards
            .iter()
            .map(|shard| shard.out_edges_len(None))
            .collect();
        Ok(vs?.iter().sum())
    }

    pub(crate) fn edges_len_window(&self, t_start: i64, t_end: i64) -> usize {
        //FIXME: This nees to be optimised ideally
        self.shards
            .iter()
            .map(|shard| {
                shard
                    .vertices()
                    .flat_map(|v| {
                        shard.vertex_edges_window(v.g_id, t_start..t_end, Direction::OUT, None)
                    })
                    .count()
            })
            .sum()
    }

    pub(crate) fn has_edge_ref<V1: Into<VertexRef>, V2: Into<VertexRef>>(
        &self,
        src: V1,
        dst: V2,
        layer_name: Option<&str>,
        layer_id: Option<usize>,
    ) -> Result<bool, GraphError> {
        let src: VertexRef = src.into();
        let dst: VertexRef = dst.into();
        Ok(self
            .get_shard_from_v(src)
            .has_edge(src.g_id, dst.g_id, layer_name, layer_id)?)
    }

    pub(crate) fn has_edge_ref_window<V1: Into<VertexRef>, V2: Into<VertexRef>>(
        &self,
        src: V1,
        dst: V2,
        layer_name: Option<&str>,
        layer_id: Option<usize>,
        t_start: i64,
        t_end: i64,
    ) -> Result<bool, GraphError> {
        let src: VertexRef = src.into();
        let dst: VertexRef = dst.into();
        Ok(self.get_shard_from_v(src).has_edge_window(
            src.g_id,
            dst.g_id,
            t_start..t_end,
            layer_name,
            layer_id,
        )?)
    }

    pub(crate) fn has_vertex_ref<V: Into<VertexRef>>(&self, v: V) -> Result<bool, GraphError> {
        let v: VertexRef = v.into();
        self.get_shard_from_v(v).has_vertex(v.g_id)
    }

    pub(crate) fn has_vertex_ref_window<V: Into<VertexRef>>(
        &self,
        v: V,
        t_start: i64,
        t_end: i64,
    ) -> Result<bool, GraphError> {
        let v: VertexRef = v.into();
        self.get_shard_from_v(v)
            .has_vertex_window(v.g_id, t_start..t_end)
    }

    pub(crate) fn vertex_ref(&self, v: u64) -> Result<Option<VertexRef>, GraphError> {
        self.get_shard_from_id(v).vertex(v)
    }

    pub(crate) fn vertex_ref_window(
        &self,
        v: u64,
        t_start: i64,
        t_end: i64,
    ) -> Result<Option<VertexRef>, GraphError> {
        self.get_shard_from_id(v).vertex_window(v, t_start..t_end)
    }

    pub(crate) fn edge_ref<V1: Into<VertexRef>, V2: Into<VertexRef>>(
        &self,
        src: V1,
        dst: V2,
        layer_name: Option<&str>,
        layer_id: Option<usize>,
    ) -> Result<Option<EdgeRef>, GraphError> {
        let src: VertexRef = src.into();
        let dst: VertexRef = dst.into();
        self.get_shard_from_v(src)
            .edge(src.g_id, dst.g_id, layer_name, layer_id)
    }

    pub(crate) fn edge_ref_window<V1: Into<VertexRef>, V2: Into<VertexRef>>(
        &self,
        src: V1,
        dst: V2,
        layer_name: Option<&str>,
        layer_id: Option<usize>,
        t_start: i64,
        t_end: i64,
    ) -> Result<Option<EdgeRef>, GraphError> {
        let src: VertexRef = src.into();
        let dst: VertexRef = dst.into();
        self.get_shard_from_v(src).edge_window(
            src.g_id,
            dst.g_id,
            layer_name,
            layer_id,
            t_start..t_end,
        )
    }
}

#[cfg(test)]
mod db_tests {
    use super::*;
    use crate::algorithms::local_triangle_count::local_triangle_count;
    use crate::graphgen::random_attachment::random_attachment;
    use crate::view_api::GraphViewOps;
    use csv::StringRecord;
    use docbrown_core::utils;
    use itertools::Itertools;
    use quickcheck::quickcheck;
    use std::fs;
    use std::sync::Arc;
    use tempdir::TempDir;
    use uuid::Uuid;

    #[test]
    fn cloning_vec() {
        let mut vs = vec![];
        for i in 0..10 {
            vs.push(Arc::new(i))
        }
        let should_be_10: usize = vs.iter().map(|arc| Arc::strong_count(arc)).sum();
        assert_eq!(should_be_10, 10);

        let vs2 = vs.clone();

        let should_be_10: usize = vs2.iter().map(|arc| Arc::strong_count(arc)).sum();
        assert_eq!(should_be_10, 20)
    }

    #[quickcheck]
    fn add_vertex_grows_graph_len(vs: Vec<(u8, u64)>) {
        let g = Graph::new(2);

        let expected_len = vs.iter().map(|(_, v)| v).sorted().dedup().count();
        for (t, v) in vs {
            g.add_vertex(t.into(), v, &vec![])
                .map_err(|err| println!("{:?}", err))
                .ok();
        }

        assert_eq!(g.num_vertices(), expected_len)
    }

    #[quickcheck]
    fn add_edge_grows_graph_edge_len(edges: Vec<(i64, u64, u64)>) {
        let nr_shards: usize = 2;

        let g = Graph::new(nr_shards);

        let unique_vertices_count = edges
            .iter()
            .map(|(_, src, dst)| vec![src, dst])
            .flat_map(|v| v)
            .sorted()
            .dedup()
            .count();

        let unique_edge_count = edges
            .iter()
            .map(|(_, src, dst)| (src, dst))
            .unique()
            .count();

        for (t, src, dst) in edges {
            g.add_edge(t, src, dst, &vec![], None).unwrap();
        }

        assert_eq!(g.num_vertices(), unique_vertices_count);
        assert_eq!(g.num_edges(), unique_edge_count);
    }

    #[test]
    fn graph_save_to_load_from_file() {
        let vs = vec![
            (1, 1, 2),
            (2, 1, 3),
            (-1, 2, 1),
            (0, 1, 1),
            (7, 3, 2),
            (1, 1, 1),
        ];

        let g = Graph::new(2);

        for (t, src, dst) in &vs {
            g.add_edge(*t, *src, *dst, &vec![], None).unwrap();
        }

        let rand_dir = Uuid::new_v4();
        let tmp_docbrown_path: TempDir = TempDir::new("docbrown").unwrap();
        let shards_path =
            format!("{:?}/{}", tmp_docbrown_path.path().display(), rand_dir).replace("\"", "");

        println!("shards_path: {}", shards_path);

        // Save to files
        let mut expected = vec![
            format!("{}/shard_1", shards_path),
            format!("{}/shard_0", shards_path),
            format!("{}/graphdb_nr_shards", shards_path),
        ]
        .iter()
        .map(Path::new)
        .map(PathBuf::from)
        .collect::<Vec<_>>();

        expected.sort();

        match g.save_to_file(&shards_path) {
            Ok(()) => {
                let mut actual = fs::read_dir(&shards_path)
                    .unwrap()
                    .map(|f| f.unwrap().path())
                    .collect::<Vec<_>>();

                actual.sort();

                assert_eq!(actual, expected);
            }
            Err(e) => panic!("{e}"),
        }

        // Load from files
        match Graph::load_from_file(Path::new(&shards_path)) {
            Ok(g) => {
                assert!(g.has_vertex_ref(1.into()));
                assert_eq!(g.nr_shards, 2);
            }
            Err(e) => panic!("{e}"),
        }

        let _ = tmp_docbrown_path.close();
    }

    #[test]
    fn has_edge() {
        let g = Graph::new(2);
        g.add_edge(1, 7, 8, &vec![], None).unwrap();

<<<<<<< HEAD
        assert_eq!(g.has_edge_ref(8, 7, None, None).unwrap(), false);
        assert_eq!(g.has_edge_ref(7, 8, None, None).unwrap(), true);
=======
        assert_eq!(g.has_edge(8, 7), false);
        assert_eq!(g.has_edge(7, 8), true);
>>>>>>> f4a7394d

        g.add_edge(1, 7, 9, &vec![], None).unwrap();

<<<<<<< HEAD
        assert_eq!(g.has_edge_ref(9, 7, None, None).unwrap(), false);
        assert_eq!(g.has_edge_ref(7, 9, None, None).unwrap(), true);

        g.add_edge(2, "haaroon", "northLondon", &vec![], None)
            .unwrap();
        assert_eq!(g.has_edge("haaroon", "northLondon", None).unwrap(), true);
=======
        assert_eq!(g.has_edge(9, 7), false);
        assert_eq!(g.has_edge(7, 9), true);

        g.add_edge(2, "haaroon", "northLondon", &vec![]).unwrap();
        assert_eq!(g.has_edge("haaroon", "northLondon"), true);
>>>>>>> f4a7394d
    }

    #[test]
    fn graph_edge() {
        let g = Graph::new(2);
        let es = vec![
            (1, 1, 2),
            (2, 1, 3),
            (-1, 2, 1),
            (0, 1, 1),
            (7, 3, 2),
            (1, 1, 1),
        ];
        for (t, src, dst) in es {
            g.add_edge(t, src, dst, &vec![], None).unwrap()
        }

        assert_eq!(
<<<<<<< HEAD
            g.edge_ref_window(1, 3, None, None, i64::MIN, i64::MAX)
                .unwrap()
=======
            g.edge_ref_window(1.into(), 3.into(), i64::MIN, i64::MAX)
>>>>>>> f4a7394d
                .unwrap()
                .src_g_id,
            1u64
        );
        assert_eq!(
<<<<<<< HEAD
            g.edge_ref_window(1, 3, None, None, i64::MIN, i64::MAX)
                .unwrap()
=======
            g.edge_ref_window(1.into(), 3.into(), i64::MIN, i64::MAX)
>>>>>>> f4a7394d
                .unwrap()
                .dst_g_id,
            3u64
        );
    }

    #[test]
    fn graph_degree_window() {
        let vs = vec![
            (1, 1, 2),
            (2, 1, 3),
            (-1, 2, 1),
            (0, 1, 1),
            (7, 3, 2),
            (1, 1, 1),
        ];

        let g = Graph::new(1);

        for (t, src, dst) in &vs {
            g.add_edge(*t, *src, *dst, &vec![], None).unwrap();
        }

        let expected = vec![(2, 3, 1), (1, 0, 0), (1, 0, 0)];
        let actual = (1..=3)
            .map(|i| {
                let i = VertexRef::new_remote(i);
                (
                    g.degree_window(i, -1, 7, Direction::IN),
                    g.degree_window(i, 1, 7, Direction::OUT),
                    g.degree_window(i, 0, 1, Direction::BOTH),
                )
            })
            .collect::<Vec<_>>();

        assert_eq!(actual, expected);

        // Check results from multiple graphs with different number of shards
        let g = Graph::new(3);

        for (t, src, dst) in &vs {
            g.add_edge(*t, *src, *dst, &vec![], None).unwrap();
        }

        let expected = (1..=3)
            .map(|i| {
                let i = VertexRef::new_remote(i);
                (
                    g.degree_window(i, -1, 7, Direction::IN),
                    g.degree_window(i, 1, 7, Direction::OUT),
                    g.degree_window(i, 0, 1, Direction::BOTH),
                )
            })
            .collect::<Vec<_>>();

        assert_eq!(actual, expected);
    }

    #[test]
    fn graph_edges_window() {
        let vs = vec![
            (1, 1, 2),
            (2, 1, 3),
            (-1, 2, 1),
            (0, 1, 1),
            (7, 3, 2),
            (1, 1, 1),
        ];

        let g = Graph::new(1);

        for (t, src, dst) in &vs {
            g.add_edge(*t, *src, *dst, &vec![], None).unwrap();
        }

        let expected = vec![(2, 3, 2), (1, 0, 0), (1, 0, 0)];
        let actual = (1..=3)
            .map(|i| {
                let i = VertexRef { g_id: i, pid: None };
                (
                    g.vertex_edges_window(i, -1, 7, Direction::IN)
                        .collect::<Vec<_>>()
                        .len(),
                    g.vertex_edges_window(i, 1, 7, Direction::OUT)
                        .collect::<Vec<_>>()
                        .len(),
                    g.vertex_edges_window(i, 0, 1, Direction::BOTH)
                        .collect::<Vec<_>>()
                        .len(),
                )
            })
            .collect::<Vec<_>>();

        assert_eq!(actual, expected);

        // Check results from multiple graphs with different number of shards
        let g = Graph::new(10);

        for (t, src, dst) in &vs {
            g.add_edge(*t, *src, *dst, &vec![], None).unwrap();
        }

        let expected = (1..=3)
            .map(|i| {
                let i = VertexRef { g_id: i, pid: None };
                (
                    g.vertex_edges_window(i, -1, 7, Direction::IN)
                        .collect::<Vec<_>>()
                        .len(),
                    g.vertex_edges_window(i, 1, 7, Direction::OUT)
                        .collect::<Vec<_>>()
                        .len(),
                    g.vertex_edges_window(i, 0, 1, Direction::BOTH)
                        .collect::<Vec<_>>()
                        .len(),
                )
            })
            .collect::<Vec<_>>();

        assert_eq!(actual, expected);
    }

    #[test]
    fn graph_edges_window_t() {
        let vs = vec![
            (1, 1, 2),
            (2, 1, 3),
            (-1, 2, 1),
            (0, 1, 1),
            (7, 3, 2),
            (1, 1, 1),
        ];

        let g = Graph::new(1);

        for (t, src, dst) in &vs {
            g.add_edge(*t, *src, *dst, &vec![], None).unwrap();
        }

        let in_actual = (1..=3)
            .map(|i| {
                g.vertex_edges_window_t(i.into(), -1, 7, Direction::IN)
                    .map(|e| e.time.unwrap())
                    .collect::<Vec<_>>()
            })
            .collect::<Vec<_>>();
        assert_eq!(vec![vec![-1, 0, 1], vec![1], vec![2]], in_actual);

        let out_actual = (1..=3)
            .map(|i| {
                g.vertex_edges_window_t(i.into(), 1, 7, Direction::OUT)
                    .map(|e| e.time.unwrap())
                    .collect::<Vec<_>>()
            })
            .collect::<Vec<_>>();
        assert_eq!(vec![vec![1, 1, 2], vec![], vec![]], out_actual);

        let both_actual = (1..=3)
            .map(|i| {
                g.vertex_edges_window_t(i.into(), 0, 1, Direction::BOTH)
                    .map(|e| e.time.unwrap())
                    .collect::<Vec<_>>()
            })
            .collect::<Vec<_>>();
        assert_eq!(vec![vec![0, 0], vec![], vec![]], both_actual);

        // Check results from multiple graphs with different number of shards
        let g = Graph::new(4);

        for (src, dst, t) in &vs {
            g.add_edge(*src, *dst, *t, &vec![], None).unwrap();
        }

        let in_expected = (1..=3)
            .map(|i| {
                let mut e = g
                    .vertex_edges_window_t(i.into(), -1, 7, Direction::IN)
                    .map(|e| e.time.unwrap())
                    .collect::<Vec<_>>();
                e.sort();
                e
            })
            .collect::<Vec<_>>();
        assert_eq!(in_expected, in_actual);

        let out_expected = (1..=3)
            .map(|i| {
                let mut e = g
                    .vertex_edges_window_t(i.into(), 1, 7, Direction::OUT)
                    .map(|e| e.time.unwrap())
                    .collect::<Vec<_>>();
                e.sort();
                e
            })
            .collect::<Vec<_>>();
        assert_eq!(out_expected, out_actual);

        let both_expected = (1..=3)
            .map(|i| {
                let mut e = g
                    .vertex_edges_window_t(i.into(), 0, 1, Direction::BOTH)
                    .map(|e| e.time.unwrap())
                    .collect::<Vec<_>>();
                e.sort();
                e
            })
            .collect::<Vec<_>>();
        assert_eq!(both_expected, both_actual);
    }

    #[test]
    fn time_test() {
        let g = Graph::new(4);

        assert_eq!(g.latest_time(), None);
        assert_eq!(g.earliest_time(), None);

        g.add_vertex(5, 1, &vec![])
            .map_err(|err| println!("{:?}", err))
            .ok();

        assert_eq!(g.latest_time(), Some(5));
        assert_eq!(g.earliest_time(), Some(5));

        let g = Graph::new(4);

<<<<<<< HEAD
        g.add_edge(10, 1, 2, &vec![], None).unwrap();
        assert_eq!(g.latest_time().unwrap(), Some(10));
        assert_eq!(g.earliest_time().unwrap(), Some(10));
=======
        g.add_edge(10, 1, 2, &vec![]).unwrap();
        assert_eq!(g.latest_time(), Some(10));
        assert_eq!(g.earliest_time(), Some(10));
>>>>>>> f4a7394d

        g.add_vertex(5, 1, &vec![])
            .map_err(|err| println!("{:?}", err))
            .ok();
        assert_eq!(g.latest_time(), Some(10));
        assert_eq!(g.earliest_time(), Some(5));

<<<<<<< HEAD
        g.add_edge(20, 3, 4, &vec![], None).unwrap();
        assert_eq!(g.latest_time().unwrap(), Some(20));
        assert_eq!(g.earliest_time().unwrap(), Some(5));
=======
        g.add_edge(20, 3, 4, &vec![]).unwrap();
        assert_eq!(g.latest_time(), Some(20));
        assert_eq!(g.earliest_time(), Some(5));
>>>>>>> f4a7394d

        random_attachment(&g, 100, 10);
        assert_eq!(g.latest_time(), Some(126));
        assert_eq!(g.earliest_time(), Some(5));
    }

    #[test]
    fn static_properties() {
        let g = Graph::new(100); // big enough so all edges are very likely remote
        g.add_edge(0, 11, 22, &vec![], None).unwrap();
        g.add_edge(
            0,
            11,
            11,
            &vec![("temp".to_string(), Prop::Bool(true))],
            None,
        )
        .unwrap();
        g.add_edge(0, 22, 33, &vec![], None).unwrap();
        g.add_edge(0, 33, 11, &vec![], None).unwrap();
        g.add_vertex(0, 11, &vec![("temp".to_string(), Prop::Bool(true))])
            .unwrap();

        let edges11 = g
            .vertex_edges_window(11.into(), 0, 1, Direction::OUT)
            .collect_vec();
        let _edge1122 = *edges11.iter().find(|e| e.dst_g_id == 22).unwrap();
        let edge1111 = *edges11.iter().find(|e| e.dst_g_id == 11).unwrap();
        let edge2233 = g
            .vertex_edges_window(22.into(), 0, 1, Direction::OUT)
            .next()
            .unwrap();
        let edge3311 = g
            .vertex_edges_window(33.into(), 0, 1, Direction::OUT)
            .next()
            .unwrap();

        g.add_vertex_properties(
            11,
            &vec![
                ("a".to_string(), Prop::U64(11)),
                ("b".to_string(), Prop::I64(11)),
            ],
        )
        .unwrap();
        g.add_vertex_properties(11, &vec![("c".to_string(), Prop::U32(11))])
            .unwrap();
        g.add_vertex_properties(22, &vec![("b".to_string(), Prop::U64(22))])
            .unwrap();
        g.add_edge_properties(11, 11, None, &vec![("d".to_string(), Prop::U64(1111))])
            .unwrap();
        g.add_edge_properties(33, 11, None, &vec![("a".to_string(), Prop::U64(3311))])
            .unwrap();

        assert_eq!(g.static_vertex_prop_keys(11.into()), vec!["a", "b", "c"]);
        assert_eq!(g.static_vertex_prop_keys(22.into()), vec!["b"]);
        assert!(g.static_vertex_prop_keys(33.into()).is_empty());
        assert_eq!(g.static_edge_prop_keys(edge1111), vec!["d"]);
        assert_eq!(g.static_edge_prop_keys(edge3311), vec!["a"]);
        assert!(g.static_edge_prop_keys(edge2233).is_empty());

        assert_eq!(
            g.static_vertex_prop(11.into(), "a".to_string()),
            Some(Prop::U64(11))
        );
        assert_eq!(
            g.static_vertex_prop(11.into(), "b".to_string()),
            Some(Prop::I64(11))
        );
        assert_eq!(
            g.static_vertex_prop(11.into(), "c".to_string()),
            Some(Prop::U32(11))
        );
        assert_eq!(
            g.static_vertex_prop(22.into(), "b".to_string()),
            Some(Prop::U64(22))
        );
        assert_eq!(g.static_vertex_prop(22.into(), "a".to_string()), None);
        assert_eq!(
            g.static_edge_prop(edge1111, "d".to_string()),
            Some(Prop::U64(1111))
        );
        assert_eq!(
            g.static_edge_prop(edge3311, "a".to_string()),
            Some(Prop::U64(3311))
        );
        assert_eq!(g.static_edge_prop(edge2233, "a".to_string()), None);
    }

    #[test]
    #[should_panic]
    fn changing_property_type_for_vertex_panics() {
        let g = Graph::new(4);
        g.add_vertex(0, 11, &vec![("test".to_string(), Prop::Bool(true))])
            .unwrap();
        g.add_vertex_properties(11, &vec![("test".to_string(), Prop::Bool(true))])
            .unwrap();
    }

    #[test]
    #[should_panic]
    fn changing_property_type_for_edge_panics() {
        let g = Graph::new(4);
        g.add_edge(
            0,
            11,
            22,
            &vec![("test".to_string(), Prop::Bool(true))],
            None,
        )
        .unwrap();
        g.add_edge_properties(11, 22, None, &vec![("test".to_string(), Prop::Bool(true))])
            .unwrap();
    }

    #[test]
    fn graph_neighbours_window() {
        let vs = vec![
            (1, 1, 2),
            (2, 1, 3),
            (-1, 2, 1),
            (0, 1, 1),
            (7, 3, 2),
            (1, 1, 1),
        ];

        let g = Graph::new(2);

        for (t, src, dst) in &vs {
            g.add_edge(*t, *src, *dst, &vec![], None).unwrap();
        }

        let expected = [
            (
                vec![
                    VertexRef {
                        g_id: 1,
                        pid: Some(0),
                    },
                    VertexRef { g_id: 2, pid: None },
                ],
                vec![
                    VertexRef {
                        g_id: 1,
                        pid: Some(0),
                    },
                    VertexRef {
                        g_id: 3,
                        pid: Some(1),
                    },
                    VertexRef { g_id: 2, pid: None },
                ],
                vec![VertexRef {
                    g_id: 1,
                    pid: Some(0),
                }],
            ),
            (vec![VertexRef { g_id: 1, pid: None }], vec![], vec![]),
            (
                vec![VertexRef {
                    g_id: 1,
                    pid: Some(0),
                }],
                vec![],
                vec![],
            ),
        ];
        let actual = (1..=3)
            .map(|i| {
                let i = i.into();
                (
                    g.neighbours_window(i, -1, 7, Direction::IN)
                        .collect::<Vec<_>>(),
                    g.neighbours_window(i, 1, 7, Direction::OUT)
                        .collect::<Vec<_>>(),
                    g.neighbours_window(i, 0, 1, Direction::BOTH)
                        .collect::<Vec<_>>(),
                )
            })
            .collect::<Vec<_>>();

        assert_eq!(actual, expected);
    }

    #[test]
    fn db_lotr() {
        let g = Graph::new(4);

        let data_dir =
            crate::graph_loader::lotr_graph::lotr_file().expect("Failed to get lotr.csv file");

        fn parse_record(rec: &StringRecord) -> Option<(String, String, i64)> {
            let src = rec.get(0).and_then(|s| s.parse::<String>().ok())?;
            let dst = rec.get(1).and_then(|s| s.parse::<String>().ok())?;
            let t = rec.get(2).and_then(|s| s.parse::<i64>().ok())?;
            Some((src, dst, t))
        }

        if let Ok(mut reader) = csv::Reader::from_path(data_dir) {
            for rec_res in reader.records() {
                if let Ok(rec) = rec_res {
                    if let Some((src, dst, t)) = parse_record(&rec) {
                        let src_id = utils::calculate_hash(&src);
                        let dst_id = utils::calculate_hash(&dst);

                        g.add_vertex(
                            t,
                            src_id,
                            &vec![("name".to_string(), Prop::Str("Character".to_string()))],
                        )
                        .unwrap();
                        g.add_vertex(
                            t,
                            dst_id,
                            &vec![("name".to_string(), Prop::Str("Character".to_string()))],
                        )
                        .unwrap();
                        g.add_edge(
                            t,
                            src_id,
                            dst_id,
                            &vec![(
                                "name".to_string(),
                                Prop::Str("Character Co-occurrence".to_string()),
                            )],
                            None,
                        )
                        .unwrap();
                    }
                }
            }
        }

        let gandalf = utils::calculate_hash(&"Gandalf");
        assert!(g.has_vertex(gandalf));
        assert!(g.has_vertex("Gandalf"))
    }

    #[test]
    fn test_through_on_empty_graph() {
        let g = Graph::new(1);

        let perspectives = Perspective::rolling(1, Some(1), Some(-100), Some(100));
        let first_view = g.through_perspectives(perspectives).next();
        assert!(first_view.is_none());

        let perspectives = vec![Perspective::new(Some(-10), Some(10))].into_iter();
        let first_view = g.through_iter(Box::new(perspectives)).next();
        assert!(first_view.is_none());
    }

    #[test]
    fn test_lotr_load_graph() {
        let g = crate::graph_loader::lotr_graph::lotr_graph(4);
        assert_eq!(g.num_edges(), 701);
    }

    #[test]
    fn test_graph_at() {
        let g = crate::graph_loader::lotr_graph::lotr_graph(1);

        let g_at_empty = g.at(1);
        let g_at_start = g.at(7059);
        let g_at_another = g.at(28373);
        let g_at_max = g.at(i64::MAX);
        let g_at_min = g.at(i64::MIN);

        assert_eq!(g_at_empty.num_vertices(), 0);
        assert_eq!(g_at_start.num_vertices(), 70);
        assert_eq!(g_at_another.num_vertices(), 123);
        assert_eq!(g_at_max.num_vertices(), 139);
        assert_eq!(g_at_min.num_vertices(), 0);
    }

    #[test]
    fn test_add_vertex_with_strings() {
        let g = Graph::new(1);

        g.add_vertex(0, "haaroon", &vec![]).unwrap();
        g.add_vertex(1, "hamza", &vec![]).unwrap();
        g.add_vertex(1, 831, &vec![]).unwrap();

        assert!(g.has_vertex(831));
        assert!(g.has_vertex("haaroon"));
        assert!(g.has_vertex("hamza"));

        assert_eq!(g.num_vertices(), 3);
    }
}<|MERGE_RESOLUTION|>--- conflicted
+++ resolved
@@ -12,7 +12,7 @@
 //! let graph = Graph::new(2);
 //! graph.add_vertex(0, "Alice", &vec![]);
 //! graph.add_vertex(1, "Bob", &vec![]);
-//! graph.add_edge(2, "Alice", "Bob", &vec![]);
+//! graph.add_edge(2, "Alice", "Bob", &vec![], None);
 //! graph.num_edges();
 //! ```
 //!
@@ -57,10 +57,6 @@
 }
 
 impl GraphViewInternalOps for Graph {
-<<<<<<< HEAD
-    fn degree(&self, v: VertexRef, d: Direction) -> Result<usize, GraphError> {
-        self.get_shard_from_v(v).degree(v.g_id, d, None)
-=======
     fn earliest_time_global(&self) -> Option<i64> {
         let min_from_shards = self.shards.iter().map(|shard| shard.earliest_time()).min();
         min_from_shards.filter(|&min| min != i64::MAX)
@@ -104,25 +100,31 @@
             .sum()
     }
 
-    fn edges_len(&self) -> usize {
+    fn edges_len(&self, layer: Option<usize>) -> usize {
         let vs: Vec<usize> = self
             .shards
             .iter()
-            .map(|shard| shard.out_edges_len())
+            .map(|shard| shard.out_edges_len(layer))
             .collect();
         vs.iter().sum()
     }
 
-    fn edges_len_window(&self, t_start: i64, t_end: i64) -> usize {
-        self
-            .shards
+    fn edges_len_window(&self, t_start: i64, t_end: i64, layer: Option<usize>) -> usize {
+        self.shards
             .iter()
-            .map(|shard| shard.out_edges_len_window(&(t_start..t_end)))
+            .map(|shard| shard.out_edges_len_window(&(t_start..t_end), layer))
             .sum()
     }
 
-    fn has_edge_ref(&self, src: VertexRef, dst: VertexRef) -> bool {
-        self.get_shard_from_v(src).has_edge(src.g_id, dst.g_id)
+    fn has_edge_ref(
+        &self,
+        src: VertexRef,
+        dst: VertexRef,
+        layer_name: Option<&str>,
+        layer_id: Option<usize>,
+    ) -> bool {
+        self.get_shard_from_v(src)
+            .has_edge(src.g_id, dst.g_id, layer_name, layer_id)
     }
 
     fn has_edge_ref_window(
@@ -131,9 +133,16 @@
         dst: VertexRef,
         t_start: i64,
         t_end: i64,
+        layer_name: Option<&str>,
+        layer_id: Option<usize>,
     ) -> bool {
-        self.get_shard_from_v(src)
-            .has_edge_window(src.g_id, dst.g_id, t_start..t_end)
+        self.get_shard_from_v(src).has_edge_window(
+            src.g_id,
+            dst.g_id,
+            t_start..t_end,
+            layer_name,
+            layer_id,
+        )
     }
 
     fn has_vertex_ref(&self, v: VertexRef) -> bool {
@@ -145,17 +154,20 @@
             .has_vertex_window(v.g_id, t_start..t_end)
     }
 
-    fn degree(&self, v: VertexRef, d: Direction) -> usize {
-        self.get_shard_from_v(v).degree(v.g_id, d)
->>>>>>> f4a7394d
-    }
-
-    fn degree_window(&self, v: VertexRef, t_start: i64, t_end: i64, d: Direction) -> usize {
+    fn degree(&self, v: VertexRef, d: Direction, layer: Option<usize>) -> usize {
+        self.get_shard_from_v(v).degree(v.g_id, d, layer)
+    }
+
+    fn degree_window(
+        &self,
+        v: VertexRef,
+        t_start: i64,
+        t_end: i64,
+        d: Direction,
+        layer: Option<usize>,
+    ) -> usize {
         self.get_shard_from_v(v)
-<<<<<<< HEAD
-            .degree_window(v.g_id, t_start..t_end, d, None)
-=======
-            .degree_window(v.g_id, t_start..t_end, d)
+            .degree_window(v.g_id, t_start..t_end, d, layer)
     }
 
     fn vertex_ref(&self, v: u64) -> Option<VertexRef> {
@@ -164,7 +176,6 @@
 
     fn vertex_ref_window(&self, v: u64, t_start: i64, t_end: i64) -> Option<VertexRef> {
         self.get_shard_from_id(v).vertex_window(v, t_start..t_end)
->>>>>>> f4a7394d
     }
 
     fn vertex_ids(&self) -> Box<dyn Iterator<Item = u64> + Send> {
@@ -214,10 +225,15 @@
         Box::new(shard.vertices_window(t_start..t_end))
     }
 
-<<<<<<< HEAD
-=======
-    fn edge_ref(&self, src: VertexRef, dst: VertexRef) -> Option<EdgeRef> {
-        self.get_shard_from_v(src).edge(src.g_id, dst.g_id)
+    fn edge_ref(
+        &self,
+        src: VertexRef,
+        dst: VertexRef,
+        layer_name: Option<&str>,
+        layer_id: Option<usize>,
+    ) -> Option<EdgeRef> {
+        self.get_shard_from_v(src)
+            .edge(src.g_id, dst.g_id, layer_name, layer_id)
     }
 
     fn edge_ref_window(
@@ -226,18 +242,24 @@
         dst: VertexRef,
         t_start: i64,
         t_end: i64,
+        layer_name: Option<&str>,
+        layer_id: Option<usize>,
     ) -> Option<EdgeRef> {
-        self.get_shard_from_v(src)
-            .edge_window(src.g_id, dst.g_id, t_start..t_end)
-    }
-
->>>>>>> f4a7394d
-    fn edge_refs(&self) -> Box<dyn Iterator<Item = EdgeRef> + Send> {
+        self.get_shard_from_v(src).edge_window(
+            src.g_id,
+            dst.g_id,
+            t_start..t_end,
+            layer_name,
+            layer_id,
+        )
+    }
+
+    fn edge_refs(&self, layer: Option<usize>) -> Box<dyn Iterator<Item = EdgeRef> + Send> {
         //FIXME: needs low-level primitive
         let g = self.clone();
         Box::new(
             self.vertex_refs()
-                .flat_map(move |v| g.vertex_edges(v, Direction::OUT)),
+                .flat_map(move |v| g.vertex_edges(v, Direction::OUT, layer)),
         )
     }
 
@@ -245,17 +267,23 @@
         &self,
         t_start: i64,
         t_end: i64,
+        layer: Option<usize>,
     ) -> Box<dyn Iterator<Item = EdgeRef> + Send> {
         //FIXME: needs low-level primitive
         let g = self.clone();
         Box::new(
             self.vertex_refs()
-                .flat_map(move |v| g.vertex_edges_window(v, t_start, t_end, Direction::OUT)),
+                .flat_map(move |v| g.vertex_edges_window(v, t_start, t_end, Direction::OUT, layer)),
         )
     }
 
-    fn vertex_edges(&self, v: VertexRef, d: Direction) -> Box<dyn Iterator<Item = EdgeRef> + Send> {
-        Box::new(self.get_shard_from_v(v).vertex_edges(v.g_id, d, None))
+    fn vertex_edges(
+        &self,
+        v: VertexRef,
+        d: Direction,
+        layer: Option<usize>,
+    ) -> Box<dyn Iterator<Item = EdgeRef> + Send> {
+        Box::new(self.get_shard_from_v(v).vertex_edges(v.g_id, d, layer))
     }
 
     fn vertex_edges_window(
@@ -264,10 +292,11 @@
         t_start: i64,
         t_end: i64,
         d: Direction,
+        layer: Option<usize>,
     ) -> Box<dyn Iterator<Item = EdgeRef> + Send> {
         Box::new(
             self.get_shard_from_v(v)
-                .vertex_edges_window(v.g_id, t_start..t_end, d, None),
+                .vertex_edges_window(v.g_id, t_start..t_end, d, layer),
         )
     }
 
@@ -277,10 +306,11 @@
         t_start: i64,
         t_end: i64,
         d: Direction,
+        layer: Option<usize>,
     ) -> Box<dyn Iterator<Item = EdgeRef> + Send> {
         Box::new(
             self.get_shard_from_v(v)
-                .vertex_edges_window_t(v.g_id, t_start..t_end, d, None),
+                .vertex_edges_window_t(v.g_id, t_start..t_end, d, layer),
         )
     }
 
@@ -356,23 +386,14 @@
             .temporal_vertex_props_window(v.g_id, t_start..t_end)
     }
 
-<<<<<<< HEAD
-    fn static_edge_prop(&self, e: EdgeRef, name: String) -> Result<Option<Prop>, GraphError> {
+    fn static_edge_prop(&self, e: EdgeRef, name: String) -> Option<Prop> {
         self.get_shard_from_e(e)
             .static_edge_prop(e.edge_id, e.layer_id, name)
     }
 
-    fn static_edge_prop_keys(&self, e: EdgeRef) -> Result<Vec<String>, GraphError> {
+    fn static_edge_prop_keys(&self, e: EdgeRef) -> Vec<String> {
         self.get_shard_from_e(e)
             .static_edge_prop_keys(e.edge_id, e.layer_id)
-=======
-    fn static_edge_prop(&self, e: EdgeRef, name: String) -> Option<Prop> {
-        self.get_shard_from_e(e).static_edge_prop(e.edge_id, name)
-    }
-
-    fn static_edge_prop_keys(&self, e: EdgeRef) -> Vec<String> {
-        self.get_shard_from_e(e).static_edge_prop_keys(e.edge_id)
->>>>>>> f4a7394d
     }
 
     fn temporal_edge_props_vec(&self, e: EdgeRef, name: String) -> Vec<(i64, Prop)> {
@@ -386,19 +407,13 @@
         name: String,
         t_start: i64,
         t_end: i64,
-<<<<<<< HEAD
-    ) -> Result<Vec<(i64, Prop)>, GraphError> {
+    ) -> Vec<(i64, Prop)> {
         self.get_shard_from_e(e).temporal_edge_props_vec_window(
             e.edge_id,
             e.layer_id,
             name,
             t_start..t_end,
         )
-=======
-    ) -> Vec<(i64, Prop)> {
-        self.get_shard_from_e(e)
-            .temporal_edge_props_vec_window(e.edge_id, name, t_start..t_end)
->>>>>>> f4a7394d
     }
 
     fn temporal_edge_props(&self, e: EdgeRef) -> HashMap<String, Vec<(i64, Prop)>> {
@@ -416,85 +431,12 @@
         todo!()
     }
 
-<<<<<<< HEAD
-    fn earliest_time(&self) -> Result<Option<i64>, GraphError> {
-        let ets: Result<Vec<i64>, GraphError> = self
-            .shards
-            .iter()
-            .map(|shard| shard.earliest_time())
-            .collect();
-        let binding = ets?;
-        let min_from_shards = binding.iter().min();
-        Ok(min_from_shards.filter(|&min| *min != i64::MAX).copied())
-    }
-
-    fn latest_time(&self) -> Result<Option<i64>, GraphError> {
-        let lts: Result<Vec<i64>, GraphError> = self
-            .shards
-            .iter()
-            .map(|shard| shard.latest_time())
-            .collect();
-        let binding = lts?;
-        let max_from_shards = binding.iter().max();
-        Ok(max_from_shards.filter(|&max| *max != i64::MIN).copied())
-    }
-
-    fn num_edges(&self) -> Result<usize, GraphError> {
-        self.edges_len()
-    }
-
-    fn has_vertex<T: InputVertex>(&self, v: T) -> Result<bool, GraphError> {
-        self.has_vertex_ref(v.id())
-    }
-
-    fn has_edge<T: InputVertex>(
-        &self,
-        src: T,
-        dst: T,
-        layer: Option<&str>,
-    ) -> Result<bool, GraphError> {
-        self.has_edge_ref(src.id(), dst.id(), layer, None)
-    }
-
-    fn vertex<T: InputVertex>(&self, v: T) -> Result<Option<Self::Vertex>, GraphError> {
-        let v = self.vertex_ref(v.id())?;
-        Ok(v.map(|v| Self::Vertex::new(Arc::new(self.clone()), v)))
-    }
-
-    fn vertices(&self) -> Self::Vertices {
-        let g = Arc::new(self.clone());
-        Box::new(
-            self.vertex_refs()
-                .map(move |v| Self::Vertex::new(g.clone(), v)),
-        )
-    }
-
-    fn vertices_shard(&self, shard: usize) -> Self::Vertices {
-        let g = Arc::new(self.clone());
-        Box::new(
-            g.vertices_shard(shard)
-                .map(move |v| Self::Vertex::new(g.clone(), v.as_ref())),
-        )
-    }
-
-    fn edge<T: InputVertex>(
-        &self,
-        src: T,
-        dst: T,
-        layer: Option<&str>,
-    ) -> Result<Option<Self::Edge>, GraphError> {
-        let src_vertex = VertexRef::new(src.id(), None);
-        let dst_vertex = VertexRef::new(dst.id(), None);
-        let e = self.edge_ref(src_vertex, dst_vertex, layer, None)?;
-        Ok(e.map(|e| Self::Edge::new(Arc::new(self.clone()), e)))
-=======
     fn num_shards(&self) -> usize {
         self.nr_shards
     }
 
     fn vertices_shard(&self, shard_id: usize) -> Box<dyn Iterator<Item = VertexRef> + Send> {
         Box::new(self.shards[shard_id].vertices())
->>>>>>> f4a7394d
     }
 
     fn vertices_shard_window(
@@ -611,38 +553,6 @@
         }
     }
 
-<<<<<<< HEAD
-    pub fn window(&self, t_start: i64, t_end: i64) -> WindowedGraph {
-        WindowedGraph::new(self.clone(), None, t_start, t_end)
-    }
-
-    pub fn at(&self, end: i64) -> WindowedGraph {
-        self.window(i64::MIN, end.saturating_add(1))
-    }
-
-    pub fn through_perspectives(
-        &self,
-        perspectives: PerspectiveSet,
-    ) -> Result<GraphWindowSet, GraphError> {
-        let iter = match (self.earliest_time()?, self.latest_time()?) {
-            (Some(start), Some(end)) => perspectives.build_iter(start..end),
-            _ => PerspectiveIterator::empty(),
-        };
-        Ok(GraphWindowSet::new(self.clone(), Box::new(iter)))
-    }
-
-    pub fn through_iter(
-        &self,
-        perspectives: Box<dyn Iterator<Item = Perspective> + Send>,
-    ) -> Result<GraphWindowSet, GraphError> {
-        let iter = match (self.earliest_time()?, self.latest_time()?) {
-            (Some(_), Some(_)) => perspectives,
-            _ => Box::new(iter::empty::<Perspective>()),
-        };
-        Ok(GraphWindowSet::new(self.clone(), iter))
-    }
-
-=======
     /// Load a graph from a directory
     ///
     /// # Arguments
@@ -659,7 +569,6 @@
     /// use docbrown_db::graph::Graph;
     /// // let g = Graph::load_from_file("path/to/graph");
     /// ```
->>>>>>> f4a7394d
     pub fn load_from_file<P: AsRef<Path>>(path: P) -> Result<Self, Box<bincode::ErrorKind>> {
         // use BufReader for better performance
 
@@ -813,7 +722,7 @@
     /// let graph = Graph::new(1);
     /// graph.add_vertex(1, "Alice", &vec![]);
     /// graph.add_vertex(2, "Bob", &vec![]);
-    /// graph.add_edge(3, "Alice", "Bob", &vec![]);
+    /// graph.add_edge(3, "Alice", "Bob", &vec![], None);
     /// ```    
     pub fn add_edge<T: InputVertex>(
         &self,
@@ -825,17 +734,29 @@
     ) -> Result<(), GraphError> {
         // TODO: Problem: if the vertex already exists, then this
         // TODO: wont create a property name if the vertex is a string
-        let src_shard = utils::get_shard_id_from_global_vid(src.id(), self.nr_shards);
-        let dst_shard = utils::get_shard_id_from_global_vid(dst.id(), self.nr_shards);
-
-        if src_shard == dst_shard {
-            self.shards[src_shard].add_edge(t, src.id(), dst.id(), layer, props)
+        let src_shard_id = utils::get_shard_id_from_global_vid(src.id(), self.nr_shards);
+        let dst_shard_id = utils::get_shard_id_from_global_vid(dst.id(), self.nr_shards);
+
+        if src_shard_id == dst_shard_id {
+            self.shards[src_shard_id].add_edge(t, src.id(), dst.id(), props, layer)
         } else {
             Ok({
                 // FIXME these are sort of connected, we need to hold both locks for
                 // the src partition and dst partition to add a remote edge between both
-                self.shards[src_shard].add_edge_remote_out(t, src.id(), dst.id(), layer, props)?;
-                self.shards[dst_shard].add_edge_remote_into(t, src.id(), dst.id(), layer, props)?;
+                self.shards[src_shard_id].add_edge_remote_out(
+                    t,
+                    src.id(),
+                    dst.id(),
+                    props,
+                    layer,
+                )?;
+                self.shards[dst_shard_id].add_edge_remote_into(
+                    t,
+                    src.id(),
+                    dst.id(),
+                    props,
+                    layer,
+                )?;
             })
         }
     }
@@ -856,157 +777,20 @@
     /// let graph = Graph::new(1);
     /// graph.add_vertex(1, "Alice", &vec![]);
     /// graph.add_vertex(2, "Bob", &vec![]);
-    /// graph.add_edge(3, "Alice", "Bob", &vec![]);
+    /// graph.add_edge(3, "Alice", "Bob", &vec![], None);
     /// let properties = vec![("price".to_owned(), Prop::I64(100))];
-    /// let result = graph.add_edge_properties("Alice", "Bob", &properties);
+    /// let result = graph.add_edge_properties("Alice", "Bob", &properties, None);
     /// ```
     pub fn add_edge_properties<T: InputVertex>(
         &self,
         src: T,
         dst: T,
+        props: &Vec<(String, Prop)>,
         layer: Option<&str>,
-        props: &Vec<(String, Prop)>,
     ) -> Result<(), GraphError> {
         // TODO: we don't add properties to dst shard, but may need to depending on the plans
         self.get_shard_from_id(src.id())
-            .add_edge_properties(src.id(), dst.id(), layer, props)
-    }
-}
-
-// Internal API:
-impl Graph {
-    pub(crate) fn vertices_len(&self) -> Result<usize, GraphError> {
-        let vs: Result<Vec<usize>, GraphError> =
-            self.shards.iter().map(|shard| shard.len()).collect();
-        Ok(vs?.iter().sum())
-    }
-
-    pub(crate) fn vertices_len_window(&self, t_start: i64, t_end: i64) -> usize {
-        //FIXME: This nees to be optimised ideally
-        self.shards
-            .iter()
-            .map(|shard| shard.vertices_window(t_start..t_end).count())
-            .sum()
-    }
-
-    pub(crate) fn edges_len(&self) -> Result<usize, GraphError> {
-        let vs: Result<Vec<usize>, GraphError> = self
-            .shards
-            .iter()
-            .map(|shard| shard.out_edges_len(None))
-            .collect();
-        Ok(vs?.iter().sum())
-    }
-
-    pub(crate) fn edges_len_window(&self, t_start: i64, t_end: i64) -> usize {
-        //FIXME: This nees to be optimised ideally
-        self.shards
-            .iter()
-            .map(|shard| {
-                shard
-                    .vertices()
-                    .flat_map(|v| {
-                        shard.vertex_edges_window(v.g_id, t_start..t_end, Direction::OUT, None)
-                    })
-                    .count()
-            })
-            .sum()
-    }
-
-    pub(crate) fn has_edge_ref<V1: Into<VertexRef>, V2: Into<VertexRef>>(
-        &self,
-        src: V1,
-        dst: V2,
-        layer_name: Option<&str>,
-        layer_id: Option<usize>,
-    ) -> Result<bool, GraphError> {
-        let src: VertexRef = src.into();
-        let dst: VertexRef = dst.into();
-        Ok(self
-            .get_shard_from_v(src)
-            .has_edge(src.g_id, dst.g_id, layer_name, layer_id)?)
-    }
-
-    pub(crate) fn has_edge_ref_window<V1: Into<VertexRef>, V2: Into<VertexRef>>(
-        &self,
-        src: V1,
-        dst: V2,
-        layer_name: Option<&str>,
-        layer_id: Option<usize>,
-        t_start: i64,
-        t_end: i64,
-    ) -> Result<bool, GraphError> {
-        let src: VertexRef = src.into();
-        let dst: VertexRef = dst.into();
-        Ok(self.get_shard_from_v(src).has_edge_window(
-            src.g_id,
-            dst.g_id,
-            t_start..t_end,
-            layer_name,
-            layer_id,
-        )?)
-    }
-
-    pub(crate) fn has_vertex_ref<V: Into<VertexRef>>(&self, v: V) -> Result<bool, GraphError> {
-        let v: VertexRef = v.into();
-        self.get_shard_from_v(v).has_vertex(v.g_id)
-    }
-
-    pub(crate) fn has_vertex_ref_window<V: Into<VertexRef>>(
-        &self,
-        v: V,
-        t_start: i64,
-        t_end: i64,
-    ) -> Result<bool, GraphError> {
-        let v: VertexRef = v.into();
-        self.get_shard_from_v(v)
-            .has_vertex_window(v.g_id, t_start..t_end)
-    }
-
-    pub(crate) fn vertex_ref(&self, v: u64) -> Result<Option<VertexRef>, GraphError> {
-        self.get_shard_from_id(v).vertex(v)
-    }
-
-    pub(crate) fn vertex_ref_window(
-        &self,
-        v: u64,
-        t_start: i64,
-        t_end: i64,
-    ) -> Result<Option<VertexRef>, GraphError> {
-        self.get_shard_from_id(v).vertex_window(v, t_start..t_end)
-    }
-
-    pub(crate) fn edge_ref<V1: Into<VertexRef>, V2: Into<VertexRef>>(
-        &self,
-        src: V1,
-        dst: V2,
-        layer_name: Option<&str>,
-        layer_id: Option<usize>,
-    ) -> Result<Option<EdgeRef>, GraphError> {
-        let src: VertexRef = src.into();
-        let dst: VertexRef = dst.into();
-        self.get_shard_from_v(src)
-            .edge(src.g_id, dst.g_id, layer_name, layer_id)
-    }
-
-    pub(crate) fn edge_ref_window<V1: Into<VertexRef>, V2: Into<VertexRef>>(
-        &self,
-        src: V1,
-        dst: V2,
-        layer_name: Option<&str>,
-        layer_id: Option<usize>,
-        t_start: i64,
-        t_end: i64,
-    ) -> Result<Option<EdgeRef>, GraphError> {
-        let src: VertexRef = src.into();
-        let dst: VertexRef = dst.into();
-        self.get_shard_from_v(src).edge_window(
-            src.g_id,
-            dst.g_id,
-            layer_name,
-            layer_id,
-            t_start..t_end,
-        )
+            .add_edge_properties(src.id(), dst.id(), props, layer)
     }
 }
 
@@ -1150,30 +934,17 @@
         let g = Graph::new(2);
         g.add_edge(1, 7, 8, &vec![], None).unwrap();
 
-<<<<<<< HEAD
-        assert_eq!(g.has_edge_ref(8, 7, None, None).unwrap(), false);
-        assert_eq!(g.has_edge_ref(7, 8, None, None).unwrap(), true);
-=======
-        assert_eq!(g.has_edge(8, 7), false);
-        assert_eq!(g.has_edge(7, 8), true);
->>>>>>> f4a7394d
+        assert_eq!(g.has_edge(8, 7, None), false);
+        assert_eq!(g.has_edge(7, 8, None), true);
 
         g.add_edge(1, 7, 9, &vec![], None).unwrap();
 
-<<<<<<< HEAD
-        assert_eq!(g.has_edge_ref(9, 7, None, None).unwrap(), false);
-        assert_eq!(g.has_edge_ref(7, 9, None, None).unwrap(), true);
+        assert_eq!(g.has_edge(9, 7, None), false);
+        assert_eq!(g.has_edge(7, 9, None), true);
 
         g.add_edge(2, "haaroon", "northLondon", &vec![], None)
             .unwrap();
-        assert_eq!(g.has_edge("haaroon", "northLondon", None).unwrap(), true);
-=======
-        assert_eq!(g.has_edge(9, 7), false);
-        assert_eq!(g.has_edge(7, 9), true);
-
-        g.add_edge(2, "haaroon", "northLondon", &vec![]).unwrap();
-        assert_eq!(g.has_edge("haaroon", "northLondon"), true);
->>>>>>> f4a7394d
+        assert_eq!(g.has_edge("haaroon", "northLondon", None), true);
     }
 
     #[test]
@@ -1192,23 +963,13 @@
         }
 
         assert_eq!(
-<<<<<<< HEAD
-            g.edge_ref_window(1, 3, None, None, i64::MIN, i64::MAX)
-                .unwrap()
-=======
-            g.edge_ref_window(1.into(), 3.into(), i64::MIN, i64::MAX)
->>>>>>> f4a7394d
+            g.edge_ref_window(1.into(), 3.into(), i64::MIN, i64::MAX, None, None)
                 .unwrap()
                 .src_g_id,
             1u64
         );
         assert_eq!(
-<<<<<<< HEAD
-            g.edge_ref_window(1, 3, None, None, i64::MIN, i64::MAX)
-                .unwrap()
-=======
-            g.edge_ref_window(1.into(), 3.into(), i64::MIN, i64::MAX)
->>>>>>> f4a7394d
+            g.edge_ref_window(1.into(), 3.into(), i64::MIN, i64::MAX, None, None)
                 .unwrap()
                 .dst_g_id,
             3u64
@@ -1237,9 +998,9 @@
             .map(|i| {
                 let i = VertexRef::new_remote(i);
                 (
-                    g.degree_window(i, -1, 7, Direction::IN),
-                    g.degree_window(i, 1, 7, Direction::OUT),
-                    g.degree_window(i, 0, 1, Direction::BOTH),
+                    g.degree_window(i, -1, 7, Direction::IN, None),
+                    g.degree_window(i, 1, 7, Direction::OUT, None),
+                    g.degree_window(i, 0, 1, Direction::BOTH, None),
                 )
             })
             .collect::<Vec<_>>();
@@ -1257,9 +1018,9 @@
             .map(|i| {
                 let i = VertexRef::new_remote(i);
                 (
-                    g.degree_window(i, -1, 7, Direction::IN),
-                    g.degree_window(i, 1, 7, Direction::OUT),
-                    g.degree_window(i, 0, 1, Direction::BOTH),
+                    g.degree_window(i, -1, 7, Direction::IN, None),
+                    g.degree_window(i, 1, 7, Direction::OUT, None),
+                    g.degree_window(i, 0, 1, Direction::BOTH, None),
                 )
             })
             .collect::<Vec<_>>();
@@ -1289,13 +1050,13 @@
             .map(|i| {
                 let i = VertexRef { g_id: i, pid: None };
                 (
-                    g.vertex_edges_window(i, -1, 7, Direction::IN)
+                    g.vertex_edges_window(i, -1, 7, Direction::IN, None)
                         .collect::<Vec<_>>()
                         .len(),
-                    g.vertex_edges_window(i, 1, 7, Direction::OUT)
+                    g.vertex_edges_window(i, 1, 7, Direction::OUT, None)
                         .collect::<Vec<_>>()
                         .len(),
-                    g.vertex_edges_window(i, 0, 1, Direction::BOTH)
+                    g.vertex_edges_window(i, 0, 1, Direction::BOTH, None)
                         .collect::<Vec<_>>()
                         .len(),
                 )
@@ -1315,13 +1076,13 @@
             .map(|i| {
                 let i = VertexRef { g_id: i, pid: None };
                 (
-                    g.vertex_edges_window(i, -1, 7, Direction::IN)
+                    g.vertex_edges_window(i, -1, 7, Direction::IN, None)
                         .collect::<Vec<_>>()
                         .len(),
-                    g.vertex_edges_window(i, 1, 7, Direction::OUT)
+                    g.vertex_edges_window(i, 1, 7, Direction::OUT, None)
                         .collect::<Vec<_>>()
                         .len(),
-                    g.vertex_edges_window(i, 0, 1, Direction::BOTH)
+                    g.vertex_edges_window(i, 0, 1, Direction::BOTH, None)
                         .collect::<Vec<_>>()
                         .len(),
                 )
@@ -1350,7 +1111,7 @@
 
         let in_actual = (1..=3)
             .map(|i| {
-                g.vertex_edges_window_t(i.into(), -1, 7, Direction::IN)
+                g.vertex_edges_window_t(i.into(), -1, 7, Direction::IN, None)
                     .map(|e| e.time.unwrap())
                     .collect::<Vec<_>>()
             })
@@ -1359,7 +1120,7 @@
 
         let out_actual = (1..=3)
             .map(|i| {
-                g.vertex_edges_window_t(i.into(), 1, 7, Direction::OUT)
+                g.vertex_edges_window_t(i.into(), 1, 7, Direction::OUT, None)
                     .map(|e| e.time.unwrap())
                     .collect::<Vec<_>>()
             })
@@ -1368,7 +1129,7 @@
 
         let both_actual = (1..=3)
             .map(|i| {
-                g.vertex_edges_window_t(i.into(), 0, 1, Direction::BOTH)
+                g.vertex_edges_window_t(i.into(), 0, 1, Direction::BOTH, None)
                     .map(|e| e.time.unwrap())
                     .collect::<Vec<_>>()
             })
@@ -1385,7 +1146,7 @@
         let in_expected = (1..=3)
             .map(|i| {
                 let mut e = g
-                    .vertex_edges_window_t(i.into(), -1, 7, Direction::IN)
+                    .vertex_edges_window_t(i.into(), -1, 7, Direction::IN, None)
                     .map(|e| e.time.unwrap())
                     .collect::<Vec<_>>();
                 e.sort();
@@ -1397,7 +1158,7 @@
         let out_expected = (1..=3)
             .map(|i| {
                 let mut e = g
-                    .vertex_edges_window_t(i.into(), 1, 7, Direction::OUT)
+                    .vertex_edges_window_t(i.into(), 1, 7, Direction::OUT, None)
                     .map(|e| e.time.unwrap())
                     .collect::<Vec<_>>();
                 e.sort();
@@ -1409,7 +1170,7 @@
         let both_expected = (1..=3)
             .map(|i| {
                 let mut e = g
-                    .vertex_edges_window_t(i.into(), 0, 1, Direction::BOTH)
+                    .vertex_edges_window_t(i.into(), 0, 1, Direction::BOTH, None)
                     .map(|e| e.time.unwrap())
                     .collect::<Vec<_>>();
                 e.sort();
@@ -1435,15 +1196,9 @@
 
         let g = Graph::new(4);
 
-<<<<<<< HEAD
         g.add_edge(10, 1, 2, &vec![], None).unwrap();
-        assert_eq!(g.latest_time().unwrap(), Some(10));
-        assert_eq!(g.earliest_time().unwrap(), Some(10));
-=======
-        g.add_edge(10, 1, 2, &vec![]).unwrap();
         assert_eq!(g.latest_time(), Some(10));
         assert_eq!(g.earliest_time(), Some(10));
->>>>>>> f4a7394d
 
         g.add_vertex(5, 1, &vec![])
             .map_err(|err| println!("{:?}", err))
@@ -1451,15 +1206,9 @@
         assert_eq!(g.latest_time(), Some(10));
         assert_eq!(g.earliest_time(), Some(5));
 
-<<<<<<< HEAD
         g.add_edge(20, 3, 4, &vec![], None).unwrap();
-        assert_eq!(g.latest_time().unwrap(), Some(20));
-        assert_eq!(g.earliest_time().unwrap(), Some(5));
-=======
-        g.add_edge(20, 3, 4, &vec![]).unwrap();
         assert_eq!(g.latest_time(), Some(20));
         assert_eq!(g.earliest_time(), Some(5));
->>>>>>> f4a7394d
 
         random_attachment(&g, 100, 10);
         assert_eq!(g.latest_time(), Some(126));
@@ -1484,16 +1233,16 @@
             .unwrap();
 
         let edges11 = g
-            .vertex_edges_window(11.into(), 0, 1, Direction::OUT)
+            .vertex_edges_window(11.into(), 0, 1, Direction::OUT, None)
             .collect_vec();
         let _edge1122 = *edges11.iter().find(|e| e.dst_g_id == 22).unwrap();
         let edge1111 = *edges11.iter().find(|e| e.dst_g_id == 11).unwrap();
         let edge2233 = g
-            .vertex_edges_window(22.into(), 0, 1, Direction::OUT)
+            .vertex_edges_window(22.into(), 0, 1, Direction::OUT, None)
             .next()
             .unwrap();
         let edge3311 = g
-            .vertex_edges_window(33.into(), 0, 1, Direction::OUT)
+            .vertex_edges_window(33.into(), 0, 1, Direction::OUT, None)
             .next()
             .unwrap();
 
@@ -1509,9 +1258,9 @@
             .unwrap();
         g.add_vertex_properties(22, &vec![("b".to_string(), Prop::U64(22))])
             .unwrap();
-        g.add_edge_properties(11, 11, None, &vec![("d".to_string(), Prop::U64(1111))])
+        g.add_edge_properties(11, 11, &vec![("d".to_string(), Prop::U64(1111))], None)
             .unwrap();
-        g.add_edge_properties(33, 11, None, &vec![("a".to_string(), Prop::U64(3311))])
+        g.add_edge_properties(33, 11, &vec![("a".to_string(), Prop::U64(3311))], None)
             .unwrap();
 
         assert_eq!(g.static_vertex_prop_keys(11.into()), vec!["a", "b", "c"]);
@@ -1571,7 +1320,7 @@
             None,
         )
         .unwrap();
-        g.add_edge_properties(11, 22, None, &vec![("test".to_string(), Prop::Bool(true))])
+        g.add_edge_properties(11, 22, &vec![("test".to_string(), Prop::Bool(true))], None)
             .unwrap();
     }
 
