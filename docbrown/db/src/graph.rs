<<<<<<< HEAD
//! Defines the `Graph` struct, which represents a graph in memory.

=======
use crate::graph_immutable::ImmutableGraph;
>>>>>>> 64def986
use crate::graph_window::{GraphWindowSet, WindowedGraph};
use crate::perspective::{Perspective, PerspectiveIterator, PerspectiveSet};
use itertools::Itertools;
use std::{
    collections::HashMap,
    iter,
    path::{Path, PathBuf},
    sync::Arc,
};

use docbrown_core::tgraph::TemporalGraph;
use docbrown_core::tgraph_shard::TGraphShard;
use docbrown_core::{
    tgraph::{EdgeRef, VertexRef},
    tgraph_shard::errors::GraphError,
    utils,
    vertex::InputVertex,
    Direction, Prop,
};

use crate::edge::EdgeView;
use crate::vertex::VertexView;
use crate::view_api::internal::GraphViewInternalOps;
use crate::view_api::*;
use rayon::prelude::*;
use serde::{Deserialize, Serialize};

#[derive(Debug, Clone, Serialize, Deserialize)]
pub struct Graph {
    pub(crate) nr_shards: usize,
    pub(crate) shards: Vec<TGraphShard<TemporalGraph>>,
}

impl GraphViewInternalOps for Graph {
    fn vertices_len(&self) -> Result<usize, GraphError> {
        let vs: Result<Vec<usize>, GraphError> =
            self.shards.iter().map(|shard| shard.len()).collect();
        Ok(vs?.iter().sum())
    }

    fn vertices_len_window(&self, t_start: i64, t_end: i64) -> usize {
        //FIXME: This nees to be optimised ideally
        self.shards
            .iter()
            .map(|shard| shard.vertices_window(t_start..t_end).count())
            .sum()
    }

    fn edges_len(&self) -> Result<usize, GraphError> {
        let vs: Result<Vec<usize>, GraphError> = self
            .shards
            .iter()
            .map(|shard| shard.out_edges_len())
            .collect();
        Ok(vs?.iter().sum())
    }

    fn edges_len_window(&self, t_start: i64, t_end: i64) -> usize {
        //FIXME: This nees to be optimised ideally
        self.shards
            .iter()
            .map(|shard| {
                shard
                    .vertices()
                    .flat_map(|v| shard.vertex_edges_window(v.g_id, t_start..t_end, Direction::OUT))
                    .count()
            })
            .sum()
    }

    fn has_edge_ref<V1: Into<VertexRef>, V2: Into<VertexRef>>(
        &self,
        src: V1,
        dst: V2,
    ) -> Result<bool, GraphError> {
        let src: VertexRef = src.into();
        let dst: VertexRef = dst.into();
        Ok(self.get_shard_from_v(src).has_edge(src.g_id, dst.g_id)?)
    }

    fn has_edge_ref_window<V1: Into<VertexRef>, V2: Into<VertexRef>>(
        &self,
        src: V1,
        dst: V2,
        t_start: i64,
        t_end: i64,
    ) -> Result<bool, GraphError> {
        let src: VertexRef = src.into();
        let dst: VertexRef = dst.into();
        Ok(self
            .get_shard_from_v(src)
            .has_edge_window(src.g_id, dst.g_id, t_start..t_end)?)
    }

    fn has_vertex_ref<V: Into<VertexRef>>(&self, v: V) -> Result<bool, GraphError> {
        let v: VertexRef = v.into();
        self.get_shard_from_v(v).has_vertex(v.g_id)
    }

    fn has_vertex_ref_window<V: Into<VertexRef>>(
        &self,
        v: V,
        t_start: i64,
        t_end: i64,
    ) -> Result<bool, GraphError> {
        let v: VertexRef = v.into();
        self.get_shard_from_v(v)
            .has_vertex_window(v.g_id, t_start..t_end)
    }

    fn degree(&self, v: VertexRef, d: Direction) -> Result<usize, GraphError> {
        self.get_shard_from_v(v).degree(v.g_id, d)
    }

    fn degree_window(
        &self,
        v: VertexRef,
        t_start: i64,
        t_end: i64,
        d: Direction,
    ) -> Result<usize, GraphError> {
        self.get_shard_from_v(v)
            .degree_window(v.g_id, t_start..t_end, d)
    }

    fn vertex_ref(&self, v: u64) -> Result<Option<VertexRef>, GraphError> {
        self.get_shard_from_id(v).vertex(v)
    }

    fn vertex_ref_window(
        &self,
        v: u64,
        t_start: i64,
        t_end: i64,
    ) -> Result<Option<VertexRef>, GraphError> {
        self.get_shard_from_id(v).vertex_window(v, t_start..t_end)
    }

    fn vertex_ids(&self) -> Box<dyn Iterator<Item = u64> + Send> {
        let shards = self.shards.clone();
        Box::new(shards.into_iter().flat_map(|s| s.vertex_ids()))
    }

    fn vertex_ids_window(&self, t_start: i64, t_end: i64) -> Box<dyn Iterator<Item = u64> + Send> {
        let shards = self.shards.clone();
        Box::new(
            shards
                .into_iter()
                .flat_map(move |s| s.vertex_ids_window(t_start..t_end)),
        )
    }

    fn vertex_refs(&self) -> Box<dyn Iterator<Item = VertexRef> + Send> {
        let shards = self.shards.clone();
        Box::new(shards.into_iter().flat_map(|s| s.vertices()))
    }

    fn vertex_refs_window(
        &self,
        t_start: i64,
        t_end: i64,
    ) -> Box<dyn Iterator<Item = VertexRef> + Send> {
        let shards = self.shards.clone();
        Box::new(
            shards
                .into_iter()
                .flat_map(move |s| s.vertices_window(t_start..t_end)),
        )
    }

    fn vertex_refs_window_shard(
        &self,
        shard: usize,
        t_start: i64,
        t_end: i64,
    ) -> Box<dyn Iterator<Item = VertexRef> + Send> {
        let shard = self.shards[shard].clone();
        Box::new(shard.vertices_window(t_start..t_end))
<<<<<<< HEAD
    }

    fn vertices_par<O, F>(&self, f: F) -> Box<dyn Iterator<Item = O>>
    where
        O: Send + 'static,
        F: Fn(VertexRef) -> O + Send + Sync + Copy,
    {
        let (tx, rx) = flume::unbounded();

        let arc_tx = Arc::new(tx);
        self.shards
            .par_iter()
            .flat_map(|shard| shard.vertices().par_bridge().map(f))
            .for_each(move |o| {
                arc_tx.send(o).unwrap();
            });

        Box::new(rx.into_iter())
    }

    fn fold_par<S, F, F2>(&self, f: F, agg: F2) -> Option<S>
    where
        S: Send + 'static,
        F: Fn(VertexRef) -> S + Send + Sync + Copy,
        F2: Fn(S, S) -> S + Sync + Send + Copy,
    {
        self.shards
            .par_iter()
            .flat_map(|shard| {
                shard.read_shard(|tg_core| tg_core.vertices().par_bridge().map(f).reduce_with(agg))
            })
            .reduce_with(agg)
    }

    fn vertices_window_par<O, F>(
        &self,
        t_start: i64,
        t_end: i64,
        f: F,
    ) -> Box<dyn Iterator<Item = O>>
    where
        O: Send + 'static,
        F: Fn(VertexRef) -> O + Send + Sync + Copy,
    {
        let (tx, rx) = flume::unbounded();

        let arc_tx = Arc::new(tx);
        self.shards
            .par_iter()
            .flat_map(|shard| shard.vertices_window(t_start..t_end).par_bridge().map(f))
            .for_each(move |o| {
                arc_tx.send(o).unwrap();
            });

        Box::new(rx.into_iter())
    }

    fn fold_window_par<S, F, F2>(&self, t_start: i64, t_end: i64, f: F, agg: F2) -> Option<S>
    where
        S: Send + 'static,
        F: Fn(VertexRef) -> S + Send + Sync + Copy,
        F2: Fn(S, S) -> S + Sync + Send + Copy,
    {
        self.shards
            .par_iter()
            .flat_map(|shard| {
                shard.read_shard(|tg_core| {
                    tg_core
                        .vertices_window(t_start..t_end)
                        .par_bridge()
                        .map(f)
                        .reduce_with(agg)
                })
            })
            .reduce_with(agg)
=======
>>>>>>> 64def986
    }

    fn edge_ref<V1: Into<VertexRef>, V2: Into<VertexRef>>(
        &self,
        src: V1,
        dst: V2,
    ) -> Result<Option<EdgeRef>, GraphError> {
        let src: VertexRef = src.into();
        let dst: VertexRef = dst.into();
        self.get_shard_from_v(src).edge(src.g_id, dst.g_id)
    }

    fn edge_ref_window<V1: Into<VertexRef>, V2: Into<VertexRef>>(
        &self,
        src: V1,
        dst: V2,
        t_start: i64,
        t_end: i64,
    ) -> Result<Option<EdgeRef>, GraphError> {
        let src: VertexRef = src.into();
        let dst: VertexRef = dst.into();
        self.get_shard_from_v(src)
            .edge_window(src.g_id, dst.g_id, t_start..t_end)
    }

    fn edge_refs(&self) -> Box<dyn Iterator<Item = EdgeRef> + Send> {
        //FIXME: needs low-level primitive
        let g = self.clone();
        Box::new(
            self.vertex_refs()
                .flat_map(move |v| g.vertex_edges(v, Direction::OUT)),
        )
    }

    fn edge_refs_window(
        &self,
        t_start: i64,
        t_end: i64,
    ) -> Box<dyn Iterator<Item = EdgeRef> + Send> {
        //FIXME: needs low-level primitive
        let g = self.clone();
        Box::new(
            self.vertex_refs()
                .flat_map(move |v| g.vertex_edges_window(v, t_start, t_end, Direction::OUT)),
        )
    }

    fn vertex_edges(&self, v: VertexRef, d: Direction) -> Box<dyn Iterator<Item = EdgeRef> + Send> {
        Box::new(self.get_shard_from_v(v).vertex_edges(v.g_id, d))
    }

    fn vertex_edges_window(
        &self,
        v: VertexRef,
        t_start: i64,
        t_end: i64,
        d: Direction,
    ) -> Box<dyn Iterator<Item = EdgeRef> + Send> {
        Box::new(
            self.get_shard_from_v(v)
                .vertex_edges_window(v.g_id, t_start..t_end, d),
        )
    }

    fn vertex_edges_window_t(
        &self,
        v: VertexRef,
        t_start: i64,
        t_end: i64,
        d: Direction,
    ) -> Box<dyn Iterator<Item = EdgeRef> + Send> {
        Box::new(
            self.get_shard_from_v(v)
                .vertex_edges_window_t(v.g_id, t_start..t_end, d),
        )
    }

    fn neighbours(&self, v: VertexRef, d: Direction) -> Box<dyn Iterator<Item = VertexRef> + Send> {
        Box::new(self.get_shard_from_v(v).neighbours(v.g_id, d))
    }

    fn neighbours_window(
        &self,
        v: VertexRef,
        t_start: i64,
        t_end: i64,
        d: Direction,
    ) -> Box<dyn Iterator<Item = VertexRef> + Send> {
        Box::new(
            self.get_shard_from_v(v)
                .neighbours_window(v.g_id, t_start..t_end, d),
        )
    }

    fn neighbours_ids(&self, v: VertexRef, d: Direction) -> Box<dyn Iterator<Item = u64> + Send> {
        Box::new(self.get_shard_from_v(v).neighbours_ids(v.g_id, d))
    }

    fn neighbours_ids_window(
        &self,
        v: VertexRef,
        t_start: i64,
        t_end: i64,
        d: Direction,
    ) -> Box<dyn Iterator<Item = u64> + Send> {
        Box::new(
            self.get_shard_from_v(v)
                .neighbours_ids_window(v.g_id, t_start..t_end, d),
        )
    }

    fn static_vertex_prop(&self, v: VertexRef, name: String) -> Result<Option<Prop>, GraphError> {
        self.get_shard_from_v(v).static_vertex_prop(v.g_id, name)
    }

    fn static_vertex_prop_keys(&self, v: VertexRef) -> Result<Vec<String>, GraphError> {
        self.get_shard_from_v(v).static_vertex_prop_keys(v.g_id)
    }

<<<<<<< HEAD
    fn temporal_vertex_prop_vec(&self, v: VertexRef, name: String) -> Vec<(i64, Prop)> {
=======
    fn temporal_vertex_prop_vec(
        &self,
        v: VertexRef,
        name: String,
    ) -> Result<Vec<(i64, Prop)>, GraphError> {
>>>>>>> 64def986
        self.get_shard_from_v(v)
            .temporal_vertex_prop_vec(v.g_id, name)
    }

    fn temporal_vertex_prop_vec_window(
        &self,
        v: VertexRef,
        name: String,
        t_start: i64,
        t_end: i64,
    ) -> Result<Vec<(i64, Prop)>, GraphError> {
        self.get_shard_from_v(v)
            .temporal_vertex_prop_vec_window(v.g_id, name, t_start..t_end)
    }

    fn temporal_vertex_props(
        &self,
        v: VertexRef,
    ) -> Result<HashMap<String, Vec<(i64, Prop)>>, GraphError> {
        self.get_shard_from_v(v).temporal_vertex_props(v.g_id)
    }

    fn temporal_vertex_props_window(
        &self,
        v: VertexRef,
        t_start: i64,
        t_end: i64,
    ) -> Result<HashMap<String, Vec<(i64, Prop)>>, GraphError> {
        self.get_shard_from_v(v)
            .temporal_vertex_props_window(v.g_id, t_start..t_end)
    }

    fn static_edge_prop(&self, e: EdgeRef, name: String) -> Result<Option<Prop>, GraphError> {
        self.get_shard_from_e(e).static_edge_prop(e.edge_id, name)
    }

    fn static_edge_prop_keys(&self, e: EdgeRef) -> Result<Vec<String>, GraphError> {
        self.get_shard_from_e(e).static_edge_prop_keys(e.edge_id)
    }

<<<<<<< HEAD
    fn temporal_edge_props_vec(&self, e: EdgeRef, name: String) -> Vec<(i64, Prop)> {
=======
    fn temporal_edge_props_vec(
        &self,
        e: EdgeRef,
        name: String,
    ) -> Result<Vec<(i64, Prop)>, GraphError> {
>>>>>>> 64def986
        self.get_shard_from_e(e)
            .temporal_edge_prop_vec(e.edge_id, name)
    }

    fn temporal_edge_props_vec_window(
        &self,
        e: EdgeRef,
        name: String,
        t_start: i64,
        t_end: i64,
    ) -> Result<Vec<(i64, Prop)>, GraphError> {
        self.get_shard_from_e(e)
            .temporal_edge_props_vec_window(e.edge_id, name, t_start..t_end)
    }

    fn temporal_edge_props(&self, e: EdgeRef) -> HashMap<String, Vec<(i64, Prop)>> {
        //FIXME: This needs to be implemented in core if we want it
        todo!()
    }

    fn temporal_edge_props_window(
        &self,
        e: EdgeRef,
        t_start: i64,
        t_end: i64,
    ) -> HashMap<String, Vec<(i64, Prop)>> {
        //FIXME: This needs to be implemented in core if we want it
        todo!()
    }
}

impl GraphViewOps for Graph {
    type Vertex = VertexView<Self>;
    type VertexIter = Self::Vertices;
    type Vertices = Box<dyn Iterator<Item = Self::Vertex> + Send>;
    type Edge = EdgeView<Self>;
    type Edges = Box<dyn Iterator<Item = Self::Edge> + Send>;

    fn num_vertices(&self) -> Result<usize, GraphError> {
        self.vertices_len()
    }

    fn earliest_time(&self) -> Result<Option<i64>, GraphError> {
        let ets: Result<Vec<i64>, GraphError> = self
            .shards
            .iter()
            .map(|shard| shard.earliest_time())
            .collect();
        let binding = ets?;
        let min_from_shards = binding.iter().min();
        Ok(min_from_shards.filter(|&min| *min != i64::MAX).copied())
    }

    fn latest_time(&self) -> Result<Option<i64>, GraphError> {
        let lts: Result<Vec<i64>, GraphError> = self
            .shards
            .iter()
            .map(|shard| shard.latest_time())
            .collect();
        let binding = lts?;
        let max_from_shards = binding.iter().max();
        Ok(max_from_shards.filter(|&max| *max != i64::MIN).copied())
    }

    fn num_edges(&self) -> Result<usize, GraphError> {
        GraphViewInternalOps::edges_len(self)
    }

    fn has_vertex<T: InputVertex>(&self, v: T) -> Result<bool, GraphError> {
        GraphViewInternalOps::has_vertex_ref(self, v.id())
    }

    fn has_edge<T: InputVertex>(&self, src: T, dst: T) -> Result<bool, GraphError> {
        GraphViewInternalOps::has_edge_ref(self, src.id(), dst.id())
    }

    fn vertex<T: InputVertex>(&self, v: T) -> Result<Option<Self::Vertex>, GraphError> {
        let v = self.vertex_ref(v.id())?;
        Ok(v.map(|v| Self::Vertex::new(Arc::new(self.clone()), v)))
    }

    fn vertices(&self) -> Self::Vertices {
        let g = Arc::new(self.clone());
        Box::new(
            self.vertex_refs()
                .map(move |v| Self::Vertex::new(g.clone(), v)),
        )
    }

    fn vertices_shard(&self, shard: usize) -> Self::Vertices {
        let g = Arc::new(self.clone());
        Box::new(
            g.vertices_shard(shard)
                .map(move |v| Self::Vertex::new(g.clone(), v.as_ref())),
        )
    }

    fn edge<T: InputVertex>(&self, src: T, dst: T) -> Result<Option<Self::Edge>, GraphError> {
        let e = self.edge_ref(
            VertexRef {
                g_id: src.id(),
                pid: None,
            },
            VertexRef {
                g_id: dst.id(),
                pid: None,
            },
<<<<<<< HEAD
        )
        .map(|e| Self::Edge::new(Arc::new(self.clone()), e))
=======
        )?;
        Ok(e.map(|e| Self::Edge::new(Arc::new(self.clone()), e)))
>>>>>>> 64def986
    }

    fn edges(&self) -> Self::Edges {
        Box::new(self.vertices().flat_map(|v| v.out_edges()))
    }
}

impl Graph {
<<<<<<< HEAD
    /// Get the shard id from a global vertex id
    ///
    /// # Arguments
    ///
    /// * `g_id` - The global vertex id
    ///
    /// # Returns
    ///
    /// The shard id
=======
    pub fn freeze(&self) -> ImmutableGraph {
        ImmutableGraph {
            nr_shards: self.nr_shards,
            shards: self.shards.iter().map(|s| s.freeze()).collect_vec(),
        }
    }

>>>>>>> 64def986
    fn shard_id(&self, g_id: u64) -> usize {
        utils::get_shard_id_from_global_vid(g_id, self.nr_shards)
    }

<<<<<<< HEAD
    /// Get the shard from a global vertex id
    ///
    /// # Arguments
    ///
    /// * `g_id` - The global vertex id
    ///
    /// # Returns
    ///
    /// The shard reference
    fn get_shard_from_id(&self, g_id: u64) -> &TGraphShard {
        &self.shards[self.shard_id(g_id)]
    }

    /// Get the shard from a vertex reference
    ///
    /// # Arguments
    ///
    /// * `v` - The vertex reference
    ///
    ///
    /// # Returns
    ///
    /// The shard reference
    fn get_shard_from_v(&self, v: VertexRef) -> &TGraphShard {
        &self.shards[self.shard_id(v.g_id)]
    }

    /// Get the shard from an edge reference
    ///
    /// # Arguments
    ///
    /// * `e` - The edge reference
    ///
    /// # Returns
    ///
    /// The shard reference
    fn get_shard_from_e(&self, e: EdgeRef) -> &TGraphShard {
=======
    fn get_shard_from_id(&self, g_id: u64) -> &TGraphShard<TemporalGraph> {
        &self.shards[self.shard_id(g_id)]
    }

    fn get_shard_from_v(&self, v: VertexRef) -> &TGraphShard<TemporalGraph> {
        &self.shards[self.shard_id(v.g_id)]
    }

    fn get_shard_from_e(&self, e: EdgeRef) -> &TGraphShard<TemporalGraph> {
>>>>>>> 64def986
        &self.shards[self.shard_id(e.src_g_id)]
    }

    /// Create a new graph with the specified number of shards
    ///
    /// # Arguments
    ///
    /// * `nr_shards` - The number of shards
    ///
    /// # Returns
    ///
    /// A docbrown graph
    ///
    /// # Example
    ///
    /// ```
    /// use docbrown_db::graph::Graph;;
    /// let g = Graph::new(4);
    /// ```
    pub fn new(nr_shards: usize) -> Self {
        Graph {
            nr_shards,
            shards: (0..nr_shards).map(|_| TGraphShard::default()).collect(),
        }
    }

    /// Generate a windowed graph from a graph based on a time range
    ///
    /// # Arguments
    ///
    /// * `t_start` - The start time (inclusive)
    /// * `t_end` - The end time (exclusive)
    ///
    /// # Returns
    ///
    /// A windowed graph
    ///
    /// # Example
    ///
    /// ```
    /// use docbrown_db::graph::Graph;;
    /// let g = Graph::new(1);
    /// g.add_vertex(1, 10, &vec![]);
    /// g.add_vertex(2, 20, &vec![]);
    /// g.add_vertex(3, 30, &vec![]);
    /// g.add_edge(2, 10, 20, &vec![]);
    /// g.add_edge(3, 20, 30, &vec![]);
    /// let w = g.window(1, 3);
    /// ```
    pub fn window(&self, t_start: i64, t_end: i64) -> WindowedGraph {
        WindowedGraph::new(self.clone(), t_start, t_end)
    }

    /// Generate a windowed graph from a graph at a specific time
    ///
    /// # Arguments
    ///
    /// * `end` - The time
    ///
    /// # Returns
    ///
    /// A windowed graph
    ///
    /// # Example
    ///
    /// ```
    /// use docbrown_db::graph::Graph;;
    /// let g = Graph::new(1);
    /// g.add_vertex(1, 10, &vec![]);
    /// g.add_vertex(2, 20, &vec![]);
    /// g.add_vertex(3, 30, &vec![]);
    /// g.add_edge(2, 10, 20, &vec![]);
    /// g.add_edge(3, 20, 30, &vec![]);
    /// let w = g.at(2);
    /// ```
    pub fn at(&self, end: i64) -> WindowedGraph {
        self.window(i64::MIN, end.saturating_add(1))
    }

<<<<<<< HEAD
    /// Returns a `GraphWindowSet` containing all windows in the graph that are visible from at least
    /// one perspective in the `perspectives` set.
    ///
    /// # Arguments
    ///
    /// * `perspectives` - A `PerspectiveSet` containing the perspectives from which to view the graph.
    ///
    pub fn through_perspectives(&self, perspectives: PerspectiveSet) -> GraphWindowSet {
        let iter = match (self.earliest_time(), self.latest_time()) {
=======
    pub fn through_perspectives(
        &self,
        perspectives: PerspectiveSet,
    ) -> Result<GraphWindowSet, GraphError> {
        let iter = match (self.earliest_time()?, self.latest_time()?) {
>>>>>>> 64def986
            (Some(start), Some(end)) => perspectives.build_iter(start..end),
            _ => PerspectiveIterator::empty(),
        };
        Ok(GraphWindowSet::new(self.clone(), Box::new(iter)))
    }

    /// Returns a `GraphWindowSet` containing all windows in the graph that are visible from the
    /// perspectives returned by the provided iterator.
    ///
    /// # Arguments
    ///
    /// * `perspectives` - A boxed iterator over `Perspective` instances.
    ///
    pub fn through_iter(
        &self,
        perspectives: Box<dyn Iterator<Item = Perspective> + Send>,
<<<<<<< HEAD
    ) -> GraphWindowSet {
        let iter = match (self.earliest_time(), self.latest_time()) {
            (Some(start), Some(end)) => perspectives,
=======
    ) -> Result<GraphWindowSet, GraphError> {
        let iter = match (self.earliest_time()?, self.latest_time()?) {
            (Some(_), Some(_)) => perspectives,
>>>>>>> 64def986
            _ => Box::new(iter::empty::<Perspective>()),
        };
        Ok(GraphWindowSet::new(self.clone(), iter))
    }

    /// Load a graph from a directory
    ///
    /// # Arguments
    ///
    /// * `path` - The path to the directory
    ///
    /// # Returns
    ///
    /// A docbrown graph
    ///
    /// # Example
    ///
    /// ```
    /// use docbrown_db::graph::Graph;
    /// // let g = Graph::load_from_file("path/to/graph");
    /// ```
    pub fn load_from_file<P: AsRef<Path>>(path: P) -> Result<Self, Box<bincode::ErrorKind>> {
        // use BufReader for better performance

        //TODO turn to logging?
        //println!("loading from {:?}", path.as_ref());
        let mut p = PathBuf::from(path.as_ref());
        p.push("graphdb_nr_shards");

        let f = std::fs::File::open(p).unwrap();
        let mut reader = std::io::BufReader::new(f);
        let nr_shards = bincode::deserialize_from(&mut reader)?;

        let mut shard_paths = vec![];
        for i in 0..nr_shards {
            let mut p = PathBuf::from(path.as_ref());
            p.push(format!("shard_{}", i));
            shard_paths.push((i, p));
        }
        let mut shards = shard_paths
            .par_iter()
            .map(|(i, path)| {
                let shard = TGraphShard::load_from_file(path)?;
                Ok((*i, shard))
            })
            .collect::<Result<Vec<_>, Box<bincode::ErrorKind>>>()?;

        shards.sort_by_cached_key(|(i, _)| *i);

        let shards = shards.into_iter().map(|(_, shard)| shard).collect();
        Ok(Graph { nr_shards, shards }) //TODO I need to put in the actual values here
    }

    /// Save a graph to a directory
    ///
    /// # Arguments
    ///
    /// * `path` - The path to the directory
    ///
    /// # Returns
    ///
    /// A docbrown graph
    ///
    /// # Example
    ///
    /// ```
    /// use docbrown_db::graph::Graph;
    /// use std::fs::File;
    /// let mut g = Graph::new(4);
    /// g.add_vertex(1, 1, &vec![]);
    /// // g.save_to_file("path_str");
    /// ```
    pub fn save_to_file<P: AsRef<Path>>(&self, path: P) -> Result<(), Box<bincode::ErrorKind>> {
        // write each shard to a different file

        // crate directory path if it doesn't exist
        std::fs::create_dir_all(path.as_ref())?;

        let mut shard_paths = vec![];
        for i in 0..self.nr_shards {
            let mut p = PathBuf::from(path.as_ref());
            p.push(format!("shard_{}", i));
            //TODO turn to logging?
            //println!("saving shard {} to {:?}", i, p);
            shard_paths.push((i, p));
        }
        shard_paths
            .par_iter()
            .try_for_each(|(i, path)| self.shards[*i].save_to_file(path))?;

        let mut p = PathBuf::from(path.as_ref());
        p.push("graphdb_nr_shards");

        let f = std::fs::File::create(p)?;
        let writer = std::io::BufWriter::new(f);
        bincode::serialize_into(writer, &self.nr_shards)?;
        Ok(())
    }

    // TODO: Probably add vector reference here like add
<<<<<<< HEAD
    /// Add a vertex to the graph
    ///
    /// # Arguments
    ///
    /// * `t` - The time
    /// * `v` - The vertex (can be a string or integer)
    /// * `props` - The properties of the vertex
    ///
    /// # Returns
    ///
    /// A result containing the vertex id
    ///
    /// # Example
    ///
    /// ```
    /// use docbrown_db::graph::Graph;
    /// let g = Graph::new(1);
    /// let v = g.add_vertex(0, "Alice", &vec![]);
    /// let v = g.add_vertex(0, 5, &vec![]);
    /// ```
=======
>>>>>>> 64def986
    pub fn add_vertex<T: InputVertex>(
        &self,
        t: i64,
        v: T,
        props: &Vec<(String, Prop)>,
<<<<<<< HEAD
    ) -> AddVertexResult {
=======
    ) -> Result<(), GraphError> {
>>>>>>> 64def986
        let shard_id = utils::get_shard_id_from_global_vid(v.id(), self.nr_shards);
        self.shards[shard_id].add_vertex(t, v, &props)
    }

<<<<<<< HEAD
    /// Adds properties to the given input vertex.
    ///
    /// # Arguments
    ///
    /// * `v` - A vertex
    /// * `data` - A vector of tuples containing the property name and value pairs to add to the vertex.
    ///
    /// # Example
    ///
    /// ```
    /// use docbrown_db::graph::Graph;
    /// use docbrown_core::Prop;
    /// let graph = Graph::new(1);
    /// graph.add_vertex(0, "Alice", &vec![]);
    /// let properties = vec![("color".to_owned(), Prop::Str("blue".to_owned())), ("weight".to_owned(), Prop::I64(11))];
    /// let result = graph.add_vertex_properties("Alice", &properties);
    /// ```
=======
>>>>>>> 64def986
    pub fn add_vertex_properties<T: InputVertex>(
        &self,
        v: T,
        data: &Vec<(String, Prop)>,
<<<<<<< HEAD
    ) -> AddVertexResult {
=======
    ) -> Result<(), GraphError> {
>>>>>>> 64def986
        let shard_id = utils::get_shard_id_from_global_vid(v.id(), self.nr_shards);
        self.shards[shard_id].add_vertex_properties(v.id(), data)
    }

    // TODO: Vertex.name which gets ._id property else numba as string
<<<<<<< HEAD
    //TODO should this also return a result?
    /// Adds an edge between the source and destination vertices with the given timestamp and properties.
    ///
    /// # Arguments
    ///
    /// * `t` - The timestamp of the edge.
    /// * `src` - An instance of `T` that implements the `InputVertex` trait representing the source vertex.
    /// * `dst` - An instance of `T` that implements the `InputVertex` trait representing the destination vertex.
    /// * `props` - A vector of tuples containing the property name and value pairs to add to the edge.
    ///
    /// # Example
    ///
    /// ```
    /// use docbrown_db::graph::Graph;
    ///
    /// let graph = Graph::new(1);
    /// graph.add_vertex(1, "Alice", &vec![]);
    /// graph.add_vertex(2, "Bob", &vec![]);
    /// graph.add_edge(3, "Alice", "Bob", &vec![]);
    /// ```
    pub fn add_edge<T: InputVertex>(&self, t: i64, src: T, dst: T, props: &Vec<(String, Prop)>) {
=======
    pub fn add_edge<T: InputVertex>(
        &self,
        t: i64,
        src: T,
        dst: T,
        props: &Vec<(String, Prop)>,
    ) -> Result<(), GraphError> {
>>>>>>> 64def986
        // TODO: Problem: if the vertex already exists, then this
        // TODO: wont create a property name if the vertex is a string
        let src_shard_id = utils::get_shard_id_from_global_vid(src.id(), self.nr_shards);
        let dst_shard_id = utils::get_shard_id_from_global_vid(dst.id(), self.nr_shards);

        if src_shard_id == dst_shard_id {
            self.shards[src_shard_id].add_edge(t, src.id(), dst.id(), props)
        } else {
            Ok({
                // FIXME these are sort of connected, we need to hold both locks for
                // the src partition and dst partition to add a remote edge between both
                self.shards[src_shard_id].add_edge_remote_out(t, src.id(), dst.id(), props)?;
                self.shards[dst_shard_id].add_edge_remote_into(t, src.id(), dst.id(), props)?;
            })
        }
    }

<<<<<<< HEAD
    /// Adds properties to an existing edge between a source and destination vertices
    ///
    /// # Arguments
    ///
    /// * `src` - An instance of `T` that implements the `InputVertex` trait representing the source vertex.
    /// * `dst` - An instance of `T` that implements the `InputVertex` trait representing the destination vertex.
    /// * `props` - A vector of tuples containing the property name and value pairs to add to the edge.
    ///
    /// # Example
    ///
    /// ```
    /// use docbrown_db::graph::Graph;
    /// use docbrown_core::Prop;
    /// let graph = Graph::new(1);
    /// graph.add_vertex(1, "Alice", &vec![]);
    /// graph.add_vertex(2, "Bob", &vec![]);
    /// graph.add_edge(3, "Alice", "Bob", &vec![]);
    /// let properties = vec![("price".to_owned(), Prop::I64(100))];
    /// let result = graph.add_edge_properties("Alice", "Bob", &properties);
    /// ```
=======
>>>>>>> 64def986
    pub fn add_edge_properties<T: InputVertex>(
        &self,
        src: T,
        dst: T,
        props: &Vec<(String, Prop)>,
<<<<<<< HEAD
    ) -> AddEdgeResult {
=======
    ) -> Result<(), GraphError> {
>>>>>>> 64def986
        // TODO: we don't add properties to dst shard, but may need to depending on the plans
        self.get_shard_from_id(src.id())
            .add_edge_properties(src.id(), dst.id(), props)
    }
}

#[cfg(test)]
mod db_tests {
    use super::*;
    use crate::algorithms::local_triangle_count::local_triangle_count;
    use crate::graphgen::random_attachment::random_attachment;
    use crate::view_api::GraphViewOps;
    use csv::StringRecord;
    use docbrown_core::utils;
    use itertools::Itertools;
    use quickcheck::quickcheck;
    use std::fs;
    use std::sync::Arc;
    use tempdir::TempDir;
    use uuid::Uuid;

    #[test]
    fn cloning_vec() {
        let mut vs = vec![];
        for i in 0..10 {
            vs.push(Arc::new(i))
        }
        let should_be_10: usize = vs.iter().map(|arc| Arc::strong_count(arc)).sum();
        assert_eq!(should_be_10, 10);

        let vs2 = vs.clone();

        let should_be_10: usize = vs2.iter().map(|arc| Arc::strong_count(arc)).sum();
        assert_eq!(should_be_10, 20)
    }

    #[quickcheck]
    fn add_vertex_grows_graph_len(vs: Vec<(u8, u64)>) {
        let g = Graph::new(2);

        let expected_len = vs.iter().map(|(_, v)| v).sorted().dedup().count();
        for (t, v) in vs {
            g.add_vertex(t.into(), v, &vec![])
                .map_err(|err| println!("{:?}", err))
                .ok();
        }

        assert_eq!(g.num_vertices().unwrap(), expected_len)
    }

    #[quickcheck]
    fn add_edge_grows_graph_edge_len(edges: Vec<(i64, u64, u64)>) {
        let nr_shards: usize = 2;

        let g = Graph::new(nr_shards);

        let unique_vertices_count = edges
            .iter()
            .map(|(_, src, dst)| vec![src, dst])
            .flat_map(|v| v)
            .sorted()
            .dedup()
            .count();

        let unique_edge_count = edges
            .iter()
            .map(|(_, src, dst)| (src, dst))
            .unique()
            .count();

        for (t, src, dst) in edges {
            g.add_edge(t, src, dst, &vec![]).unwrap();
        }

        assert_eq!(g.num_vertices().unwrap(), unique_vertices_count);
        assert_eq!(g.num_edges().unwrap(), unique_edge_count);
    }

    #[test]
    fn graph_save_to_load_from_file() {
        let vs = vec![
            (1, 1, 2),
            (2, 1, 3),
            (-1, 2, 1),
            (0, 1, 1),
            (7, 3, 2),
            (1, 1, 1),
        ];

        let g = Graph::new(2);

        for (t, src, dst) in &vs {
            g.add_edge(*t, *src, *dst, &vec![]).unwrap();
        }

        let rand_dir = Uuid::new_v4();
        let tmp_docbrown_path: TempDir = TempDir::new("docbrown").unwrap();
        let shards_path =
            format!("{:?}/{}", tmp_docbrown_path.path().display(), rand_dir).replace("\"", "");

        println!("shards_path: {}", shards_path);

        // Save to files
        let mut expected = vec![
            format!("{}/shard_1", shards_path),
            format!("{}/shard_0", shards_path),
            format!("{}/graphdb_nr_shards", shards_path),
        ]
        .iter()
        .map(Path::new)
        .map(PathBuf::from)
        .collect::<Vec<_>>();

        expected.sort();

        match g.save_to_file(&shards_path) {
            Ok(()) => {
                let mut actual = fs::read_dir(&shards_path)
                    .unwrap()
                    .map(|f| f.unwrap().path())
                    .collect::<Vec<_>>();

                actual.sort();

                assert_eq!(actual, expected);
            }
            Err(e) => panic!("{e}"),
        }

        // Load from files
        match Graph::load_from_file(Path::new(&shards_path)) {
            Ok(g) => {
                assert!(g.has_vertex_ref(1).unwrap());
                assert_eq!(g.nr_shards, 2);
            }
            Err(e) => panic!("{e}"),
        }

        let _ = tmp_docbrown_path.close();
    }

    #[test]
    fn has_edge() {
        let g = Graph::new(2);
        g.add_edge(1, 7, 8, &vec![]).unwrap();

        assert_eq!(g.has_edge_ref(8, 7).unwrap(), false);
        assert_eq!(g.has_edge_ref(7, 8).unwrap(), true);

        g.add_edge(1, 7, 9, &vec![]).unwrap();

        assert_eq!(g.has_edge_ref(9, 7).unwrap(), false);
        assert_eq!(g.has_edge_ref(7, 9).unwrap(), true);

        g.add_edge(2, "haaroon", "northLondon", &vec![]).unwrap();
        assert_eq!(g.has_edge("haaroon", "northLondon").unwrap(), true);
    }

    #[test]
    fn graph_edge() {
        let g = Graph::new(2);
        let es = vec![
            (1, 1, 2),
            (2, 1, 3),
            (-1, 2, 1),
            (0, 1, 1),
            (7, 3, 2),
            (1, 1, 1),
        ];
        for (t, src, dst) in es {
            g.add_edge(t, src, dst, &vec![]).unwrap()
        }

        assert_eq!(
            g.edge_ref_window(1, 3, i64::MIN, i64::MAX)
                .unwrap()
                .unwrap()
                .src_g_id,
            1u64
        );
        assert_eq!(
            g.edge_ref_window(1, 3, i64::MIN, i64::MAX)
                .unwrap()
                .unwrap()
                .dst_g_id,
            3u64
        );
    }

    #[test]
    fn graph_degree_window() {
        let vs = vec![
            (1, 1, 2),
            (2, 1, 3),
            (-1, 2, 1),
            (0, 1, 1),
            (7, 3, 2),
            (1, 1, 1),
        ];

        let g = Graph::new(1);

        for (t, src, dst) in &vs {
            g.add_edge(*t, *src, *dst, &vec![]).unwrap();
        }

        let expected = vec![(2, 3, 1), (1, 0, 0), (1, 0, 0)];
        let actual = (1..=3)
            .map(|i| {
                let i = VertexRef::new_remote(i);
                (
                    g.degree_window(i, -1, 7, Direction::IN).unwrap(),
                    g.degree_window(i, 1, 7, Direction::OUT).unwrap(),
                    g.degree_window(i, 0, 1, Direction::BOTH).unwrap(),
                )
            })
            .collect::<Vec<_>>();

        assert_eq!(actual, expected);

        // Check results from multiple graphs with different number of shards
        let g = Graph::new(3);

        for (t, src, dst) in &vs {
            g.add_edge(*t, *src, *dst, &vec![]).unwrap();
        }

        let expected = (1..=3)
            .map(|i| {
                let i = VertexRef::new_remote(i);
                (
                    g.degree_window(i, -1, 7, Direction::IN).unwrap(),
                    g.degree_window(i, 1, 7, Direction::OUT).unwrap(),
                    g.degree_window(i, 0, 1, Direction::BOTH).unwrap(),
                )
            })
            .collect::<Vec<_>>();

        assert_eq!(actual, expected);
    }

    #[test]
    fn graph_edges_window() {
        let vs = vec![
            (1, 1, 2),
            (2, 1, 3),
            (-1, 2, 1),
            (0, 1, 1),
            (7, 3, 2),
            (1, 1, 1),
        ];

        let g = Graph::new(1);

        for (t, src, dst) in &vs {
            g.add_edge(*t, *src, *dst, &vec![]).unwrap();
        }

        let expected = vec![(2, 3, 2), (1, 0, 0), (1, 0, 0)];
        let actual = (1..=3)
            .map(|i| {
                let i = VertexRef { g_id: i, pid: None };
                (
                    g.vertex_edges_window(i, -1, 7, Direction::IN)
                        .collect::<Vec<_>>()
                        .len(),
                    g.vertex_edges_window(i, 1, 7, Direction::OUT)
                        .collect::<Vec<_>>()
                        .len(),
                    g.vertex_edges_window(i, 0, 1, Direction::BOTH)
                        .collect::<Vec<_>>()
                        .len(),
                )
            })
            .collect::<Vec<_>>();

        assert_eq!(actual, expected);

        // Check results from multiple graphs with different number of shards
        let g = Graph::new(10);

        for (t, src, dst) in &vs {
            g.add_edge(*t, *src, *dst, &vec![]).unwrap();
        }

        let expected = (1..=3)
            .map(|i| {
                let i = VertexRef { g_id: i, pid: None };
                (
                    g.vertex_edges_window(i, -1, 7, Direction::IN)
                        .collect::<Vec<_>>()
                        .len(),
                    g.vertex_edges_window(i, 1, 7, Direction::OUT)
                        .collect::<Vec<_>>()
                        .len(),
                    g.vertex_edges_window(i, 0, 1, Direction::BOTH)
                        .collect::<Vec<_>>()
                        .len(),
                )
            })
            .collect::<Vec<_>>();

        assert_eq!(actual, expected);
    }

    #[test]
    fn graph_edges_window_t() {
        let vs = vec![
            (1, 1, 2),
            (2, 1, 3),
            (-1, 2, 1),
            (0, 1, 1),
            (7, 3, 2),
            (1, 1, 1),
        ];

        let g = Graph::new(1);

        for (t, src, dst) in &vs {
            g.add_edge(*t, *src, *dst, &vec![]).unwrap();
        }

        let in_actual = (1..=3)
            .map(|i| {
                g.vertex_edges_window_t(i.into(), -1, 7, Direction::IN)
                    .map(|e| e.time.unwrap())
                    .collect::<Vec<_>>()
            })
            .collect::<Vec<_>>();
        assert_eq!(vec![vec![-1, 0, 1], vec![1], vec![2]], in_actual);

        let out_actual = (1..=3)
            .map(|i| {
                g.vertex_edges_window_t(i.into(), 1, 7, Direction::OUT)
                    .map(|e| e.time.unwrap())
                    .collect::<Vec<_>>()
            })
            .collect::<Vec<_>>();
        assert_eq!(vec![vec![1, 1, 2], vec![], vec![]], out_actual);

        let both_actual = (1..=3)
            .map(|i| {
                g.vertex_edges_window_t(i.into(), 0, 1, Direction::BOTH)
                    .map(|e| e.time.unwrap())
                    .collect::<Vec<_>>()
            })
            .collect::<Vec<_>>();
        assert_eq!(vec![vec![0, 0], vec![], vec![]], both_actual);

        // Check results from multiple graphs with different number of shards
        let g = Graph::new(4);

        for (src, dst, t) in &vs {
            g.add_edge(*src, *dst, *t, &vec![]).unwrap();
        }

        let in_expected = (1..=3)
            .map(|i| {
                let mut e = g
                    .vertex_edges_window_t(i.into(), -1, 7, Direction::IN)
                    .map(|e| e.time.unwrap())
                    .collect::<Vec<_>>();
                e.sort();
                e
            })
            .collect::<Vec<_>>();
        assert_eq!(in_expected, in_actual);

        let out_expected = (1..=3)
            .map(|i| {
                let mut e = g
                    .vertex_edges_window_t(i.into(), 1, 7, Direction::OUT)
                    .map(|e| e.time.unwrap())
                    .collect::<Vec<_>>();
                e.sort();
                e
            })
            .collect::<Vec<_>>();
        assert_eq!(out_expected, out_actual);

        let both_expected = (1..=3)
            .map(|i| {
                let mut e = g
                    .vertex_edges_window_t(i.into(), 0, 1, Direction::BOTH)
                    .map(|e| e.time.unwrap())
                    .collect::<Vec<_>>();
                e.sort();
                e
            })
            .collect::<Vec<_>>();
        assert_eq!(both_expected, both_actual);
    }

    #[test]
    fn time_test() {
        let g = Graph::new(4);

        assert_eq!(g.latest_time().unwrap(), None);
        assert_eq!(g.earliest_time().unwrap(), None);

        g.add_vertex(5, 1, &vec![])
            .map_err(|err| println!("{:?}", err))
            .ok();

        assert_eq!(g.latest_time().unwrap(), Some(5));
        assert_eq!(g.earliest_time().unwrap(), Some(5));

        let g = Graph::new(4);

        g.add_edge(10, 1, 2, &vec![]).unwrap();
        assert_eq!(g.latest_time().unwrap(), Some(10));
        assert_eq!(g.earliest_time().unwrap(), Some(10));

        g.add_vertex(5, 1, &vec![])
            .map_err(|err| println!("{:?}", err))
            .ok();
<<<<<<< HEAD
        assert_eq!(g.latest_time(), Some(10));
        assert_eq!(g.earliest_time(), Some(5));
=======
        assert_eq!(g.latest_time().unwrap(), Some(10));
        assert_eq!(g.earliest_time().unwrap(), Some(5));
>>>>>>> 64def986

        g.add_edge(20, 3, 4, &vec![]).unwrap();
        assert_eq!(g.latest_time().unwrap(), Some(20));
        assert_eq!(g.earliest_time().unwrap(), Some(5));

        random_attachment(&g, 100, 10).unwrap();
        assert_eq!(g.latest_time().unwrap(), Some(126));
        assert_eq!(g.earliest_time().unwrap(), Some(5));
    }

    #[test]
    fn static_properties() {
        let g = Graph::new(100); // big enough so all edges are very likely remote
<<<<<<< HEAD
        g.add_edge(0, 11, 22, &vec![]);
        g.add_edge(0, 11, 11, &vec![("temp".to_string(), Prop::Bool(true))]);
        g.add_edge(0, 22, 33, &vec![]);
        g.add_edge(0, 33, 11, &vec![]);
        g.add_vertex(0, 11, &vec![("temp".to_string(), Prop::Bool(true))])
            .map_err(|err| println!("{:?}", err))
            .ok();
=======
        g.add_edge(0, 11, 22, &vec![]).unwrap();
        g.add_edge(0, 11, 11, &vec![("temp".to_string(), Prop::Bool(true))])
            .unwrap();
        g.add_edge(0, 22, 33, &vec![]).unwrap();
        g.add_edge(0, 33, 11, &vec![]).unwrap();
        g.add_vertex(0, 11, &vec![("temp".to_string(), Prop::Bool(true))])
            .unwrap();
>>>>>>> 64def986

        let edges11 = g
            .vertex_edges_window(11.into(), 0, 1, Direction::OUT)
            .collect_vec();
<<<<<<< HEAD
=======
        let _edge1122 = *edges11.iter().find(|e| e.dst_g_id == 22).unwrap();
>>>>>>> 64def986
        let edge1111 = *edges11.iter().find(|e| e.dst_g_id == 11).unwrap();
        let edge2233 = g
            .vertex_edges_window(22.into(), 0, 1, Direction::OUT)
            .next()
            .unwrap();
        let edge3311 = g
            .vertex_edges_window(33.into(), 0, 1, Direction::OUT)
            .next()
            .unwrap();

        g.add_vertex_properties(
            11,
            &vec![
                ("a".to_string(), Prop::U64(11)),
                ("b".to_string(), Prop::I64(11)),
            ],
        )
<<<<<<< HEAD
        .map_err(|err| println!("{:?}", err))
        .ok();
        g.add_vertex_properties(11, &vec![("c".to_string(), Prop::U32(11))])
            .map_err(|err| println!("{:?}", err))
            .ok();
        g.add_vertex_properties(22, &vec![("b".to_string(), Prop::U64(22))])
            .map_err(|err| println!("{:?}", err))
            .ok();
        g.add_edge_properties(11, 11, &vec![("d".to_string(), Prop::U64(1111))])
            .map_err(|err| println!("{:?}", err))
            .ok();
        g.add_edge_properties(33, 11, &vec![("a".to_string(), Prop::U64(3311))])
            .map_err(|err| println!("{:?}", err))
            .ok();

        assert_eq!(g.static_vertex_prop_keys(11.into()), vec!["a", "b", "c"]);
        assert_eq!(g.static_vertex_prop_keys(22.into()), vec!["b"]);
        assert!(g.static_vertex_prop_keys(33.into()).is_empty());
        assert_eq!(g.static_edge_prop_keys(edge1111), vec!["d"]);
        assert_eq!(g.static_edge_prop_keys(edge3311), vec!["a"]);
        assert!(g.static_edge_prop_keys(edge2233).is_empty());

        assert_eq!(
            g.static_vertex_prop(11.into(), "a".to_string()),
            Some(Prop::U64(11))
        );
        assert_eq!(
            g.static_vertex_prop(11.into(), "b".to_string()),
            Some(Prop::I64(11))
        );
        assert_eq!(
            g.static_vertex_prop(11.into(), "c".to_string()),
            Some(Prop::U32(11))
        );
        assert_eq!(
            g.static_vertex_prop(22.into(), "b".to_string()),
            Some(Prop::U64(22))
        );
        assert_eq!(g.static_vertex_prop(22.into(), "a".to_string()), None);
        assert_eq!(
            g.static_edge_prop(edge1111, "d".to_string()),
            Some(Prop::U64(1111))
        );
        assert_eq!(
            g.static_edge_prop(edge3311, "a".to_string()),
            Some(Prop::U64(3311))
        );
        assert_eq!(g.static_edge_prop(edge2233, "a".to_string()), None);
=======
        .unwrap();
        g.add_vertex_properties(11, &vec![("c".to_string(), Prop::U32(11))])
            .unwrap();
        g.add_vertex_properties(22, &vec![("b".to_string(), Prop::U64(22))])
            .unwrap();
        g.add_edge_properties(11, 11, &vec![("d".to_string(), Prop::U64(1111))])
            .unwrap();
        g.add_edge_properties(33, 11, &vec![("a".to_string(), Prop::U64(3311))])
            .unwrap();

        assert_eq!(
            g.static_vertex_prop_keys(11.into()).unwrap(),
            vec!["a", "b", "c"]
        );
        assert_eq!(g.static_vertex_prop_keys(22.into()).unwrap(), vec!["b"]);
        assert!(g.static_vertex_prop_keys(33.into()).unwrap().is_empty());
        assert_eq!(g.static_edge_prop_keys(edge1111).unwrap(), vec!["d"]);
        assert_eq!(g.static_edge_prop_keys(edge3311).unwrap(), vec!["a"]);
        assert!(g.static_edge_prop_keys(edge2233).unwrap().is_empty());

        assert_eq!(
            g.static_vertex_prop(11.into(), "a".to_string()).unwrap(),
            Some(Prop::U64(11))
        );
        assert_eq!(
            g.static_vertex_prop(11.into(), "b".to_string()).unwrap(),
            Some(Prop::I64(11))
        );
        assert_eq!(
            g.static_vertex_prop(11.into(), "c".to_string()).unwrap(),
            Some(Prop::U32(11))
        );
        assert_eq!(
            g.static_vertex_prop(22.into(), "b".to_string()).unwrap(),
            Some(Prop::U64(22))
        );
        assert_eq!(
            g.static_vertex_prop(22.into(), "a".to_string()).unwrap(),
            None
        );
        assert_eq!(
            g.static_edge_prop(edge1111, "d".to_string()).unwrap(),
            Some(Prop::U64(1111))
        );
        assert_eq!(
            g.static_edge_prop(edge3311, "a".to_string()).unwrap(),
            Some(Prop::U64(3311))
        );
        assert_eq!(g.static_edge_prop(edge2233, "a".to_string()).unwrap(), None);
>>>>>>> 64def986
    }

    #[test]
    #[should_panic]
    fn changing_property_type_for_vertex_panics() {
        let g = Graph::new(4);
        g.add_vertex(0, 11, &vec![("test".to_string(), Prop::Bool(true))])
<<<<<<< HEAD
            .map_err(|err| println!("{:?}", err))
            .ok();
        g.add_vertex_properties(11, &vec![("test".to_string(), Prop::Bool(true))])
            .map_err(|err| println!("{:?}", err))
            .ok();
=======
            .unwrap();
        g.add_vertex_properties(11, &vec![("test".to_string(), Prop::Bool(true))])
            .unwrap();
>>>>>>> 64def986
    }

    #[test]
    #[should_panic]
    fn changing_property_type_for_edge_panics() {
        let g = Graph::new(4);
<<<<<<< HEAD
        g.add_edge(0, 11, 22, &vec![("test".to_string(), Prop::Bool(true))]);
        g.add_edge_properties(11, 22, &vec![("test".to_string(), Prop::Bool(true))])
            .map_err(|err| println!("{:?}", err))
            .ok();
=======
        g.add_edge(0, 11, 22, &vec![("test".to_string(), Prop::Bool(true))])
            .unwrap();
        g.add_edge_properties(11, 22, &vec![("test".to_string(), Prop::Bool(true))])
            .unwrap();
>>>>>>> 64def986
    }

    #[test]
    fn graph_neighbours_window() {
        let vs = vec![
            (1, 1, 2),
            (2, 1, 3),
            (-1, 2, 1),
            (0, 1, 1),
            (7, 3, 2),
            (1, 1, 1),
        ];

        let g = Graph::new(2);

        for (t, src, dst) in &vs {
            g.add_edge(*t, *src, *dst, &vec![]).unwrap();
        }

        let expected = [
            (
                vec![
                    VertexRef {
                        g_id: 1,
                        pid: Some(0),
                    },
                    VertexRef { g_id: 2, pid: None },
                ],
                vec![
                    VertexRef {
                        g_id: 1,
                        pid: Some(0),
                    },
                    VertexRef {
                        g_id: 3,
                        pid: Some(1),
                    },
                    VertexRef { g_id: 2, pid: None },
                ],
                vec![VertexRef {
                    g_id: 1,
                    pid: Some(0),
                }],
            ),
            (vec![VertexRef { g_id: 1, pid: None }], vec![], vec![]),
            (
                vec![VertexRef {
                    g_id: 1,
                    pid: Some(0),
                }],
                vec![],
                vec![],
            ),
        ];
        let actual = (1..=3)
            .map(|i| {
                let i = i.into();
                (
                    g.neighbours_window(i, -1, 7, Direction::IN)
                        .collect::<Vec<_>>(),
                    g.neighbours_window(i, 1, 7, Direction::OUT)
                        .collect::<Vec<_>>(),
                    g.neighbours_window(i, 0, 1, Direction::BOTH)
                        .collect::<Vec<_>>(),
                )
            })
            .collect::<Vec<_>>();

        assert_eq!(actual, expected);
    }

    #[test]
    fn db_lotr() {
        let g = Graph::new(4);

        let data_dir =
            crate::graph_loader::lotr_graph::lotr_file().expect("Failed to get lotr.csv file");

        fn parse_record(rec: &StringRecord) -> Option<(String, String, i64)> {
            let src = rec.get(0).and_then(|s| s.parse::<String>().ok())?;
            let dst = rec.get(1).and_then(|s| s.parse::<String>().ok())?;
            let t = rec.get(2).and_then(|s| s.parse::<i64>().ok())?;
            Some((src, dst, t))
        }

        if let Ok(mut reader) = csv::Reader::from_path(data_dir) {
            for rec_res in reader.records() {
                if let Ok(rec) = rec_res {
                    if let Some((src, dst, t)) = parse_record(&rec) {
                        let src_id = utils::calculate_hash(&src);
                        let dst_id = utils::calculate_hash(&dst);

                        g.add_vertex(
                            t,
                            src_id,
                            &vec![("name".to_string(), Prop::Str("Character".to_string()))],
                        )
<<<<<<< HEAD
                        .map_err(|err| println!("{:?}", err))
                        .ok();
=======
                        .unwrap();
>>>>>>> 64def986
                        g.add_vertex(
                            t,
                            dst_id,
                            &vec![("name".to_string(), Prop::Str("Character".to_string()))],
                        )
<<<<<<< HEAD
                        .map_err(|err| println!("{:?}", err))
                        .ok();
=======
                        .unwrap();
>>>>>>> 64def986
                        g.add_edge(
                            t,
                            src_id,
                            dst_id,
                            &vec![(
                                "name".to_string(),
                                Prop::Str("Character Co-occurrence".to_string()),
                            )],
                        )
                        .unwrap();
                    }
                }
            }
        }

        let gandalf = utils::calculate_hash(&"Gandalf");
        assert!(g.has_vertex_ref(gandalf).unwrap());
    }

    #[test]
    fn test_through_on_empty_graph() {
        let g = Graph::new(1);

        let perspectives = Perspective::rolling(1, Some(1), Some(-100), Some(100));
        let first_view = g.through_perspectives(perspectives).unwrap().next();
        assert!(first_view.is_none());

        let perspectives = vec![Perspective::new(Some(-10), Some(10))].into_iter();
        let first_view = g.through_iter(Box::new(perspectives)).unwrap().next();
        assert!(first_view.is_none());
    }

    #[test]
    fn test_lotr_load_graph() {
        let g = crate::graph_loader::lotr_graph::lotr_graph(4);
        assert_eq!(g.num_edges().unwrap(), 701);
    }

    //TODO: move this to integration tests or speed it up
    #[ignore]
    #[test]
    fn test_twitter_load_graph() {
        let g = crate::graph_loader::twitter_graph::twitter_graph(1);
        let windowed_graph = g.window(i64::MIN, i64::MAX);
        let mut i = 0;
        println!("Starting analysis");
        windowed_graph.vertex_ids().for_each(|v| {
            local_triangle_count(&windowed_graph, v).unwrap();
            i += 1;
        });
        assert_eq!(g.num_edges().unwrap(), 1089147);
        assert_eq!(g.num_vertices().unwrap(), 49467);
    }

    #[test]
    fn test_graph_at() {
        let g = crate::graph_loader::lotr_graph::lotr_graph(1);

        let g_at_empty = g.at(1);
        let g_at_start = g.at(7059);
        let g_at_another = g.at(28373);
        let g_at_max = g.at(i64::MAX);
        let g_at_min = g.at(i64::MIN);

        assert_eq!(g_at_empty.num_vertices().unwrap(), 0);
        assert_eq!(g_at_start.num_vertices().unwrap(), 70);
        assert_eq!(g_at_another.num_vertices().unwrap(), 123);
        assert_eq!(g_at_max.num_vertices().unwrap(), 139);
        assert_eq!(g_at_min.num_vertices().unwrap(), 0);
    }

    #[test]
    fn test_add_vertex_with_strings() {
        let g = Graph::new(1);

<<<<<<< HEAD
        g.add_vertex(0, "haaroon", &vec![])
            .map_err(|err| println!("{:?}", err))
            .ok();
        g.add_vertex(1, "hamza", &vec![])
            .map_err(|err| println!("{:?}", err))
            .ok();
        g.add_vertex(1, 831, &vec![])
            .map_err(|err| println!("{:?}", err))
            .ok();
=======
        g.add_vertex(0, "haaroon", &vec![]).unwrap();
        g.add_vertex(1, "hamza", &vec![]).unwrap();
        g.add_vertex(1, 831, &vec![]).unwrap();
>>>>>>> 64def986

        assert!(g.has_vertex(831).unwrap());
        assert!(g.has_vertex("haaroon").unwrap());
        assert!(g.has_vertex("hamza").unwrap());

        assert_eq!(g.num_vertices().unwrap(), 3);
    }
}<|MERGE_RESOLUTION|>--- conflicted
+++ resolved
@@ -1,9 +1,6 @@
-<<<<<<< HEAD
 //! Defines the `Graph` struct, which represents a graph in memory.
 
-=======
 use crate::graph_immutable::ImmutableGraph;
->>>>>>> 64def986
 use crate::graph_window::{GraphWindowSet, WindowedGraph};
 use crate::perspective::{Perspective, PerspectiveIterator, PerspectiveSet};
 use itertools::Itertools;
@@ -182,84 +179,6 @@
     ) -> Box<dyn Iterator<Item = VertexRef> + Send> {
         let shard = self.shards[shard].clone();
         Box::new(shard.vertices_window(t_start..t_end))
-<<<<<<< HEAD
-    }
-
-    fn vertices_par<O, F>(&self, f: F) -> Box<dyn Iterator<Item = O>>
-    where
-        O: Send + 'static,
-        F: Fn(VertexRef) -> O + Send + Sync + Copy,
-    {
-        let (tx, rx) = flume::unbounded();
-
-        let arc_tx = Arc::new(tx);
-        self.shards
-            .par_iter()
-            .flat_map(|shard| shard.vertices().par_bridge().map(f))
-            .for_each(move |o| {
-                arc_tx.send(o).unwrap();
-            });
-
-        Box::new(rx.into_iter())
-    }
-
-    fn fold_par<S, F, F2>(&self, f: F, agg: F2) -> Option<S>
-    where
-        S: Send + 'static,
-        F: Fn(VertexRef) -> S + Send + Sync + Copy,
-        F2: Fn(S, S) -> S + Sync + Send + Copy,
-    {
-        self.shards
-            .par_iter()
-            .flat_map(|shard| {
-                shard.read_shard(|tg_core| tg_core.vertices().par_bridge().map(f).reduce_with(agg))
-            })
-            .reduce_with(agg)
-    }
-
-    fn vertices_window_par<O, F>(
-        &self,
-        t_start: i64,
-        t_end: i64,
-        f: F,
-    ) -> Box<dyn Iterator<Item = O>>
-    where
-        O: Send + 'static,
-        F: Fn(VertexRef) -> O + Send + Sync + Copy,
-    {
-        let (tx, rx) = flume::unbounded();
-
-        let arc_tx = Arc::new(tx);
-        self.shards
-            .par_iter()
-            .flat_map(|shard| shard.vertices_window(t_start..t_end).par_bridge().map(f))
-            .for_each(move |o| {
-                arc_tx.send(o).unwrap();
-            });
-
-        Box::new(rx.into_iter())
-    }
-
-    fn fold_window_par<S, F, F2>(&self, t_start: i64, t_end: i64, f: F, agg: F2) -> Option<S>
-    where
-        S: Send + 'static,
-        F: Fn(VertexRef) -> S + Send + Sync + Copy,
-        F2: Fn(S, S) -> S + Sync + Send + Copy,
-    {
-        self.shards
-            .par_iter()
-            .flat_map(|shard| {
-                shard.read_shard(|tg_core| {
-                    tg_core
-                        .vertices_window(t_start..t_end)
-                        .par_bridge()
-                        .map(f)
-                        .reduce_with(agg)
-                })
-            })
-            .reduce_with(agg)
-=======
->>>>>>> 64def986
     }
 
     fn edge_ref<V1: Into<VertexRef>, V2: Into<VertexRef>>(
@@ -379,15 +298,11 @@
         self.get_shard_from_v(v).static_vertex_prop_keys(v.g_id)
     }
 
-<<<<<<< HEAD
-    fn temporal_vertex_prop_vec(&self, v: VertexRef, name: String) -> Vec<(i64, Prop)> {
-=======
     fn temporal_vertex_prop_vec(
         &self,
         v: VertexRef,
         name: String,
     ) -> Result<Vec<(i64, Prop)>, GraphError> {
->>>>>>> 64def986
         self.get_shard_from_v(v)
             .temporal_vertex_prop_vec(v.g_id, name)
     }
@@ -428,15 +343,11 @@
         self.get_shard_from_e(e).static_edge_prop_keys(e.edge_id)
     }
 
-<<<<<<< HEAD
-    fn temporal_edge_props_vec(&self, e: EdgeRef, name: String) -> Vec<(i64, Prop)> {
-=======
     fn temporal_edge_props_vec(
         &self,
         e: EdgeRef,
         name: String,
     ) -> Result<Vec<(i64, Prop)>, GraphError> {
->>>>>>> 64def986
         self.get_shard_from_e(e)
             .temporal_edge_prop_vec(e.edge_id, name)
     }
@@ -544,13 +455,8 @@
                 g_id: dst.id(),
                 pid: None,
             },
-<<<<<<< HEAD
-        )
-        .map(|e| Self::Edge::new(Arc::new(self.clone()), e))
-=======
         )?;
         Ok(e.map(|e| Self::Edge::new(Arc::new(self.clone()), e)))
->>>>>>> 64def986
     }
 
     fn edges(&self) -> Self::Edges {
@@ -559,17 +465,6 @@
 }
 
 impl Graph {
-<<<<<<< HEAD
-    /// Get the shard id from a global vertex id
-    ///
-    /// # Arguments
-    ///
-    /// * `g_id` - The global vertex id
-    ///
-    /// # Returns
-    ///
-    /// The shard id
-=======
     pub fn freeze(&self) -> ImmutableGraph {
         ImmutableGraph {
             nr_shards: self.nr_shards,
@@ -577,12 +472,19 @@
         }
     }
 
->>>>>>> 64def986
+    /// Get the shard id from a global vertex id
+    ///
+    /// # Arguments
+    ///
+    /// * `g_id` - The global vertex id
+    ///
+    /// # Returns
+    ///
+    /// The shard id
     fn shard_id(&self, g_id: u64) -> usize {
         utils::get_shard_id_from_global_vid(g_id, self.nr_shards)
     }
 
-<<<<<<< HEAD
     /// Get the shard from a global vertex id
     ///
     /// # Arguments
@@ -592,45 +494,33 @@
     /// # Returns
     ///
     /// The shard reference
-    fn get_shard_from_id(&self, g_id: u64) -> &TGraphShard {
-        &self.shards[self.shard_id(g_id)]
-    }
-
-    /// Get the shard from a vertex reference
-    ///
-    /// # Arguments
-    ///
-    /// * `v` - The vertex reference
-    ///
-    ///
-    /// # Returns
-    ///
-    /// The shard reference
-    fn get_shard_from_v(&self, v: VertexRef) -> &TGraphShard {
-        &self.shards[self.shard_id(v.g_id)]
-    }
-
-    /// Get the shard from an edge reference
-    ///
-    /// # Arguments
-    ///
-    /// * `e` - The edge reference
-    ///
-    /// # Returns
-    ///
-    /// The shard reference
-    fn get_shard_from_e(&self, e: EdgeRef) -> &TGraphShard {
-=======
     fn get_shard_from_id(&self, g_id: u64) -> &TGraphShard<TemporalGraph> {
         &self.shards[self.shard_id(g_id)]
     }
 
+    /// Get the shard from a global vertex id
+    ///
+    /// # Arguments
+    ///
+    /// * `g_id` - The global vertex id
+    ///
+    /// # Returns
+    ///
+    /// The shard reference
     fn get_shard_from_v(&self, v: VertexRef) -> &TGraphShard<TemporalGraph> {
         &self.shards[self.shard_id(v.g_id)]
     }
 
+    /// Get the shard from an edge reference
+    ///
+    /// # Arguments
+    ///
+    /// * `e` - The edge reference
+    ///
+    /// # Returns
+    ///
+    /// The shard reference
     fn get_shard_from_e(&self, e: EdgeRef) -> &TGraphShard<TemporalGraph> {
->>>>>>> 64def986
         &self.shards[self.shard_id(e.src_g_id)]
     }
 
@@ -710,7 +600,6 @@
         self.window(i64::MIN, end.saturating_add(1))
     }
 
-<<<<<<< HEAD
     /// Returns a `GraphWindowSet` containing all windows in the graph that are visible from at least
     /// one perspective in the `perspectives` set.
     ///
@@ -718,15 +607,11 @@
     ///
     /// * `perspectives` - A `PerspectiveSet` containing the perspectives from which to view the graph.
     ///
-    pub fn through_perspectives(&self, perspectives: PerspectiveSet) -> GraphWindowSet {
-        let iter = match (self.earliest_time(), self.latest_time()) {
-=======
     pub fn through_perspectives(
         &self,
         perspectives: PerspectiveSet,
     ) -> Result<GraphWindowSet, GraphError> {
         let iter = match (self.earliest_time()?, self.latest_time()?) {
->>>>>>> 64def986
             (Some(start), Some(end)) => perspectives.build_iter(start..end),
             _ => PerspectiveIterator::empty(),
         };
@@ -743,15 +628,9 @@
     pub fn through_iter(
         &self,
         perspectives: Box<dyn Iterator<Item = Perspective> + Send>,
-<<<<<<< HEAD
-    ) -> GraphWindowSet {
-        let iter = match (self.earliest_time(), self.latest_time()) {
-            (Some(start), Some(end)) => perspectives,
-=======
     ) -> Result<GraphWindowSet, GraphError> {
         let iter = match (self.earliest_time()?, self.latest_time()?) {
             (Some(_), Some(_)) => perspectives,
->>>>>>> 64def986
             _ => Box::new(iter::empty::<Perspective>()),
         };
         Ok(GraphWindowSet::new(self.clone(), iter))
@@ -852,7 +731,6 @@
     }
 
     // TODO: Probably add vector reference here like add
-<<<<<<< HEAD
     /// Add a vertex to the graph
     ///
     /// # Arguments
@@ -873,23 +751,16 @@
     /// let v = g.add_vertex(0, "Alice", &vec![]);
     /// let v = g.add_vertex(0, 5, &vec![]);
     /// ```
-=======
->>>>>>> 64def986
     pub fn add_vertex<T: InputVertex>(
         &self,
         t: i64,
         v: T,
         props: &Vec<(String, Prop)>,
-<<<<<<< HEAD
-    ) -> AddVertexResult {
-=======
     ) -> Result<(), GraphError> {
->>>>>>> 64def986
         let shard_id = utils::get_shard_id_from_global_vid(v.id(), self.nr_shards);
         self.shards[shard_id].add_vertex(t, v, &props)
     }
 
-<<<<<<< HEAD
     /// Adds properties to the given input vertex.
     ///
     /// # Arguments
@@ -907,24 +778,16 @@
     /// let properties = vec![("color".to_owned(), Prop::Str("blue".to_owned())), ("weight".to_owned(), Prop::I64(11))];
     /// let result = graph.add_vertex_properties("Alice", &properties);
     /// ```
-=======
->>>>>>> 64def986
     pub fn add_vertex_properties<T: InputVertex>(
         &self,
         v: T,
         data: &Vec<(String, Prop)>,
-<<<<<<< HEAD
-    ) -> AddVertexResult {
-=======
     ) -> Result<(), GraphError> {
->>>>>>> 64def986
         let shard_id = utils::get_shard_id_from_global_vid(v.id(), self.nr_shards);
         self.shards[shard_id].add_vertex_properties(v.id(), data)
     }
 
     // TODO: Vertex.name which gets ._id property else numba as string
-<<<<<<< HEAD
-    //TODO should this also return a result?
     /// Adds an edge between the source and destination vertices with the given timestamp and properties.
     ///
     /// # Arguments
@@ -943,9 +806,7 @@
     /// graph.add_vertex(1, "Alice", &vec![]);
     /// graph.add_vertex(2, "Bob", &vec![]);
     /// graph.add_edge(3, "Alice", "Bob", &vec![]);
-    /// ```
-    pub fn add_edge<T: InputVertex>(&self, t: i64, src: T, dst: T, props: &Vec<(String, Prop)>) {
-=======
+    /// ```    
     pub fn add_edge<T: InputVertex>(
         &self,
         t: i64,
@@ -953,7 +814,6 @@
         dst: T,
         props: &Vec<(String, Prop)>,
     ) -> Result<(), GraphError> {
->>>>>>> 64def986
         // TODO: Problem: if the vertex already exists, then this
         // TODO: wont create a property name if the vertex is a string
         let src_shard_id = utils::get_shard_id_from_global_vid(src.id(), self.nr_shards);
@@ -971,7 +831,6 @@
         }
     }
 
-<<<<<<< HEAD
     /// Adds properties to an existing edge between a source and destination vertices
     ///
     /// # Arguments
@@ -992,18 +851,12 @@
     /// let properties = vec![("price".to_owned(), Prop::I64(100))];
     /// let result = graph.add_edge_properties("Alice", "Bob", &properties);
     /// ```
-=======
->>>>>>> 64def986
     pub fn add_edge_properties<T: InputVertex>(
         &self,
         src: T,
         dst: T,
         props: &Vec<(String, Prop)>,
-<<<<<<< HEAD
-    ) -> AddEdgeResult {
-=======
     ) -> Result<(), GraphError> {
->>>>>>> 64def986
         // TODO: we don't add properties to dst shard, but may need to depending on the plans
         self.get_shard_from_id(src.id())
             .add_edge_properties(src.id(), dst.id(), props)
@@ -1420,13 +1273,8 @@
         g.add_vertex(5, 1, &vec![])
             .map_err(|err| println!("{:?}", err))
             .ok();
-<<<<<<< HEAD
-        assert_eq!(g.latest_time(), Some(10));
-        assert_eq!(g.earliest_time(), Some(5));
-=======
         assert_eq!(g.latest_time().unwrap(), Some(10));
         assert_eq!(g.earliest_time().unwrap(), Some(5));
->>>>>>> 64def986
 
         g.add_edge(20, 3, 4, &vec![]).unwrap();
         assert_eq!(g.latest_time().unwrap(), Some(20));
@@ -1440,15 +1288,6 @@
     #[test]
     fn static_properties() {
         let g = Graph::new(100); // big enough so all edges are very likely remote
-<<<<<<< HEAD
-        g.add_edge(0, 11, 22, &vec![]);
-        g.add_edge(0, 11, 11, &vec![("temp".to_string(), Prop::Bool(true))]);
-        g.add_edge(0, 22, 33, &vec![]);
-        g.add_edge(0, 33, 11, &vec![]);
-        g.add_vertex(0, 11, &vec![("temp".to_string(), Prop::Bool(true))])
-            .map_err(|err| println!("{:?}", err))
-            .ok();
-=======
         g.add_edge(0, 11, 22, &vec![]).unwrap();
         g.add_edge(0, 11, 11, &vec![("temp".to_string(), Prop::Bool(true))])
             .unwrap();
@@ -1456,15 +1295,11 @@
         g.add_edge(0, 33, 11, &vec![]).unwrap();
         g.add_vertex(0, 11, &vec![("temp".to_string(), Prop::Bool(true))])
             .unwrap();
->>>>>>> 64def986
 
         let edges11 = g
             .vertex_edges_window(11.into(), 0, 1, Direction::OUT)
             .collect_vec();
-<<<<<<< HEAD
-=======
         let _edge1122 = *edges11.iter().find(|e| e.dst_g_id == 22).unwrap();
->>>>>>> 64def986
         let edge1111 = *edges11.iter().find(|e| e.dst_g_id == 11).unwrap();
         let edge2233 = g
             .vertex_edges_window(22.into(), 0, 1, Direction::OUT)
@@ -1482,56 +1317,6 @@
                 ("b".to_string(), Prop::I64(11)),
             ],
         )
-<<<<<<< HEAD
-        .map_err(|err| println!("{:?}", err))
-        .ok();
-        g.add_vertex_properties(11, &vec![("c".to_string(), Prop::U32(11))])
-            .map_err(|err| println!("{:?}", err))
-            .ok();
-        g.add_vertex_properties(22, &vec![("b".to_string(), Prop::U64(22))])
-            .map_err(|err| println!("{:?}", err))
-            .ok();
-        g.add_edge_properties(11, 11, &vec![("d".to_string(), Prop::U64(1111))])
-            .map_err(|err| println!("{:?}", err))
-            .ok();
-        g.add_edge_properties(33, 11, &vec![("a".to_string(), Prop::U64(3311))])
-            .map_err(|err| println!("{:?}", err))
-            .ok();
-
-        assert_eq!(g.static_vertex_prop_keys(11.into()), vec!["a", "b", "c"]);
-        assert_eq!(g.static_vertex_prop_keys(22.into()), vec!["b"]);
-        assert!(g.static_vertex_prop_keys(33.into()).is_empty());
-        assert_eq!(g.static_edge_prop_keys(edge1111), vec!["d"]);
-        assert_eq!(g.static_edge_prop_keys(edge3311), vec!["a"]);
-        assert!(g.static_edge_prop_keys(edge2233).is_empty());
-
-        assert_eq!(
-            g.static_vertex_prop(11.into(), "a".to_string()),
-            Some(Prop::U64(11))
-        );
-        assert_eq!(
-            g.static_vertex_prop(11.into(), "b".to_string()),
-            Some(Prop::I64(11))
-        );
-        assert_eq!(
-            g.static_vertex_prop(11.into(), "c".to_string()),
-            Some(Prop::U32(11))
-        );
-        assert_eq!(
-            g.static_vertex_prop(22.into(), "b".to_string()),
-            Some(Prop::U64(22))
-        );
-        assert_eq!(g.static_vertex_prop(22.into(), "a".to_string()), None);
-        assert_eq!(
-            g.static_edge_prop(edge1111, "d".to_string()),
-            Some(Prop::U64(1111))
-        );
-        assert_eq!(
-            g.static_edge_prop(edge3311, "a".to_string()),
-            Some(Prop::U64(3311))
-        );
-        assert_eq!(g.static_edge_prop(edge2233, "a".to_string()), None);
-=======
         .unwrap();
         g.add_vertex_properties(11, &vec![("c".to_string(), Prop::U32(11))])
             .unwrap();
@@ -1581,7 +1366,6 @@
             Some(Prop::U64(3311))
         );
         assert_eq!(g.static_edge_prop(edge2233, "a".to_string()).unwrap(), None);
->>>>>>> 64def986
     }
 
     #[test]
@@ -1589,34 +1373,19 @@
     fn changing_property_type_for_vertex_panics() {
         let g = Graph::new(4);
         g.add_vertex(0, 11, &vec![("test".to_string(), Prop::Bool(true))])
-<<<<<<< HEAD
-            .map_err(|err| println!("{:?}", err))
-            .ok();
-        g.add_vertex_properties(11, &vec![("test".to_string(), Prop::Bool(true))])
-            .map_err(|err| println!("{:?}", err))
-            .ok();
-=======
             .unwrap();
         g.add_vertex_properties(11, &vec![("test".to_string(), Prop::Bool(true))])
             .unwrap();
->>>>>>> 64def986
     }
 
     #[test]
     #[should_panic]
     fn changing_property_type_for_edge_panics() {
         let g = Graph::new(4);
-<<<<<<< HEAD
-        g.add_edge(0, 11, 22, &vec![("test".to_string(), Prop::Bool(true))]);
-        g.add_edge_properties(11, 22, &vec![("test".to_string(), Prop::Bool(true))])
-            .map_err(|err| println!("{:?}", err))
-            .ok();
-=======
         g.add_edge(0, 11, 22, &vec![("test".to_string(), Prop::Bool(true))])
             .unwrap();
         g.add_edge_properties(11, 22, &vec![("test".to_string(), Prop::Bool(true))])
             .unwrap();
->>>>>>> 64def986
     }
 
     #[test]
@@ -1714,23 +1483,13 @@
                             src_id,
                             &vec![("name".to_string(), Prop::Str("Character".to_string()))],
                         )
-<<<<<<< HEAD
-                        .map_err(|err| println!("{:?}", err))
-                        .ok();
-=======
                         .unwrap();
->>>>>>> 64def986
                         g.add_vertex(
                             t,
                             dst_id,
                             &vec![("name".to_string(), Prop::Str("Character".to_string()))],
                         )
-<<<<<<< HEAD
-                        .map_err(|err| println!("{:?}", err))
-                        .ok();
-=======
                         .unwrap();
->>>>>>> 64def986
                         g.add_edge(
                             t,
                             src_id,
@@ -1806,21 +1565,9 @@
     fn test_add_vertex_with_strings() {
         let g = Graph::new(1);
 
-<<<<<<< HEAD
-        g.add_vertex(0, "haaroon", &vec![])
-            .map_err(|err| println!("{:?}", err))
-            .ok();
-        g.add_vertex(1, "hamza", &vec![])
-            .map_err(|err| println!("{:?}", err))
-            .ok();
-        g.add_vertex(1, 831, &vec![])
-            .map_err(|err| println!("{:?}", err))
-            .ok();
-=======
         g.add_vertex(0, "haaroon", &vec![]).unwrap();
         g.add_vertex(1, "hamza", &vec![]).unwrap();
         g.add_vertex(1, 831, &vec![]).unwrap();
->>>>>>> 64def986
 
         assert!(g.has_vertex(831).unwrap());
         assert!(g.has_vertex("haaroon").unwrap());
