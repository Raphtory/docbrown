--- conflicted
+++ resolved
@@ -1,235 +1,19 @@
-<<<<<<< HEAD
 use crate::vertex::VertexView;
 use crate::view_api::edge::EdgeListOps;
 use crate::view_api::GraphViewOps;
 use docbrown_core::Prop;
 use std::collections::HashMap;
 
-=======
-use crate::view_api::edge::{EdgeListOps, EdgeViewOps};
-use docbrown_core::{tgraph_shard::errors::GraphError, Direction, Prop};
-use std::collections::HashMap;
-
-/// Trait defining operations that can be performed on a vertex view.
-///
-/// This trait defines operations that can be performed on a vertex view, which represents a single vertex in a graph.
-/// The trait is parameterized by associated types that define the types of edges, vertex lists, and edge lists that
-/// are associated with the vertex.
-pub trait VertexViewOps: Sized + Send + Sync {
-    /// Associated type representing an edge in the graph.
-    type Edge: EdgeViewOps<Vertex = Self>;
-
-    /// Associated type representing a list of vertices in the graph.
-    type VList: VertexListOps<Vertex = Self, Edge = Self::Edge, EList = Self::EList>;
-
-    /// Associated type representing a list of edges in the graph.
-    type EList: EdgeListOps<Vertex = Self, Edge = Self::Edge>;
-
-    /// Returns the ID of the vertex.
-    fn id(&self) -> u64;
-
-    /// Returns the values of a given property for the vertex, as a vector of tuples with
-    /// timestamps and property values.
-    ///
-    /// # Arguments
-    ///
-    /// * `name` - The name of the property.
-    ///
-    /// # Returns
-    ///
-    /// A vector of tuples representing the values of the property for the vertex,
-    /// where each tuple contains a timestamp and a property value.
-    fn prop(&self, name: String) -> Result<Vec<(i64, Prop)>, GraphError>;
-
-    /// Returns a hashmap containing all properties of the vertex, with property names as keys and
-    /// values as vectors of tuples with timestamps and property values.
-    ///
-    /// # Returns
-    ///
-    /// A hashmap representing all properties of the vertex, where keys are property names and
-    /// values are vectors of tuples with timestamps and property values.
-    fn props(&self) -> Result<HashMap<String, Vec<(i64, Prop)>>, GraphError>;
-
-    /// Returns the degree (i.e., number of edges) of the vertex.
-    fn degree(&self) -> Result<usize, GraphError>;
-
-    /// Returns the degree (i.e., number of edges) of the vertex within a given time window.
-    ///
-    /// # Arguments
-    ///
-    /// * `t_start` - The start time of the window (inclusive).
-    /// * `t_end` - The end time of the window (exclusive).
-    ///
-    /// # Returns
-    ///
-    /// The number of edges that connect to the vertex within the given time window.
-    fn degree_window(&self, t_start: i64, t_end: i64) -> Result<usize, GraphError>;
-
-    /// Returns the in-degree (i.e., number of incoming edges) of the vertex.
-    fn in_degree(&self) -> Result<usize, GraphError>;
-
-    /// Returns the in-degree (i.e., number of incoming edges) of the vertex within a given time window.
-    ///
-    /// # Arguments
-    ///
-    /// * `t_start` - The start time of the window (inclusive).
-    /// * `t_end` - The end time of the window (exclusive).
-    ///
-    /// # Returns
-    ///
-    /// The number of incoming edges that connect to the vertex within the given time window.
-    fn in_degree_window(&self, t_start: i64, t_end: i64) -> Result<usize, GraphError>;
-
-    /// Returns the out-degree (i.e., number of outgoing edges) of the vertex.
-    fn out_degree(&self) -> Result<usize, GraphError>;
-
-    /// Returns the out-degree (i.e., number of outgoing edges) of the vertex within a given time window.
-    ///
-    /// # Arguments
-    ///
-    /// * `t_start` - The start time of the window.
-    /// * `t_end` - The end time of the window.
-    ///
-    /// # Returns
-    ///
-    /// The number of outgoing edges that connect to the vertex within the given time window.
-    fn out_degree_window(&self, t_start: i64, t_end: i64) -> Result<usize, GraphError>;
-
-    /// Returns a list of all edges that connect to the vertex.
-    /// # Returns
-    /// A list of all edges that connect to the vertex.
-    fn edges(&self) -> Self::EList;
-
-    /// Returns a list of all edges that connect to the vertex within a given time window.
-    ///
-    /// # Arguments
-    ///
-    /// * `t_start` - The start time of the window.
-    /// * `t_end` - The end time of the window.
-    ///
-    /// # Returns
-    ///
-    /// A list of all edges that connect to the vertex within the given time window.
-    fn edges_window(&self, t_start: i64, t_end: i64) -> Self::EList;
-
-    /// Returns a list of all incoming edges that connect to the vertex.
-    ///
-    /// # Returns
-    /// A list of all incoming edges that connect to the vertex.
-    fn in_edges(&self) -> Self::EList;
-
-    /// Returns a list of all incoming edges that connect to the vertex within a given time window.
-    ///
-    /// # Arguments
-    ///
-    /// * `t_start` - The start time of the window.
-    /// * `t_end` - The end time of the window.
-    ///
-    /// # Returns
-    ///
-    /// A list of all incoming edges that connect to the vertex within the given time window.
-    fn in_edges_window(&self, t_start: i64, t_end: i64) -> Self::EList;
-
-    /// Returns a list of all outgoing edges that connect to the vertex.
-    ///
-    /// # Returns
-    ///
-    /// A list of all outgoing edges that connect to the vertex.
-    fn out_edges(&self) -> Self::EList;
-
-    /// Returns a list of all outgoing edges that connect to the vertex within a given time window.
-    ///
-    /// # Arguments
-    ///
-    /// * `t_start` - The start time of the window.
-    /// * `t_end` - The end time of the window.
-    ///
-    /// # Returns
-    ///
-    /// A list of all outgoing edges that connect to the vertex within the given time window.
-    fn out_edges_window(&self, t_start: i64, t_end: i64) -> Self::EList;
-
-    /// Returns a list of all neighbours of the vertex.
-    ///
-    /// # Returns
-    ///
-    /// A list of all neighbours of the vertex.
-    fn neighbours(&self) -> Self::VList;
-
-    /// Returns a list of all neighbours of the vertex within a given time window.
-    ///
-    /// # Arguments
-    ///
-    /// * `t_start` - The start time of the window.
-    /// * `t_end` - The end time of the window.
-    ///
-    /// # Returns
-    ///
-    /// A list of all neighbours of the vertex within the given time window.
-    fn neighbours_window(&self, t_start: i64, t_end: i64) -> Self::VList;
-
-    /// Returns a list of all incoming neighbours of the vertex.
-    ///
-    /// # Returns
-    ///
-    /// A list of all incoming neighbours of the vertex.
-    fn in_neighbours(&self) -> Self::VList;
-
-    /// Returns a list of all incoming neighbours of the vertex within a given time window.
-    ///
-    /// # Arguments
-    ///
-    /// * `t_start` - The start time of the window.
-    /// * `t_end` - The end time of the window.
-    ///
-    /// # Returns
-    ///
-    /// A list of all incoming neighbours of the vertex within the given time window.
-    fn in_neighbours_window(&self, t_start: i64, t_end: i64) -> Self::VList;
-
-    /// Returns a list of all outgoing neighbours of the vertex.
-    ///
-    /// # Returns
-    ///
-    /// A list of all outgoing neighbours of the vertex.
-    fn out_neighbours(&self) -> Self::VList;
-
-    /// Returns a list of all outgoing neighbours of the vertex within a given time window.
-    ///
-    /// # Arguments
-    ///
-    /// * `t_start` - The start time of the window.
-    /// * `t_end` - The end time of the window.
-    ///
-    /// # Returns
-    ///
-    /// A list of all outgoing neighbours of the vertex within the given time window.
-    fn out_neighbours_window(&self, t_start: i64, t_end: i64) -> Self::VList;
-}
-
 /// A trait for operations on a list of vertices.
->>>>>>> 31789cea
 pub trait VertexListOps:
     IntoIterator<Item = VertexView<Self::Graph>, IntoIter = Self::IterType> + Sized + Send
 {
-<<<<<<< HEAD
     type Graph: GraphViewOps;
+
+    /// The type of the iterator for the list of vertices
     type IterType: Iterator<Item = VertexView<Self::Graph>> + Send;
+    /// The type of the iterator for the list of edges
     type EList: EdgeListOps<Graph = Self::Graph>;
-=======
-    /// The type of the vertex.
-    type Vertex: VertexViewOps<Edge = Self::Edge>;
-
-    /// The type of the edge.
-    type Edge: EdgeViewOps<Vertex = Self::Vertex>;
-
-    /// The type of the iterator for the list of edges
-    type EList: EdgeListOps<Vertex = Self::Vertex, Edge = Self::Edge>;
-
-    /// The type of the iterator for the list of vertices
-    type IterType: Iterator<Item = Self::Vertex> + Send;
-
->>>>>>> 31789cea
     type ValueIterType<U>: Iterator<Item = U> + Send;
 
     /// Returns the ids of vertices in the list.
