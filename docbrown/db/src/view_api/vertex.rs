<<<<<<< HEAD
use crate::view_api::edge::{EdgeListOps, EdgeViewOps};
use docbrown_core::{tgraph_shard::errors::GraphError, Direction, Prop};
use std::collections::HashMap;

pub trait VertexViewOps: Sized + Send + Sync {
    type Edge: EdgeViewOps<Vertex = Self>;
    type VList: VertexListOps<Vertex = Self, Edge = Self::Edge, EList = Self::EList>;
    type EList: EdgeListOps<Vertex = Self, Edge = Self::Edge>;

    fn id(&self) -> u64;

    fn prop(&self, name: String) -> Result<Vec<(i64, Prop)>, GraphError>;

    fn props(&self) -> Result<HashMap<String, Vec<(i64, Prop)>>, GraphError>;

    fn degree(&self) -> Result<usize, GraphError>;

    fn degree_window(&self, t_start: i64, t_end: i64) -> Result<usize, GraphError>;

    fn in_degree(&self) -> Result<usize, GraphError>;

    fn in_degree_window(&self, t_start: i64, t_end: i64) -> Result<usize, GraphError>;

    fn out_degree(&self) -> Result<usize, GraphError>;

    fn out_degree_window(&self, t_start: i64, t_end: i64) -> Result<usize, GraphError>;

    fn edges(&self) -> Self::EList;

    fn edges_window(&self, t_start: i64, t_end: i64) -> Self::EList;

    fn in_edges(&self) -> Self::EList;

    fn in_edges_window(&self, t_start: i64, t_end: i64) -> Self::EList;

    fn out_edges(&self) -> Self::EList;

    fn out_edges_window(&self, t_start: i64, t_end: i64) -> Self::EList;

    fn neighbours(&self) -> Self::VList;

    fn neighbours_window(&self, t_start: i64, t_end: i64) -> Self::VList;

    fn in_neighbours(&self) -> Self::VList;

    fn in_neighbours_window(&self, t_start: i64, t_end: i64) -> Self::VList;

    fn out_neighbours(&self) -> Self::VList;

    fn out_neighbours_window(&self, t_start: i64, t_end: i64) -> Self::VList;
}

=======
use crate::vertex::VertexView;
use crate::view_api::edge::EdgeListOps;
use crate::view_api::GraphViewOps;
use docbrown_core::Prop;
use std::collections::HashMap;

/// A trait for operations on a list of vertices.
>>>>>>> 17342f9f
pub trait VertexListOps:
    IntoIterator<Item = VertexView<Self::Graph>, IntoIter = Self::IterType> + Sized + Send
{
    type Graph: GraphViewOps;

    /// The type of the iterator for the list of vertices
    type IterType: Iterator<Item = VertexView<Self::Graph>> + Send;
    /// The type of the iterator for the list of edges
    type EList: EdgeListOps<Graph = Self::Graph>;
    type ValueIterType<U>: Iterator<Item = U> + Send;

    /// Returns the ids of vertices in the list.
    ///
    /// # Returns
    /// The ids of vertices in the list.
    fn id(self) -> Self::ValueIterType<u64>;
<<<<<<< HEAD

    fn prop(self, name: String) -> Result<Self::ValueIterType<Vec<(i64, Prop)>>, GraphError>;

    fn props(self) -> Result<Self::ValueIterType<HashMap<String, Vec<(i64, Prop)>>>, GraphError>;

    fn degree(self) -> Result<Self::ValueIterType<usize>, GraphError>;

    fn degree_window(
        self,
        t_start: i64,
        t_end: i64,
    ) -> Result<Self::ValueIterType<usize>, GraphError>;

    fn in_degree(self) -> Result<Self::ValueIterType<usize>, GraphError>;

    fn in_degree_window(
        self,
        t_start: i64,
        t_end: i64,
    ) -> Result<Self::ValueIterType<usize>, GraphError>;

    fn out_degree(self) -> Result<Self::ValueIterType<usize>, GraphError>;

    fn out_degree_window(
        self,
        t_start: i64,
        t_end: i64,
    ) -> Result<Self::ValueIterType<usize>, GraphError>;
=======
    fn name(self) -> Self::ValueIterType<String>;

    fn property(self, name: String, include_static: bool) -> Self::ValueIterType<Option<Prop>>;

    /// Returns an iterator of the values of the given property name
    /// including the times when it changed
    ///
    /// # Arguments
    /// * `name` - The name of the property.
    ///
    /// # Returns
    /// An iterator of the values of the given property name including the times when it changed
    /// as a vector of tuples of the form (time, property).
    fn property_history(self, name: String) -> Self::ValueIterType<Vec<(i64, Prop)>>;
    fn properties(self, include_static: bool) -> Self::ValueIterType<HashMap<String, Prop>>;

    /// Returns an iterator over all vertex properties.
    ///
    /// # Returns
    /// An iterator over all vertex properties.
    fn property_histories(self) -> Self::ValueIterType<HashMap<String, Vec<(i64, Prop)>>>;
    fn property_names(self, include_static: bool) -> Self::ValueIterType<Vec<String>>;
    fn has_property(self, name: String, include_static: bool) -> Self::ValueIterType<bool>;

    fn has_static_property(self, name: String) -> Self::ValueIterType<bool>;

    fn static_property(self, name: String) -> Self::ValueIterType<Option<Prop>>;

    /// Returns an iterator over the degree of the vertices.
    ///
    /// # Returns
    /// An iterator over the degree of the vertices.
    fn degree(self) -> Self::ValueIterType<usize>;

    /// Returns an iterator over the degree of the vertices within a time window.
    /// The degree of a vertex is the number of edges that connect to it in both directions.
    ///
    /// # Arguments
    ///
    /// * `t_start` - The start time of the window (inclusive).
    /// * `t_end` - The end time of the window (exclusive).
    ///
    /// # Returns
    ///
    /// An iterator over the degree of the vertices within the given time window.
    fn degree_window(self, t_start: i64, t_end: i64) -> Self::ValueIterType<usize>;

    /// Returns an iterator over the in-degree of the vertices.
    /// The in-degree of a vertex is the number of edges that connect to it from other vertices.
    ///
    /// # Returns
    /// An iterator over the in-degree of the vertices.
    fn in_degree(self) -> Self::ValueIterType<usize>;

    /// Returns an iterator over the in-degree of the vertices within a time window.
    /// The in-degree of a vertex is the number of edges that connects to it from other vertices.
    ///
    /// # Arguments
    ///
    /// * `t_start` - The start time of the window (inclusive).
    /// * `t_end` - The end time of the window (exclusive).
    ///
    /// # Returns
    ///
    /// An iterator over the in-degree of the vertices within the given time window.
    fn in_degree_window(self, t_start: i64, t_end: i64) -> Self::ValueIterType<usize>;

    /// Returns an iterator over the out-degree of the vertices.
    /// The out-degree of a vertex is the number of edges that connects to it from the vertex.
    ///
    /// # Returns
    ///
    /// An iterator over the out-degree of the vertices.
    fn out_degree(self) -> Self::ValueIterType<usize>;

    /// Returns an iterator over the out-degree of the vertices within a time window.
    /// The out-degree of a vertex is the number of edges that connects to it from the vertex.
    ///
    /// # Arguments
    ///
    /// * `t_start` - The start time of the window (inclusive).
    /// * `t_end` - The end time of the window (exclusive).
    ///
    /// # Returns
    ///
    /// An iterator over the out-degree of the vertices within the given time window.
    fn out_degree_window(self, t_start: i64, t_end: i64) -> Self::ValueIterType<usize>;
>>>>>>> 17342f9f

    /// Returns an iterator over the edges of the vertices.
    fn edges(self) -> Self::EList;

    /// Returns an iterator over the edges of the vertices within a time window.
    ///
    /// # Arguments
    ///
    /// * `t_start` - The start time of the window (inclusive).
    /// * `t_end` - The end time of the window (exclusive).
    ///
    /// # Returns
    ///
    /// An iterator over the edges of the vertices within the given time window.
    fn edges_window(self, t_start: i64, t_end: i64) -> Self::EList;

    /// Returns an iterator over the incoming edges of the vertices.
    ///
    /// # Returns
    ///
    /// An iterator over the incoming edges of the vertices.
    fn in_edges(self) -> Self::EList;

    /// Returns an iterator over the incoming edges of the vertices within a time window.
    ///
    /// # Arguments
    ///
    /// * `t_start` - The start time of the window (inclusive).
    /// * `t_end` - The end time of the window (exclusive).
    ///
    /// # Returns
    ///
    /// An iterator over the incoming edges of the vertices within the given time window.
    fn in_edges_window(self, t_start: i64, t_end: i64) -> Self::EList;

    /// Returns an iterator over the outgoing edges of the vertices.
    ///
    /// # Returns
    ///
    /// An iterator over the outgoing edges of the vertices.
    fn out_edges(self) -> Self::EList;

    /// Returns an iterator over the outgoing edges of the vertices within a time window.
    ///
    /// # Arguments
    ///
    /// * `t_start` - The start time of the window (inclusive).
    /// * `t_end` - The end time of the window (exclusive).
    ///
    /// # Returns
    ///
    /// An iterator over the outgoing edges of the vertices within the given time window.
    fn out_edges_window(self, t_start: i64, t_end: i64) -> Self::EList;

    /// Returns an iterator over the neighbours of the vertices.
    ///
    /// # Returns
    ///
    /// An iterator over the neighbours of the vertices as VertexViews.
    fn neighbours(self) -> Self;

    /// Returns an iterator over the neighbours of the vertices within a time window.
    ///
    /// # Arguments
    ///
    /// * `t_start` - The start time of the window (inclusive).
    /// * `t_end` - The end time of the window (exclusive).
    ///
    /// # Returns
    ///
    /// An iterator over the neighbours of the vertices within the given time window as VertexViews.
    fn neighbours_window(self, t_start: i64, t_end: i64) -> Self;

    /// Returns an iterator over the incoming neighbours of the vertices.
    ///
    /// # Returns
    ///
    /// An iterator over the incoming neighbours of the vertices as VertexViews.
    fn in_neighbours(self) -> Self;

    /// Returns an iterator over the incoming neighbours of the vertices within a time window.
    ///
    /// # Arguments
    ///
    /// * `t_start` - The start time of the window (inclusive).
    /// * `t_end` - The end time of the window (exclusive).
    ///
    /// # Returns
    ///
    /// An iterator over the incoming neighbours of the vertices within the given time
    /// window as VertexViews.
    fn in_neighbours_window(self, t_start: i64, t_end: i64) -> Self;

    /// Returns an iterator over the outgoing neighbours of the vertices.
    ///
    /// # Returns
    ///
    /// An iterator over the outgoing neighbours of the vertices as VertexViews.
    fn out_neighbours(self) -> Self;

    /// Returns an iterator over the outgoing neighbours of the vertices within a time window.
    ///
    /// # Arguments
    ///
    /// * `t_start` - The start time of the window (inclusive).
    /// * `t_end` - The end time of the window (exclusive).
    ///
    /// # Returns
    ///
    /// An iterator over the outgoing neighbours of the vertices within the given time
    fn out_neighbours_window(self, t_start: i64, t_end: i64) -> Self;
}<|MERGE_RESOLUTION|>--- conflicted
+++ resolved
@@ -1,57 +1,3 @@
-<<<<<<< HEAD
-use crate::view_api::edge::{EdgeListOps, EdgeViewOps};
-use docbrown_core::{tgraph_shard::errors::GraphError, Direction, Prop};
-use std::collections::HashMap;
-
-pub trait VertexViewOps: Sized + Send + Sync {
-    type Edge: EdgeViewOps<Vertex = Self>;
-    type VList: VertexListOps<Vertex = Self, Edge = Self::Edge, EList = Self::EList>;
-    type EList: EdgeListOps<Vertex = Self, Edge = Self::Edge>;
-
-    fn id(&self) -> u64;
-
-    fn prop(&self, name: String) -> Result<Vec<(i64, Prop)>, GraphError>;
-
-    fn props(&self) -> Result<HashMap<String, Vec<(i64, Prop)>>, GraphError>;
-
-    fn degree(&self) -> Result<usize, GraphError>;
-
-    fn degree_window(&self, t_start: i64, t_end: i64) -> Result<usize, GraphError>;
-
-    fn in_degree(&self) -> Result<usize, GraphError>;
-
-    fn in_degree_window(&self, t_start: i64, t_end: i64) -> Result<usize, GraphError>;
-
-    fn out_degree(&self) -> Result<usize, GraphError>;
-
-    fn out_degree_window(&self, t_start: i64, t_end: i64) -> Result<usize, GraphError>;
-
-    fn edges(&self) -> Self::EList;
-
-    fn edges_window(&self, t_start: i64, t_end: i64) -> Self::EList;
-
-    fn in_edges(&self) -> Self::EList;
-
-    fn in_edges_window(&self, t_start: i64, t_end: i64) -> Self::EList;
-
-    fn out_edges(&self) -> Self::EList;
-
-    fn out_edges_window(&self, t_start: i64, t_end: i64) -> Self::EList;
-
-    fn neighbours(&self) -> Self::VList;
-
-    fn neighbours_window(&self, t_start: i64, t_end: i64) -> Self::VList;
-
-    fn in_neighbours(&self) -> Self::VList;
-
-    fn in_neighbours_window(&self, t_start: i64, t_end: i64) -> Self::VList;
-
-    fn out_neighbours(&self) -> Self::VList;
-
-    fn out_neighbours_window(&self, t_start: i64, t_end: i64) -> Self::VList;
-}
-
-=======
 use crate::vertex::VertexView;
 use crate::view_api::edge::EdgeListOps;
 use crate::view_api::GraphViewOps;
@@ -59,7 +5,6 @@
 use std::collections::HashMap;
 
 /// A trait for operations on a list of vertices.
->>>>>>> 17342f9f
 pub trait VertexListOps:
     IntoIterator<Item = VertexView<Self::Graph>, IntoIter = Self::IterType> + Sized + Send
 {
@@ -76,36 +21,6 @@
     /// # Returns
     /// The ids of vertices in the list.
     fn id(self) -> Self::ValueIterType<u64>;
-<<<<<<< HEAD
-
-    fn prop(self, name: String) -> Result<Self::ValueIterType<Vec<(i64, Prop)>>, GraphError>;
-
-    fn props(self) -> Result<Self::ValueIterType<HashMap<String, Vec<(i64, Prop)>>>, GraphError>;
-
-    fn degree(self) -> Result<Self::ValueIterType<usize>, GraphError>;
-
-    fn degree_window(
-        self,
-        t_start: i64,
-        t_end: i64,
-    ) -> Result<Self::ValueIterType<usize>, GraphError>;
-
-    fn in_degree(self) -> Result<Self::ValueIterType<usize>, GraphError>;
-
-    fn in_degree_window(
-        self,
-        t_start: i64,
-        t_end: i64,
-    ) -> Result<Self::ValueIterType<usize>, GraphError>;
-
-    fn out_degree(self) -> Result<Self::ValueIterType<usize>, GraphError>;
-
-    fn out_degree_window(
-        self,
-        t_start: i64,
-        t_end: i64,
-    ) -> Result<Self::ValueIterType<usize>, GraphError>;
-=======
     fn name(self) -> Self::ValueIterType<String>;
 
     fn property(self, name: String, include_static: bool) -> Self::ValueIterType<Option<Prop>>;
@@ -193,7 +108,6 @@
     ///
     /// An iterator over the out-degree of the vertices within the given time window.
     fn out_degree_window(self, t_start: i64, t_end: i64) -> Self::ValueIterType<usize>;
->>>>>>> 17342f9f
 
     /// Returns an iterator over the edges of the vertices.
     fn edges(self) -> Self::EList;
