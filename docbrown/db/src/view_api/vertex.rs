use crate::view_api::edge::{EdgeListOps, EdgeViewOps};
<<<<<<< HEAD
use docbrown_core::Prop;
=======
use docbrown_core::{tgraph_shard::errors::GraphError, Direction, Prop};
>>>>>>> 64def986
use std::collections::HashMap;

/// Trait defining operations that can be performed on a vertex view.
///
/// This trait defines operations that can be performed on a vertex view, which represents a single vertex in a graph.
/// The trait is parameterized by associated types that define the types of edges, vertex lists, and edge lists that
/// are associated with the vertex.
pub trait VertexViewOps: Sized + Send + Sync {
    /// Associated type representing an edge in the graph.
    type Edge: EdgeViewOps<Vertex = Self>;

    /// Associated type representing a list of vertices in the graph.
    type VList: VertexListOps<Vertex = Self, Edge = Self::Edge, EList = Self::EList>;

    /// Associated type representing a list of edges in the graph.
    type EList: EdgeListOps<Vertex = Self, Edge = Self::Edge>;

    /// Returns the ID of the vertex.
    fn id(&self) -> u64;

<<<<<<< HEAD
    /// Returns the values of a given property for the vertex, as a vector of tuples with
    /// timestamps and property values.
    ///
    /// # Arguments
    ///
    /// * `name` - The name of the property.
    ///
    /// # Returns
    ///
    /// A vector of tuples representing the values of the property for the vertex,
    /// where each tuple contains a timestamp and a property value.
    fn prop(&self, name: String) -> Vec<(i64, Prop)>;

    /// Returns a hashmap containing all properties of the vertex, with property names as keys and
    /// values as vectors of tuples with timestamps and property values.
    ///
    /// # Returns
    ///
    /// A hashmap representing all properties of the vertex, where keys are property names and
    /// values are vectors of tuples with timestamps and property values.
    fn props(&self) -> HashMap<String, Vec<(i64, Prop)>>;

    /// Returns the degree (i.e., number of edges) of the vertex.
    fn degree(&self) -> usize;

    /// Returns the degree (i.e., number of edges) of the vertex within a given time window.
    ///
    /// # Arguments
    ///
    /// * `t_start` - The start time of the window (inclusive).
    /// * `t_end` - The end time of the window (exclusive).
    ///
    /// # Returns
    ///
    /// The number of edges that connect to the vertex within the given time window.
    fn degree_window(&self, t_start: i64, t_end: i64) -> usize;

    /// Returns the in-degree (i.e., number of incoming edges) of the vertex.
    fn in_degree(&self) -> usize;

    /// Returns the in-degree (i.e., number of incoming edges) of the vertex within a given time window.
    ///
    /// # Arguments
    ///
    /// * `t_start` - The start time of the window (inclusive).
    /// * `t_end` - The end time of the window (exclusive).
    ///
    /// # Returns
    ///
    /// The number of incoming edges that connect to the vertex within the given time window.
    fn in_degree_window(&self, t_start: i64, t_end: i64) -> usize;

    /// Returns the out-degree (i.e., number of outgoing edges) of the vertex.
    fn out_degree(&self) -> usize;

    /// Returns the out-degree (i.e., number of outgoing edges) of the vertex within a given time window.
    ///
    /// # Arguments
    ///
    /// * `t_start` - The start time of the window.
    /// * `t_end` - The end time of the window.
    ///
    /// # Returns
    ///
    /// The number of outgoing edges that connect to the vertex within the given time window.
    fn out_degree_window(&self, t_start: i64, t_end: i64) -> usize;
=======
    fn prop(&self, name: String) -> Result<Vec<(i64, Prop)>, GraphError>;

    fn props(&self) -> Result<HashMap<String, Vec<(i64, Prop)>>, GraphError>;

    fn degree(&self) -> Result<usize, GraphError>;

    fn degree_window(&self, t_start: i64, t_end: i64) -> Result<usize, GraphError>;

    fn in_degree(&self) -> Result<usize, GraphError>;

    fn in_degree_window(&self, t_start: i64, t_end: i64) -> Result<usize, GraphError>;

    fn out_degree(&self) -> Result<usize, GraphError>;

    fn out_degree_window(&self, t_start: i64, t_end: i64) -> Result<usize, GraphError>;
>>>>>>> 64def986

    /// Returns a list of all edges that connect to the vertex.
    /// # Returns
    /// A list of all edges that connect to the vertex.
    fn edges(&self) -> Self::EList;

    /// Returns a list of all edges that connect to the vertex within a given time window.
    ///
    /// # Arguments
    ///
    /// * `t_start` - The start time of the window.
    /// * `t_end` - The end time of the window.
    ///
    /// # Returns
    ///
    /// A list of all edges that connect to the vertex within the given time window.
    fn edges_window(&self, t_start: i64, t_end: i64) -> Self::EList;

    /// Returns a list of all incoming edges that connect to the vertex.
    ///
    /// # Returns
    /// A list of all incoming edges that connect to the vertex.
    fn in_edges(&self) -> Self::EList;

    /// Returns a list of all incoming edges that connect to the vertex within a given time window.
    ///
    /// # Arguments
    ///
    /// * `t_start` - The start time of the window.
    /// * `t_end` - The end time of the window.
    ///
    /// # Returns
    ///
    /// A list of all incoming edges that connect to the vertex within the given time window.
    fn in_edges_window(&self, t_start: i64, t_end: i64) -> Self::EList;

    /// Returns a list of all outgoing edges that connect to the vertex.
    ///
    /// # Returns
    ///
    /// A list of all outgoing edges that connect to the vertex.
    fn out_edges(&self) -> Self::EList;

    /// Returns a list of all outgoing edges that connect to the vertex within a given time window.
    ///
    /// # Arguments
    ///
    /// * `t_start` - The start time of the window.
    /// * `t_end` - The end time of the window.
    ///
    /// # Returns
    ///
    /// A list of all outgoing edges that connect to the vertex within the given time window.
    fn out_edges_window(&self, t_start: i64, t_end: i64) -> Self::EList;

    /// Returns a list of all neighbours of the vertex.
    ///
    /// # Returns
    ///
    /// A list of all neighbours of the vertex.
    fn neighbours(&self) -> Self::VList;

    /// Returns a list of all neighbours of the vertex within a given time window.
    ///
    /// # Arguments
    ///
    /// * `t_start` - The start time of the window.
    /// * `t_end` - The end time of the window.
    ///
    /// # Returns
    ///
    /// A list of all neighbours of the vertex within the given time window.
    fn neighbours_window(&self, t_start: i64, t_end: i64) -> Self::VList;

    /// Returns a list of all incoming neighbours of the vertex.
    ///
    /// # Returns
    ///
    /// A list of all incoming neighbours of the vertex.
    fn in_neighbours(&self) -> Self::VList;

    /// Returns a list of all incoming neighbours of the vertex within a given time window.
    ///
    /// # Arguments
    ///
    /// * `t_start` - The start time of the window.
    /// * `t_end` - The end time of the window.
    ///
    /// # Returns
    ///
    /// A list of all incoming neighbours of the vertex within the given time window.
    fn in_neighbours_window(&self, t_start: i64, t_end: i64) -> Self::VList;

    /// Returns a list of all outgoing neighbours of the vertex.
    ///
    /// # Returns
    ///
    /// A list of all outgoing neighbours of the vertex.
    fn out_neighbours(&self) -> Self::VList;

    /// Returns a list of all outgoing neighbours of the vertex within a given time window.
    ///
    /// # Arguments
    ///
    /// * `t_start` - The start time of the window.
    /// * `t_end` - The end time of the window.
    ///
    /// # Returns
    ///
    /// A list of all outgoing neighbours of the vertex within the given time window.
    fn out_neighbours_window(&self, t_start: i64, t_end: i64) -> Self::VList;
}

/// A trait for operations on a list of vertices.
pub trait VertexListOps:
    IntoIterator<Item = Self::Vertex, IntoIter = Self::IterType> + Sized + Send
{
    /// The type of the vertex.
    type Vertex: VertexViewOps<Edge = Self::Edge>;

    /// The type of the edge.
    type Edge: EdgeViewOps<Vertex = Self::Vertex>;

    /// The type of the iterator for the list of edges
    type EList: EdgeListOps<Vertex = Self::Vertex, Edge = Self::Edge>;

    /// The type of the iterator for the list of vertices
    type IterType: Iterator<Item = Self::Vertex> + Send;

    type ValueIterType<U>: Iterator<Item = U> + Send;

    /// Returns the ids of vertices in the list.
    ///
    /// # Returns
    /// The ids of vertices in the list.
    fn id(self) -> Self::ValueIterType<u64>;

<<<<<<< HEAD
    /// Returns an iterator of the values of the given property name
    /// including the times when it changed
    ///
    /// # Arguments
    /// * `name` - The name of the property.
    ///
    /// # Returns
    /// An iterator of the values of the given property name including the times when it changed
    /// as a vector of tuples of the form (time, property).
    fn prop(self, name: String) -> Self::ValueIterType<Vec<(i64, Prop)>>;

    /// Returns an iterator over all vertex properties.
    ///
    /// # Returns
    /// An iterator over all vertex properties.
    fn props(self) -> Self::ValueIterType<HashMap<String, Vec<(i64, Prop)>>>;

    /// Returns an iterator over the degree of the vertices.
    ///
    /// # Returns
    /// An iterator over the degree of the vertices.
    fn degree(self) -> Self::ValueIterType<usize>;

    /// Returns an iterator over the degree of the vertices within a time window.
    /// The degree of a vertex is the number of edges that connect to it in both directions.
    ///
    /// # Arguments
    ///
    /// * `t_start` - The start time of the window (inclusive).
    /// * `t_end` - The end time of the window (exclusive).
    ///
    /// # Returns
    ///
    /// An iterator over the degree of the vertices within the given time window.
    fn degree_window(self, t_start: i64, t_end: i64) -> Self::ValueIterType<usize>;

    /// Returns an iterator over the in-degree of the vertices.
    /// The in-degree of a vertex is the number of edges that connect to it from other vertices.
    ///
    /// # Returns
    /// An iterator over the in-degree of the vertices.
    fn in_degree(self) -> Self::ValueIterType<usize>;

    /// Returns an iterator over the in-degree of the vertices within a time window.
    /// The in-degree of a vertex is the number of edges that connects to it from other vertices.
    ///
    /// # Arguments
    ///
    /// * `t_start` - The start time of the window (inclusive).
    /// * `t_end` - The end time of the window (exclusive).
    ///
    /// # Returns
    ///
    /// An iterator over the in-degree of the vertices within the given time window.
    fn in_degree_window(self, t_start: i64, t_end: i64) -> Self::ValueIterType<usize>;

    /// Returns an iterator over the out-degree of the vertices.
    /// The out-degree of a vertex is the number of edges that connects to it from the vertex.
    ///
    /// # Returns
    ///
    /// An iterator over the out-degree of the vertices.
    fn out_degree(self) -> Self::ValueIterType<usize>;

    /// Returns an iterator over the out-degree of the vertices within a time window.
    /// The out-degree of a vertex is the number of edges that connects to it from the vertex.
    ///
    /// # Arguments
    ///
    /// * `t_start` - The start time of the window (inclusive).
    /// * `t_end` - The end time of the window (exclusive).
    ///
    /// # Returns
    ///
    /// An iterator over the out-degree of the vertices within the given time window.
    fn out_degree_window(self, t_start: i64, t_end: i64) -> Self::ValueIterType<usize>;
=======
    fn prop(self, name: String) -> Result<Self::ValueIterType<Vec<(i64, Prop)>>, GraphError>;

    fn props(self) -> Result<Self::ValueIterType<HashMap<String, Vec<(i64, Prop)>>>, GraphError>;

    fn degree(self) -> Result<Self::ValueIterType<usize>, GraphError>;

    fn degree_window(
        self,
        t_start: i64,
        t_end: i64,
    ) -> Result<Self::ValueIterType<usize>, GraphError>;

    fn in_degree(self) -> Result<Self::ValueIterType<usize>, GraphError>;

    fn in_degree_window(
        self,
        t_start: i64,
        t_end: i64,
    ) -> Result<Self::ValueIterType<usize>, GraphError>;

    fn out_degree(self) -> Result<Self::ValueIterType<usize>, GraphError>;

    fn out_degree_window(
        self,
        t_start: i64,
        t_end: i64,
    ) -> Result<Self::ValueIterType<usize>, GraphError>;
>>>>>>> 64def986

    /// Returns an iterator over the edges of the vertices.
    fn edges(self) -> Self::EList;

    /// Returns an iterator over the edges of the vertices within a time window.
    ///
    /// # Arguments
    ///
    /// * `t_start` - The start time of the window (inclusive).
    /// * `t_end` - The end time of the window (exclusive).
    ///
    /// # Returns
    ///
    /// An iterator over the edges of the vertices within the given time window.
    fn edges_window(self, t_start: i64, t_end: i64) -> Self::EList;

    /// Returns an iterator over the incoming edges of the vertices.
    ///
    /// # Returns
    ///
    /// An iterator over the incoming edges of the vertices.
    fn in_edges(self) -> Self::EList;

    /// Returns an iterator over the incoming edges of the vertices within a time window.
    ///
    /// # Arguments
    ///
    /// * `t_start` - The start time of the window (inclusive).
    /// * `t_end` - The end time of the window (exclusive).
    ///
    /// # Returns
    ///
    /// An iterator over the incoming edges of the vertices within the given time window.
    fn in_edges_window(self, t_start: i64, t_end: i64) -> Self::EList;

    /// Returns an iterator over the outgoing edges of the vertices.
    ///
    /// # Returns
    ///
    /// An iterator over the outgoing edges of the vertices.
    fn out_edges(self) -> Self::EList;

    /// Returns an iterator over the outgoing edges of the vertices within a time window.
    ///
    /// # Arguments
    ///
    /// * `t_start` - The start time of the window (inclusive).
    /// * `t_end` - The end time of the window (exclusive).
    ///
    /// # Returns
    ///
    /// An iterator over the outgoing edges of the vertices within the given time window.
    fn out_edges_window(self, t_start: i64, t_end: i64) -> Self::EList;

    /// Returns an iterator over the neighbours of the vertices.
    ///
    /// # Returns
    ///
    /// An iterator over the neighbours of the vertices as VertexViews.
    fn neighbours(self) -> Self;

    /// Returns an iterator over the neighbours of the vertices within a time window.
    ///
    /// # Arguments
    ///
    /// * `t_start` - The start time of the window (inclusive).
    /// * `t_end` - The end time of the window (exclusive).
    ///
    /// # Returns
    ///
    /// An iterator over the neighbours of the vertices within the given time window as VertexViews.
    fn neighbours_window(self, t_start: i64, t_end: i64) -> Self;

    /// Returns an iterator over the incoming neighbours of the vertices.
    ///
    /// # Returns
    ///
    /// An iterator over the incoming neighbours of the vertices as VertexViews.
    fn in_neighbours(self) -> Self;

    /// Returns an iterator over the incoming neighbours of the vertices within a time window.
    ///
    /// # Arguments
    ///
    /// * `t_start` - The start time of the window (inclusive).
    /// * `t_end` - The end time of the window (exclusive).
    ///
    /// # Returns
    ///
    /// An iterator over the incoming neighbours of the vertices within the given time
    /// window as VertexViews.
    fn in_neighbours_window(self, t_start: i64, t_end: i64) -> Self;

    /// Returns an iterator over the outgoing neighbours of the vertices.
    ///
    /// # Returns
    ///
    /// An iterator over the outgoing neighbours of the vertices as VertexViews.
    fn out_neighbours(self) -> Self;

    /// Returns an iterator over the outgoing neighbours of the vertices within a time window.
    ///
    /// # Arguments
    ///
    /// * `t_start` - The start time of the window (inclusive).
    /// * `t_end` - The end time of the window (exclusive).
    ///
    /// # Returns
    ///
    /// An iterator over the outgoing neighbours of the vertices within the given time
    fn out_neighbours_window(self, t_start: i64, t_end: i64) -> Self;
}<|MERGE_RESOLUTION|>--- conflicted
+++ resolved
@@ -1,9 +1,5 @@
 use crate::view_api::edge::{EdgeListOps, EdgeViewOps};
-<<<<<<< HEAD
-use docbrown_core::Prop;
-=======
 use docbrown_core::{tgraph_shard::errors::GraphError, Direction, Prop};
->>>>>>> 64def986
 use std::collections::HashMap;
 
 /// Trait defining operations that can be performed on a vertex view.
@@ -24,7 +20,6 @@
     /// Returns the ID of the vertex.
     fn id(&self) -> u64;
 
-<<<<<<< HEAD
     /// Returns the values of a given property for the vertex, as a vector of tuples with
     /// timestamps and property values.
     ///
@@ -36,7 +31,7 @@
     ///
     /// A vector of tuples representing the values of the property for the vertex,
     /// where each tuple contains a timestamp and a property value.
-    fn prop(&self, name: String) -> Vec<(i64, Prop)>;
+    fn prop(&self, name: String) -> Result<Vec<(i64, Prop)>, GraphError>;
 
     /// Returns a hashmap containing all properties of the vertex, with property names as keys and
     /// values as vectors of tuples with timestamps and property values.
@@ -45,10 +40,10 @@
     ///
     /// A hashmap representing all properties of the vertex, where keys are property names and
     /// values are vectors of tuples with timestamps and property values.
-    fn props(&self) -> HashMap<String, Vec<(i64, Prop)>>;
+    fn props(&self) -> Result<HashMap<String, Vec<(i64, Prop)>>, GraphError>;
 
     /// Returns the degree (i.e., number of edges) of the vertex.
-    fn degree(&self) -> usize;
+    fn degree(&self) -> Result<usize, GraphError>;
 
     /// Returns the degree (i.e., number of edges) of the vertex within a given time window.
     ///
@@ -60,10 +55,10 @@
     /// # Returns
     ///
     /// The number of edges that connect to the vertex within the given time window.
-    fn degree_window(&self, t_start: i64, t_end: i64) -> usize;
+    fn degree_window(&self, t_start: i64, t_end: i64) -> Result<usize, GraphError>;
 
     /// Returns the in-degree (i.e., number of incoming edges) of the vertex.
-    fn in_degree(&self) -> usize;
+    fn in_degree(&self) -> Result<usize, GraphError>;
 
     /// Returns the in-degree (i.e., number of incoming edges) of the vertex within a given time window.
     ///
@@ -75,10 +70,10 @@
     /// # Returns
     ///
     /// The number of incoming edges that connect to the vertex within the given time window.
-    fn in_degree_window(&self, t_start: i64, t_end: i64) -> usize;
+    fn in_degree_window(&self, t_start: i64, t_end: i64) -> Result<usize, GraphError>;
 
     /// Returns the out-degree (i.e., number of outgoing edges) of the vertex.
-    fn out_degree(&self) -> usize;
+    fn out_degree(&self) -> Result<usize, GraphError>;
 
     /// Returns the out-degree (i.e., number of outgoing edges) of the vertex within a given time window.
     ///
@@ -90,24 +85,7 @@
     /// # Returns
     ///
     /// The number of outgoing edges that connect to the vertex within the given time window.
-    fn out_degree_window(&self, t_start: i64, t_end: i64) -> usize;
-=======
-    fn prop(&self, name: String) -> Result<Vec<(i64, Prop)>, GraphError>;
-
-    fn props(&self) -> Result<HashMap<String, Vec<(i64, Prop)>>, GraphError>;
-
-    fn degree(&self) -> Result<usize, GraphError>;
-
-    fn degree_window(&self, t_start: i64, t_end: i64) -> Result<usize, GraphError>;
-
-    fn in_degree(&self) -> Result<usize, GraphError>;
-
-    fn in_degree_window(&self, t_start: i64, t_end: i64) -> Result<usize, GraphError>;
-
-    fn out_degree(&self) -> Result<usize, GraphError>;
-
     fn out_degree_window(&self, t_start: i64, t_end: i64) -> Result<usize, GraphError>;
->>>>>>> 64def986
 
     /// Returns a list of all edges that connect to the vertex.
     /// # Returns
@@ -245,7 +223,6 @@
     /// The ids of vertices in the list.
     fn id(self) -> Self::ValueIterType<u64>;
 
-<<<<<<< HEAD
     /// Returns an iterator of the values of the given property name
     /// including the times when it changed
     ///
@@ -255,19 +232,19 @@
     /// # Returns
     /// An iterator of the values of the given property name including the times when it changed
     /// as a vector of tuples of the form (time, property).
-    fn prop(self, name: String) -> Self::ValueIterType<Vec<(i64, Prop)>>;
+    fn prop(self, name: String) -> Result<Self::ValueIterType<Vec<(i64, Prop)>>, GraphError>;
 
     /// Returns an iterator over all vertex properties.
     ///
     /// # Returns
     /// An iterator over all vertex properties.
-    fn props(self) -> Self::ValueIterType<HashMap<String, Vec<(i64, Prop)>>>;
+    fn props(self) -> Result<Self::ValueIterType<HashMap<String, Vec<(i64, Prop)>>>, GraphError>;
 
     /// Returns an iterator over the degree of the vertices.
     ///
     /// # Returns
     /// An iterator over the degree of the vertices.
-    fn degree(self) -> Self::ValueIterType<usize>;
+    fn degree(self) -> Result<Self::ValueIterType<usize>, GraphError>;
 
     /// Returns an iterator over the degree of the vertices within a time window.
     /// The degree of a vertex is the number of edges that connect to it in both directions.
@@ -280,77 +257,60 @@
     /// # Returns
     ///
     /// An iterator over the degree of the vertices within the given time window.
-    fn degree_window(self, t_start: i64, t_end: i64) -> Self::ValueIterType<usize>;
-
-    /// Returns an iterator over the in-degree of the vertices.
-    /// The in-degree of a vertex is the number of edges that connect to it from other vertices.
-    ///
-    /// # Returns
-    /// An iterator over the in-degree of the vertices.
-    fn in_degree(self) -> Self::ValueIterType<usize>;
-
-    /// Returns an iterator over the in-degree of the vertices within a time window.
-    /// The in-degree of a vertex is the number of edges that connects to it from other vertices.
-    ///
-    /// # Arguments
-    ///
-    /// * `t_start` - The start time of the window (inclusive).
-    /// * `t_end` - The end time of the window (exclusive).
-    ///
-    /// # Returns
-    ///
-    /// An iterator over the in-degree of the vertices within the given time window.
-    fn in_degree_window(self, t_start: i64, t_end: i64) -> Self::ValueIterType<usize>;
-
-    /// Returns an iterator over the out-degree of the vertices.
-    /// The out-degree of a vertex is the number of edges that connects to it from the vertex.
-    ///
-    /// # Returns
-    ///
-    /// An iterator over the out-degree of the vertices.
-    fn out_degree(self) -> Self::ValueIterType<usize>;
-
-    /// Returns an iterator over the out-degree of the vertices within a time window.
-    /// The out-degree of a vertex is the number of edges that connects to it from the vertex.
-    ///
-    /// # Arguments
-    ///
-    /// * `t_start` - The start time of the window (inclusive).
-    /// * `t_end` - The end time of the window (exclusive).
-    ///
-    /// # Returns
-    ///
-    /// An iterator over the out-degree of the vertices within the given time window.
-    fn out_degree_window(self, t_start: i64, t_end: i64) -> Self::ValueIterType<usize>;
-=======
-    fn prop(self, name: String) -> Result<Self::ValueIterType<Vec<(i64, Prop)>>, GraphError>;
-
-    fn props(self) -> Result<Self::ValueIterType<HashMap<String, Vec<(i64, Prop)>>>, GraphError>;
-
-    fn degree(self) -> Result<Self::ValueIterType<usize>, GraphError>;
-
     fn degree_window(
         self,
         t_start: i64,
         t_end: i64,
     ) -> Result<Self::ValueIterType<usize>, GraphError>;
 
+    /// Returns an iterator over the in-degree of the vertices.
+    /// The in-degree of a vertex is the number of edges that connect to it from other vertices.
+    ///
+    /// # Returns
+    /// An iterator over the in-degree of the vertices.
     fn in_degree(self) -> Result<Self::ValueIterType<usize>, GraphError>;
 
+    /// Returns an iterator over the in-degree of the vertices within a time window.
+    /// The in-degree of a vertex is the number of edges that connects to it from other vertices.
+    ///
+    /// # Arguments
+    ///
+    /// * `t_start` - The start time of the window (inclusive).
+    /// * `t_end` - The end time of the window (exclusive).
+    ///
+    /// # Returns
+    ///
+    /// An iterator over the in-degree of the vertices within the given time window.
     fn in_degree_window(
         self,
         t_start: i64,
         t_end: i64,
     ) -> Result<Self::ValueIterType<usize>, GraphError>;
 
+    /// Returns an iterator over the out-degree of the vertices.
+    /// The out-degree of a vertex is the number of edges that connects to it from the vertex.
+    ///
+    /// # Returns
+    ///
+    /// An iterator over the out-degree of the vertices.
     fn out_degree(self) -> Result<Self::ValueIterType<usize>, GraphError>;
 
+    /// Returns an iterator over the out-degree of the vertices within a time window.
+    /// The out-degree of a vertex is the number of edges that connects to it from the vertex.
+    ///
+    /// # Arguments
+    ///
+    /// * `t_start` - The start time of the window (inclusive).
+    /// * `t_end` - The end time of the window (exclusive).
+    ///
+    /// # Returns
+    ///
+    /// An iterator over the out-degree of the vertices within the given time window.
     fn out_degree_window(
         self,
         t_start: i64,
         t_end: i64,
     ) -> Result<Self::ValueIterType<usize>, GraphError>;
->>>>>>> 64def986
 
     /// Returns an iterator over the edges of the vertices.
     fn edges(self) -> Self::EList;
