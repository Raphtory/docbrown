--- conflicted
+++ resolved
@@ -1,4 +1,3 @@
-<<<<<<< HEAD
 use crate::edge::EdgeView;
 use crate::graph_window::{GraphWindowSet, WindowedGraph};
 use crate::perspective::{Perspective, PerspectiveIterator, PerspectiveSet};
@@ -7,21 +6,48 @@
 use crate::view_api::internal::GraphViewInternalOps;
 use docbrown_core::tgraph::VertexRef;
 use std::iter;
+use docbrown_core::tgraph_shard::errors::GraphError;
 
+/// This trait GraphViewOps defines operations for accessing
+/// information about a graph. The trait has associated types
+/// that are used to define the type of the vertices, edges
+/// and the corresponding iterators.
 pub trait GraphViewOps: Send + Sync + Sized + GraphViewInternalOps + 'static + Clone {
-    fn num_vertices(&self) -> usize;
-    fn earliest_time(&self) -> Option<i64>;
-    fn latest_time(&self) -> Option<i64>;
-    fn is_empty(&self) -> bool {
-        self.num_vertices() == 0
+    /// Return the number of vertices in the graph.
+    fn num_vertices(&self) -> Result<usize, GraphError>;
+
+    /// Return the earliest timestamp in the graph.
+    fn earliest_time(&self) -> Result<Option<i64>, GraphError>;
+
+    /// Return the latest timestamp in the graph.
+    fn latest_time(&self) -> Result<Option<i64>, GraphError>;
+
+    /// Check if the graph is empty.
+    fn is_empty(&self) -> Result<bool, GraphError> {
+        Ok(self.num_vertices()? == 0)
     }
-    fn num_edges(&self) -> usize;
-    fn has_vertex<T: Into<VertexRef>>(&self, v: T) -> bool;
-    fn has_edge<T: Into<VertexRef>>(&self, src: T, dst: T) -> bool;
-    fn vertex<T: Into<VertexRef>>(&self, v: T) -> Option<VertexView<Self>>;
+
+    /// Return the number of edges in the graph.
+    fn num_edges(&self) -> Result<usize, GraphError>;
+
+    /// Check if the graph contains a vertex `v`.
+    fn has_vertex<T: Into<VertexRef>>(&self, v: T) -> Result<bool, GraphError>;
+
+    /// Check if the graph contains an edge given a pair of vertices `(src, dst)`.
+    fn has_edge<T: Into<VertexRef>>(&self, src: T, dst: T) -> Result<bool, GraphError>;
+
+    /// Get a vertex `v`.
+    fn vertex<T: Into<VertexRef>>(&self, v: T) -> Result<Option<VertexView<Self>>, GraphError>;
+
+    /// Return a View of the vertices in the Graph
     fn vertices(&self) -> Vertices<Self>;
-    fn edge<T: Into<VertexRef>>(&self, src: T, dst: T) -> Option<EdgeView<Self>>;
+
+    /// Get an edge `(src, dst)`.
+    fn edge<T: Into<VertexRef>>(&self, src: T, dst: T) -> Result<Option<Self::Edge>, GraphError>;
+
+    /// Return an iterator over all edges in the graph.
     fn edges(&self) -> Box<dyn Iterator<Item = EdgeView<Self>> + Send>;
+
     fn window(&self, t_start: i64, t_end: i64) -> WindowedGraph<Self>;
     fn at(&self, end: i64) -> WindowedGraph<Self> {
         self.window(i64::MIN, end.saturating_add(1))
@@ -93,68 +119,4 @@
     fn window(&self, t_start: i64, t_end: i64) -> WindowedGraph<Self> {
         WindowedGraph::new(self.clone(), t_start, t_end)
     }
-=======
-use crate::view_api::edge::EdgeViewOps;
-use crate::view_api::vertex::VertexViewOps;
-use docbrown_core::tgraph_shard::errors::GraphError;
-use docbrown_core::vertex::InputVertex;
-
-/// This trait GraphViewOps defines operations for accessing
-/// information about a graph. The trait has associated types
-/// that are used to define the type of the vertices, edges
-/// and the corresponding iterators.
-pub trait GraphViewOps: Send + Sync {
-    /// The type of the vertices in the graph.
-    type Vertex: VertexViewOps<Edge = Self::Edge>;
-
-    /// : An iterator over vertices.
-    type VertexIter: Iterator<Item = Self::Vertex> + Send;
-
-    /// An iterator over all vertices in the graph.
-    type Vertices: IntoIterator<Item = Self::Vertex, IntoIter = Self::VertexIter> + Send;
-
-    /// Defines the type of edges that are present in the graph.
-    type Edge: EdgeViewOps<Vertex = Self::Vertex>;
-
-    /// An iterator over all edges in the graph.
-    type Edges: IntoIterator<Item = Self::Edge>;
-
-    /// Return the number of vertices in the graph.
-    fn num_vertices(&self) -> Result<usize, GraphError>;
-
-    /// Return the earliest timestamp in the graph.
-    fn earliest_time(&self) -> Result<Option<i64>, GraphError>;
-
-    /// Return the latest timestamp in the graph.
-    fn latest_time(&self) -> Result<Option<i64>, GraphError>;
-
-    /// Check if the graph is empty.
-    fn is_empty(&self) -> Result<bool, GraphError> {
-        Ok(self.num_vertices()? == 0)
-    }
-
-    /// Return the number of edges in the graph.
-    fn num_edges(&self) -> Result<usize, GraphError>;
-
-    /// Check if the graph contains a vertex `v`.
-    fn has_vertex<T: InputVertex>(&self, v: T) -> Result<bool, GraphError>;
-
-    /// Check if the graph contains an edge given a pair of vertices `(src, dst)`.
-    fn has_edge<T: InputVertex>(&self, src: T, dst: T) -> Result<bool, GraphError>;
-
-    /// Get a vertex `v`.
-    fn vertex<T: InputVertex>(&self, v: T) -> Result<Option<Self::Vertex>, GraphError>;
-
-    /// Return an iterator over all vertices in the graph.
-    fn vertices(&self) -> Self::Vertices;
-
-    /// Get an edge `(src, dst)`.
-    fn edge<T: InputVertex>(&self, src: T, dst: T) -> Result<Option<Self::Edge>, GraphError>;
-
-    /// Return an iterator over all edges in the graph.
-    fn edges(&self) -> Self::Edges;
-
-    /// Return an iterator over all vertices in a given shard.
-    fn vertices_shard(&self, shard: usize) -> Self::Vertices;
->>>>>>> 31789cea
 }