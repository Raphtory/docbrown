use crate::edge::EdgeView;
use crate::graph_window::WindowedGraph;
use crate::vertex::VertexView;
use crate::vertices::Vertices;
use crate::view_api::internal::GraphViewInternalOps;
use crate::view_api::time::TimeOps;
use crate::view_api::VertexViewOps;
use docbrown_core::tgraph::VertexRef;
<<<<<<< HEAD
use std::iter;
=======
>>>>>>> 8eca9183

/// This trait GraphViewOps defines operations for accessing
/// information about a graph. The trait has associated types
/// that are used to define the type of the vertices, edges
/// and the corresponding iterators.
pub trait GraphViewOps: Send + Sync + Sized + GraphViewInternalOps + 'static + Clone {
    /// Timestamp of earliest activity in the graph
    fn earliest_time(&self) -> Option<i64>;
    /// Timestamp of latest activity in the graph
    fn latest_time(&self) -> Option<i64>;
    /// Return the number of vertices in the graph.
    fn num_vertices(&self) -> usize;

    /// Check if the graph is empty.
    fn is_empty(&self) -> bool {
        self.num_vertices() == 0
    }

    /// Return the number of edges in the graph.
    fn num_edges(&self) -> usize;

    /// Check if the graph contains a vertex `v`.
    fn has_vertex<T: Into<VertexRef>>(&self, v: T) -> bool;

    /// Check if the graph contains an edge given a pair of vertices `(src, dst)`.
    fn has_edge<T: Into<VertexRef>>(&self, src: T, dst: T) -> bool;

    /// Get a vertex `v`.
    fn vertex<T: Into<VertexRef>>(&self, v: T) -> Option<VertexView<Self>>;

    /// Return a View of the vertices in the Graph
    fn vertices(&self) -> Vertices<Self>;

    /// Get an edge `(src, dst)`.
    fn edge<T: Into<VertexRef>>(&self, src: T, dst: T) -> Option<EdgeView<Self>>;

    /// Return an iterator over all edges in the graph.
    fn edges(&self) -> Box<dyn Iterator<Item = EdgeView<Self>> + Send>;
}

impl<G: Send + Sync + Sized + GraphViewInternalOps + 'static + Clone> GraphViewOps for G {
    fn earliest_time(&self) -> Option<i64> {
        self.earliest_time_global()
    }

    fn latest_time(&self) -> Option<i64> {
        self.latest_time_global()
    }

    fn num_vertices(&self) -> usize {
        self.vertices_len()
    }

    fn num_edges(&self) -> usize {
        self.edges_len()
    }

    fn has_vertex<T: Into<VertexRef>>(&self, v: T) -> bool {
        self.has_vertex_ref(v.into())
    }

    fn has_edge<T: Into<VertexRef>>(&self, src: T, dst: T) -> bool {
        self.has_edge_ref(src.into(), dst.into())
    }

    fn vertex<T: Into<VertexRef>>(&self, v: T) -> Option<VertexView<Self>> {
        let v = v.into().g_id;
        self.vertex_ref(v).map(|v| VertexView::new(self.clone(), v))
    }

    fn vertices(&self) -> Vertices<Self> {
        let graph = self.clone();
        Vertices::new(graph)
    }

    fn edge<T: Into<VertexRef>>(&self, src: T, dst: T) -> Option<EdgeView<Self>> {
        self.edge_ref(src.into(), dst.into())
            .map(|e| EdgeView::new(self.clone(), e))
    }

    fn edges(&self) -> Box<dyn Iterator<Item = EdgeView<Self>> + Send> {
        Box::new(self.vertices().iter().flat_map(|v| v.out_edges()))
    }
}

impl<G: GraphViewOps> TimeOps for G {
    type WindowedViewType = WindowedGraph<Self>;

    fn start(&self) -> Option<i64> {
        self.view_start()
    }

    fn end(&self) -> Option<i64> {
        self.view_end()
    }

    fn window(&self, t_start: i64, t_end: i64) -> WindowedGraph<Self> {
        WindowedGraph::new(self.clone(), t_start, t_end)
    }
}<|MERGE_RESOLUTION|>--- conflicted
+++ resolved
@@ -6,10 +6,6 @@
 use crate::view_api::time::TimeOps;
 use crate::view_api::VertexViewOps;
 use docbrown_core::tgraph::VertexRef;
-<<<<<<< HEAD
-use std::iter;
-=======
->>>>>>> 8eca9183
 
 /// This trait GraphViewOps defines operations for accessing
 /// information about a graph. The trait has associated types
