--- conflicted
+++ resolved
@@ -9,9 +9,9 @@
 pub trait EdgeViewOps: Sized + Send + Sync {
     type Vertex: VertexViewOps<Edge = Self>;
 
-<<<<<<< HEAD
     //TODO need to add specific windowed and non-windowed variants
     fn has_property(&self,name:String,include_static:bool) -> bool ;
+
     fn property(&self,name:String,include_static:bool) -> Option<Prop>;
     fn properties(&self,include_static:bool) -> HashMap<String,Prop> ;
     fn property_names(&self,include_static:bool) -> Vec<String> ;
@@ -19,16 +19,12 @@
     fn has_static_property(&self,name:String)->bool;
     fn static_property(&self,name:String)-> Option<Prop>;
 
+    /// gets a property of an edge with the given name
+    /// includes the timestamp of the property
     fn property_history(&self,name:String) -> Vec<(i64, Prop)> ;
     fn property_histories(&self) -> HashMap<String,Vec<(i64, Prop)>> ;
 
-=======
-    /// gets a property of an edge with the given name
-    /// includes the timestamp of the property
-    fn prop(&self, name: String) -> Result<Vec<(i64, Prop)>, GraphError>;
-
     /// gets the source vertex of an edge
->>>>>>> 877aec94
     fn src(&self) -> Self::Vertex;
 
     /// gets the destination vertex of an edge
