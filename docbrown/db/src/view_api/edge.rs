--- conflicted
+++ resolved
@@ -1,28 +1,10 @@
-<<<<<<< HEAD
-use crate::view_api::vertex::VertexViewOps;
-use crate::view_api::VertexListOps;
-=======
 use crate::edge::EdgeView;
 use crate::view_api::{GraphViewOps, VertexListOps};
->>>>>>> 17342f9f
-use docbrown_core::tgraph_shard::errors::GraphError;
 use docbrown_core::Prop;
 use std::collections::HashMap;
 
-<<<<<<< HEAD
-pub trait EdgeViewOps: Sized + Send + Sync {
-    type Vertex: VertexViewOps<Edge = Self>;
-
-    fn prop(&self, name: String) -> Result<Vec<(i64, Prop)>, GraphError>;
-    fn src(&self) -> Self::Vertex;
-    fn dst(&self) -> Self::Vertex;
-    fn id(&self) -> usize;
-}
-
-=======
 /// This trait defines the operations that can be
 /// performed on a list of edges in a temporal graph view.
->>>>>>> 17342f9f
 pub trait EdgeListOps:
     IntoIterator<Item = EdgeView<Self::Graph>, IntoIter = Self::IterType> + Sized + Send
 {
