--- conflicted
+++ resolved
@@ -1,54 +1,20 @@
-<<<<<<< HEAD
 use crate::edge::EdgeView;
 use crate::view_api::{GraphViewOps, VertexListOps};
-=======
-use crate::view_api::vertex::VertexViewOps;
-use crate::view_api::VertexListOps;
 use docbrown_core::tgraph_shard::errors::GraphError;
 use docbrown_core::Prop;
-
-/// This trait defines the operations that can be
-/// performed on an edge in a temporal graph view.
-pub trait EdgeViewOps: Sized + Send + Sync {
-    type Vertex: VertexViewOps<Edge = Self>;
-
-    /// gets a property of an edge with the given name
-    /// includes the timestamp of the property
-    fn prop(&self, name: String) -> Result<Vec<(i64, Prop)>, GraphError>;
-
-    /// gets the source vertex of an edge
-    fn src(&self) -> Self::Vertex;
-
-    /// gets the destination vertex of an edge
-    fn dst(&self) -> Self::Vertex;
-
-    /// gets the id of an edge
-    fn id(&self) -> usize;
-}
->>>>>>> 31789cea
 
 /// This trait defines the operations that can be
 /// performed on a list of edges in a temporal graph view.
 pub trait EdgeListOps:
     IntoIterator<Item = EdgeView<Self::Graph>, IntoIter = Self::IterType> + Sized + Send
 {
-<<<<<<< HEAD
     type Graph: GraphViewOps;
-    type VList: VertexListOps<Graph = Self::Graph>;
-    type IterType: Iterator<Item = EdgeView<Self::Graph>> + Send;
-=======
-    /// The type of vertex on the edge list
-    type Vertex: VertexViewOps;
 
     /// the type of list of vertices
-    type VList: VertexListOps;
-
-    /// the type of edge
-    type Edge: EdgeViewOps<Vertex = Self::Vertex>;
+    type VList: VertexListOps<Graph = Self::Graph>;
 
     /// the type of iterator
-    type IterType: Iterator<Item = Self::Edge> + Send;
->>>>>>> 31789cea
+    type IterType: Iterator<Item = EdgeView<Self::Graph>> + Send;
 
     /// gets the source vertices of the edges in the list
     fn src(self) -> Self::VList;
