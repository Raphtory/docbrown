use docbrown_core::tgraph::{EdgeRef, VertexRef};
use docbrown_core::tgraph_shard::errors::GraphError;
use docbrown_core::{Direction, Prop};
use std::collections::HashMap;

/// The GraphViewInternalOps trait provides a set of methods to query a directed graph
/// represented by the docbrown_core::tgraph::TGraph struct.
pub trait GraphViewInternalOps {
    /// Returns the total number of vertices in the graph.
    fn vertices_len(&self) -> Result<usize, GraphError>;

    /// Returns the number of vertices in the graph that were created between
    /// the start (t_start) and end (t_end) timestamps (inclusive).
    /// # Arguments
    ///
    /// * `t_start` - The start time of the window (inclusive).
    /// * `t_end` - The end time of the window (exclusive).
    fn vertices_len_window(&self, t_start: i64, t_end: i64) -> usize;

    /// Returns the total number of edges in the graph.
    fn edges_len(&self) -> Result<usize, GraphError>;

    /// Returns the number of edges in the graph that were created between the
    /// start (t_start) and end (t_end) timestamps (inclusive).
    /// # Arguments
    ///
    /// * `t_start` - The start time of the window (inclusive).
    /// * `t_end` - The end time of the window (exclusive).
    fn edges_len_window(&self, t_start: i64, t_end: i64) -> usize;

    /// Returns true if the graph contains an edge between the source vertex
    /// (src) and the destination vertex (dst).
    /// # Arguments
    ///
    /// * `src` - The source vertex of the edge.
    /// * `dst` - The destination vertex of the edge.
    fn has_edge_ref<V1: Into<VertexRef>, V2: Into<VertexRef>>(
        &self,
        src: V1,
        dst: V2,
    ) -> Result<bool, GraphError>;

    /// Returns true if the graph contains an edge between the source vertex (src) and the
    /// destination vertex (dst) created between the start (t_start) and end (t_end) timestamps
    /// (inclusive).
    /// # Arguments
    ///
    /// * `t_start` - The start time of the window (inclusive).
    /// * `t_end` - The end time of the window (exclusive).
    /// * `src` - The source vertex of the edge.
    /// * `dst` - The destination vertex of the edge.
    fn has_edge_ref_window<V1: Into<VertexRef>, V2: Into<VertexRef>>(
        &self,
        src: V1,
        dst: V2,
        t_start: i64,
        t_end: i64,
    ) -> Result<bool, GraphError>;

    /// Returns true if the graph contains the specified vertex (v).
    /// # Arguments
    ///
    /// * `v` - VertexRef of the vertex to check.
    fn has_vertex_ref<V: Into<VertexRef>>(&self, v: V) -> Result<bool, GraphError>;

    /// Returns true if the graph contains the specified vertex (v) created between the
    /// start (t_start) and end (t_end) timestamps (inclusive).
    /// # Arguments
    ///
    /// * `v` - VertexRef of the vertex to check.
    /// * `t_start` - The start time of the window (inclusive).
    /// * `t_end` - The end time of the window (exclusive).
    fn has_vertex_ref_window<V: Into<VertexRef>>(
        &self,
        v: V,
        t_start: i64,
        t_end: i64,
    ) -> Result<bool, GraphError>;

    /// Returns the number of edges that point towards or from the specified vertex
    /// (v) based on the direction (d).
    /// # Arguments
    ///
    /// * `v` - VertexRef of the vertex to check.
    /// * `d` - Direction of the edges to count.
    fn degree(&self, v: VertexRef, d: Direction) -> Result<usize, GraphError>;

    /// Returns the number of edges that point towards or from the specified vertex (v)
    /// created between the start (t_start) and end (t_end) timestamps (inclusive) based
    /// on the direction (d).
    /// # Arguments
    ///
    /// * `v` - VertexRef of the vertex to check.
    /// * `t_start` - The start time of the window (inclusive).
    /// * `t_end` - The end time of the window (exclusive).
    fn degree_window(
        &self,
        v: VertexRef,
        t_start: i64,
        t_end: i64,
        d: Direction,
    ) -> Result<usize, GraphError>;

    /// Returns the VertexRef that corresponds to the specified vertex ID (v).
    /// Returns None if the vertex ID is not present in the graph.
    /// # Arguments
    ///
    /// * `v` - The vertex ID to lookup.
    fn vertex_ref(&self, v: u64) -> Result<Option<VertexRef>, GraphError>;

    /// Returns the VertexRef that corresponds to the specified vertex ID (v) created
    /// between the start (t_start) and end (t_end) timestamps (inclusive).
    /// Returns None if the vertex ID is not present in the graph.
    /// # Arguments
    ///
    /// * `v` - The vertex ID to lookup.
    /// * `t_start` - The start time of the window (inclusive).
    /// * `t_end` - The end time of the window (exclusive).
    ///
    /// # Returns
    /// * `Option<VertexRef>` - The VertexRef of the vertex if it exists in the graph.
    fn vertex_ref_window(
        &self,
        v: u64,
        t_start: i64,
        t_end: i64,
    ) -> Result<Option<VertexRef>, GraphError>;

    /// Retuns all the vertex IDs in the graph.
    /// # Returns
    /// * `Box<dyn Iterator<Item = u64> + Send>` - An iterator over all the vertex IDs in the graph.
    fn vertex_ids(&self) -> Box<dyn Iterator<Item = u64> + Send>;

    /// Returns all the vertex IDs in the graph created between the start (t_start) and
    /// end (t_end) timestamps
    /// # Arguments
    ///
    /// * `t_start` - The start time of the window (inclusive).
    /// * `t_end` - The end time of the window (exclusive).
    ///
    /// # Returns
    /// * `Box<dyn Iterator<Item = u64> + Send>` - An iterator over all the vertex IDs in the graph.
    fn vertex_ids_window(&self, t_start: i64, t_end: i64) -> Box<dyn Iterator<Item = u64> + Send>;

    /// Returns all the vertex references in the graph.
    /// # Returns
    /// * `Box<dyn Iterator<Item = VertexRef> + Send>` - An iterator over all the vertex
    /// references in the graph.
    fn vertex_refs(&self) -> Box<dyn Iterator<Item = VertexRef> + Send>;

    /// Returns all the vertex references in the graph created between the start (t_start) and
    /// end (t_end) timestamps (inclusive).
    /// # Arguments
    ///
    /// * `t_start` - The start time of the window (inclusive).
    /// * `t_end` - The end time of the window (exclusive).
    ///
    /// # Returns
    /// * `Box<dyn Iterator<Item = VertexRef> + Send>` - An iterator over all the vertexes
    fn vertex_refs_window(
        &self,
        t_start: i64,
        t_end: i64,
    ) -> Box<dyn Iterator<Item = VertexRef> + Send>;

    /// Returns all the vertex references in the graph that are in the specified shard.
    /// Between the start (t_start) and end (t_end)
    ///
    /// # Arguments
    /// shard - The shard to return the vertex references for.
    /// t_start - The start time of the window (inclusive).
    /// t_end - The end time of the window (exclusive).
    ///
    /// # Returns
    /// * `Box<dyn Iterator<Item = VertexRef> + Send>` - An iterator over all the vertexes
    fn vertex_refs_window_shard(
        &self,
        shard: usize,
        t_start: i64,
        t_end: i64,
    ) -> Box<dyn Iterator<Item = VertexRef> + Send>;

    /// Returns the edge reference that corresponds to the specified src and dst vertex
    /// # Arguments
    ///
    /// * `src` - The source vertex.
    /// * `dst` - The destination vertex.
    ///
    /// # Returns
    ///
    /// * `Option<EdgeRef>` - The edge reference if it exists.
    fn edge_ref<V1: Into<VertexRef>, V2: Into<VertexRef>>(
        &self,
        src: V1,
        dst: V2,
    ) -> Result<Option<EdgeRef>, GraphError>;

    /// Returns the edge reference that corresponds to the specified src and dst vertex
    /// created between the start (t_start) and end (t_end) timestamps (exclusive).
    ///
    /// # Arguments
    ///
    /// * `src` - The source vertex.
    /// * `dst` - The destination vertex.
    /// * `t_start` - The start time of the window (inclusive).
    /// * `t_end` - The end time of the window (exclusive).
    ///
    /// # Returns
    ///
    /// * `Option<EdgeRef>` - The edge reference if it exists.
    fn edge_ref_window<V1: Into<VertexRef>, V2: Into<VertexRef>>(
        &self,
        src: V1,
        dst: V2,
        t_start: i64,
        t_end: i64,
    ) -> Result<Option<EdgeRef>, GraphError>;

    /// Returns all the edge references in the graph.
    ///
    /// # Returns
    ///
    /// * `Box<dyn Iterator<Item = EdgeRef> + Send>` - An iterator over all the edge references.
    fn edge_refs(&self) -> Box<dyn Iterator<Item = EdgeRef> + Send>;

    /// Returns all the edge references in the graph created between the start (t_start) and
    /// end (t_end) timestamps (inclusive).
    ///
    /// # Arguments
    ///
    /// * `t_start` - The start time of the window (inclusive).
    /// * `t_end` - The end time of the window (exclusive).
    /// # Returns
    ///
    /// * `Box<dyn Iterator<Item = EdgeRef> + Send>` - An iterator over all the edge references.
    fn edge_refs_window(
        &self,
        t_start: i64,
        t_end: i64,
    ) -> Box<dyn Iterator<Item = EdgeRef> + Send>;

    /// Returns an iterator over the edges connected to a given vertex in a given direction.
    ///
    /// # Arguments
    ///
    /// * `v` - A reference to the vertex for which the edges are being queried.
    /// * `d` - The direction in which to search for edges.
    ///
    /// # Returns
    ///
    /// Box<dyn Iterator<Item = EdgeRef> + Send> -  A boxed iterator that yields references to
    /// the edges connected to the vertex.
    fn vertex_edges(&self, v: VertexRef, d: Direction) -> Box<dyn Iterator<Item = EdgeRef> + Send>;

    /// Returns an iterator over the edges connected to a given vertex within a
    /// specified time window in a given direction.
    ///
    /// # Arguments
    ///
    /// * `v` - A reference to the vertex for which the edges are being queried.
    /// * `t_start` - The start time of the window (inclusive).
    /// * `t_end` - The end time of the window (exclusive).
    /// * `d` - The direction in which to search for edges.
    ///
    /// # Returns
    ///
    /// Box<dyn Iterator<Item = EdgeRef> + Send> - A boxed iterator that yields references
    /// to the edges connected to the vertex within the specified time window.
    fn vertex_edges_window(
        &self,
        v: VertexRef,
        t_start: i64,
        t_end: i64,
        d: Direction,
    ) -> Box<dyn Iterator<Item = EdgeRef> + Send>;

    /// Returns an iterator over the edges connected to a given vertex within
    /// a specified time window in a given direction but exploded.
    ///
    /// # Arguments
    ///
    /// * `v` - A reference to the vertex for which the edges are being queried.
    /// * `t_start` - The start time of the window (inclusive).
    /// * `t_end` - The end time of the window (exclusive).
    /// * `d` - The direction in which to search for edges.
    ///
    /// # Returns
    ///
    /// A boxed iterator that yields references to the edges connected to the vertex
    ///  within the specified time window but exploded.
    fn vertex_edges_window_t(
        &self,
        v: VertexRef,
        t_start: i64,
        t_end: i64,
        d: Direction,
    ) -> Box<dyn Iterator<Item = EdgeRef> + Send>;

    /// Returns an iterator over the neighbors of a given vertex in a given direction.
    ///
    /// # Arguments
    ///
    /// * `v` - A reference to the vertex for which the neighbors are being queried.
    /// * `d` - The direction in which to search for neighbors.
    ///
    /// # Returns
    ///
    /// A boxed iterator that yields references to the neighboring vertices.
    fn neighbours(&self, v: VertexRef, d: Direction) -> Box<dyn Iterator<Item = VertexRef> + Send>;

    /// Returns an iterator over the neighbors of a given vertex within a specified time window in a given direction.
    ///
    /// # Arguments
    ///
    /// * `v` - A reference to the vertex for which the neighbors are being queried.
    /// * `t_start` - The start time of the window (inclusive).
    /// * `t_end` - The end time of the window (exclusive).
    /// * `d` - The direction in which to search for neighbors.
    ///
    /// # Returns
    ///
    /// A boxed iterator that yields references to the neighboring vertices within the specified time window.
    fn neighbours_window(
        &self,
        v: VertexRef,
        t_start: i64,
        t_end: i64,
        d: Direction,
    ) -> Box<dyn Iterator<Item = VertexRef> + Send>;

    ///  Returns the vertex ids of the neighbors of a given vertex in a given direction.
    /// # Arguments
    ///
    /// * `v` - A reference to the vertex for which the neighbors are being queried.
    /// * `d` - The direction in which to search for neighbors.
    ///
    /// # Returns
    ///
    /// A boxed iterator that yields the ids of the neighboring vertices.
    fn neighbours_ids(&self, v: VertexRef, d: Direction) -> Box<dyn Iterator<Item = u64> + Send>;

    /// Returns the vertex ids of the neighbors of a given vertex within a specified
    /// time window in a given direction.
    ///
    /// # Arguments
    ///
    /// * `v` - A reference to the vertex for which the neighbors are being queried.
    /// * `t_start` - The start time of the window (inclusive).
    /// * `t_end` - The end time of the window (exclusive).
    /// * `d` - The direction in which to search for neighbors.
    ///
    /// # Returns
    ///
    /// A boxed iterator that yields the ids of the neighboring vertices within the
    /// specified time window.
    fn neighbours_ids_window(
        &self,
        v: VertexRef,
        t_start: i64,
        t_end: i64,
        d: Direction,
    ) -> Box<dyn Iterator<Item = u64> + Send>;

<<<<<<< HEAD
    fn static_vertex_prop(&self, v: VertexRef, name: String) -> Option<Prop>;

    fn static_vertex_prop_keys(&self, v: VertexRef) -> Vec<String>;

    fn temporal_vertex_prop_keys(&self, v: VertexRef) -> Vec<String>;

    fn temporal_vertex_prop_vec(&self, v: VertexRef, name: String) -> Vec<(i64, Prop)>;

=======
    /// Gets a static property of a given vertex given the name and vertex reference.
    ///
    /// # Arguments
    ///
    /// * `v` - A reference to the vertex for which the property is being queried.
    /// * `name` - The name of the property.
    ///
    /// # Returns
    ///
    /// Option<Prop> - The property value if it exists.
    fn static_vertex_prop(&self, v: VertexRef, name: String) -> Result<Option<Prop>, GraphError>;

    /// Gets the keys of static properties of a given vertex
    ///
    /// # Arguments
    ///
    /// * `v` - A reference to the vertex for which the property is being queried.
    ///
    /// # Returns
    ///
    /// Vec<String> - The keys of the static properties.
    fn static_vertex_prop_keys(&self, v: VertexRef) -> Result<Vec<String>, GraphError>;

    /// Returns a vector of all temporal values of the vertex property with the given name for the
    /// given vertex
    ///
    /// # Arguments
    ///
    /// * `v` - A reference to the vertex for which to retrieve the temporal property vector.
    /// * `name` - The name of the property to retrieve.
    /// * `t_start` - The start time of the window to consider.
    /// * `t_end` - The end time of the window to consider.
    ///
    /// # Returns
    ///
    /// A vector of tuples representing the temporal values of the property for the given vertex
    /// that fall within the specified time window, where the first element of each tuple is the timestamp
    /// and the second element is the property value.
    fn temporal_vertex_prop_vec(
        &self,
        v: VertexRef,
        name: String,
    ) -> Result<Vec<(i64, Prop)>, GraphError>;

    /// Returns a vector of all temporal values of the vertex property with the given name for the given vertex
    /// that fall within the specified time window.
    ///
    /// # Arguments
    ///
    /// * `v` - A reference to the vertex for which to retrieve the temporal property vector.
    /// * `name` - The name of the property to retrieve.
    /// * `t_start` - The start time of the window to consider.
    /// * `t_end` - The end time of the window to consider.
    ///
    /// # Returns
    ///
    /// A vector of tuples representing the temporal values of the property for the given vertex
    /// that fall within the specified time window, where the first element of each tuple is the timestamp
    /// and the second element is the property value.
>>>>>>> 877aec94
    fn temporal_vertex_prop_vec_window(
        &self,
        v: VertexRef,
        name: String,
        t_start: i64,
        t_end: i64,
    ) -> Result<Vec<(i64, Prop)>, GraphError>;

    /// Returns a map of all temporal values of the vertex properties for the given vertex.
    /// The keys of the map are the names of the properties, and the values are vectors of tuples
    ///
    /// # Arguments
    ///
    /// - `v` - A reference to the vertex for which to retrieve the temporal property vector.
    ///
    /// # Returns
    /// - A map of all temporal values of the vertex properties for the given vertex.
    fn temporal_vertex_props(
        &self,
        v: VertexRef,
    ) -> Result<HashMap<String, Vec<(i64, Prop)>>, GraphError>;

    /// Returns a map of all temporal values of the vertex properties for the given vertex
    /// that fall within the specified time window.
    ///
    /// # Arguments
    ///
    /// - `v` - A reference to the vertex for which to retrieve the temporal property vector.
    /// - `t_start` - The start time of the window to consider (inclusive).
    /// - `t_end` - The end time of the window to consider (exclusive).
    ///
    /// # Returns
    /// - A map of all temporal values of the vertex properties for the given vertex
    fn temporal_vertex_props_window(
        &self,
        v: VertexRef,
        t_start: i64,
        t_end: i64,
<<<<<<< HEAD
    ) -> HashMap<String, Vec<(i64, Prop)>>;

    fn static_edge_prop(&self, e: EdgeRef, name: String) -> Option<Prop>;

    fn static_edge_prop_keys(&self, e: EdgeRef) -> Vec<String>;

    fn temporal_edge_prop_keys(&self, e: EdgeRef) -> Vec<String>;

    fn temporal_edge_props_vec(&self, e: EdgeRef, name: String) -> Vec<(i64, Prop)>;

=======
    ) -> Result<HashMap<String, Vec<(i64, Prop)>>, GraphError>;

    /// Returns a vector of all temporal values of the edge property with the given name for the
    /// given edge reference.
    ///
    /// # Arguments
    ///
    /// * `e` - An `EdgeRef` reference to the edge of interest.
    /// * `name` - A `String` containing the name of the temporal property.
    ///
    /// # Returns
    ///
    /// A property if it exists
    fn static_edge_prop(&self, e: EdgeRef, name: String) -> Result<Option<Prop>, GraphError>;

    /// Returns a vector of keys for the static properties of the given edge reference.
    ///
    /// # Arguments
    ///
    /// * `e` - An `EdgeRef` reference to the edge of interest.
    ///
    /// # Returns
    ///
    /// * A `Vec` of `String` containing the keys for the static properties of the given edge.
    fn static_edge_prop_keys(&self, e: EdgeRef) -> Result<Vec<String>, GraphError>;

    /// Returns a vector of tuples containing the values of the temporal property with the given name
    /// for the given edge reference.
    ///
    /// # Arguments
    ///
    /// * `e` - An `EdgeRef` reference to the edge of interest.
    /// * `name` - A `String` containing the name of the temporal property.
    ///
    /// # Returns
    ///
    /// * A `Vec` of tuples containing the values of the temporal property with the given name for the given edge.
    fn temporal_edge_props_vec(
        &self,
        e: EdgeRef,
        name: String,
    ) -> Result<Vec<(i64, Prop)>, GraphError>;

    /// Returns a vector of tuples containing the values of the temporal property with the given name
    /// for the given edge reference within the specified time window.
    ///
    /// # Arguments
    ///
    /// * `e` - An `EdgeRef` reference to the edge of interest.
    /// * `name` - A `String` containing the name of the temporal property.
    /// * `t_start` - An `i64` containing the start time of the time window (inclusive).
    /// * `t_end` - An `i64` containing the end time of the time window (exclusive).
    ///
    /// # Returns
    ///
    /// * A `Vec` of tuples containing the values of the temporal property with the given name for the given edge
    /// within the specified time window.
    ///
>>>>>>> 877aec94
    fn temporal_edge_props_vec_window(
        &self,
        e: EdgeRef,
        name: String,
        t_start: i64,
        t_end: i64,
<<<<<<< HEAD
    ) -> Vec<(i64, Prop)>;

    //TODO needs to be used by the graph
=======
    ) -> Result<Vec<(i64, Prop)>, GraphError>;

    /// Returns a hash map containing all the temporal properties of the given edge reference,
    /// where each key is the name of a temporal property and each value is a vector of tuples containing
    /// the property value and the time it was recorded.
    ///
    /// # Arguments
    ///
    /// * `e` - An `EdgeRef` reference to the edge.
    ///
    /// # Returns
    ///
    /// * A `HashMap` containing all the temporal properties of the given edge, where each key is the name of a
    /// temporal property and each value is a vector of tuples containing the property value and the time it was recorded.
    ///
>>>>>>> 877aec94
    fn temporal_edge_props(&self, e: EdgeRef) -> HashMap<String, Vec<(i64, Prop)>>;

    /// Returns a hash map containing all the temporal properties of the given edge reference within the specified
    /// time window, where each key is the name of a temporal property and each value is a vector of tuples containing
    /// the property value and the time it was recorded.
    ///
    /// # Arguments
    ///
    /// * `e` - An `EdgeRef` reference to the edge.
    /// * `t_start` - An `i64` containing the start time of the time window (inclusive).
    /// * `t_end` - An `i64` containing the end time of the time window (exclusive).
    ///
    /// # Returns
    ///
    /// * A `HashMap` containing all the temporal properties of the given edge within the specified time window,
    /// where each key is the name of a temporal property and each value is a vector of tuples containing the property
    /// value and the time it was recorded.
    ///
    fn temporal_edge_props_window(
        &self,
        e: EdgeRef,
        t_start: i64,
        t_end: i64,
    ) -> HashMap<String, Vec<(i64, Prop)>>;
}<|MERGE_RESOLUTION|>--- conflicted
+++ resolved
@@ -361,16 +361,6 @@
         d: Direction,
     ) -> Box<dyn Iterator<Item = u64> + Send>;
 
-<<<<<<< HEAD
-    fn static_vertex_prop(&self, v: VertexRef, name: String) -> Option<Prop>;
-
-    fn static_vertex_prop_keys(&self, v: VertexRef) -> Vec<String>;
-
-    fn temporal_vertex_prop_keys(&self, v: VertexRef) -> Vec<String>;
-
-    fn temporal_vertex_prop_vec(&self, v: VertexRef, name: String) -> Vec<(i64, Prop)>;
-
-=======
     /// Gets a static property of a given vertex given the name and vertex reference.
     ///
     /// # Arguments
@@ -393,6 +383,8 @@
     ///
     /// Vec<String> - The keys of the static properties.
     fn static_vertex_prop_keys(&self, v: VertexRef) -> Result<Vec<String>, GraphError>;
+
+    fn temporal_vertex_prop_keys(&self, v: VertexRef) -> Vec<String>;
 
     /// Returns a vector of all temporal values of the vertex property with the given name for the
     /// given vertex
@@ -430,7 +422,6 @@
     /// A vector of tuples representing the temporal values of the property for the given vertex
     /// that fall within the specified time window, where the first element of each tuple is the timestamp
     /// and the second element is the property value.
->>>>>>> 877aec94
     fn temporal_vertex_prop_vec_window(
         &self,
         v: VertexRef,
@@ -469,18 +460,6 @@
         v: VertexRef,
         t_start: i64,
         t_end: i64,
-<<<<<<< HEAD
-    ) -> HashMap<String, Vec<(i64, Prop)>>;
-
-    fn static_edge_prop(&self, e: EdgeRef, name: String) -> Option<Prop>;
-
-    fn static_edge_prop_keys(&self, e: EdgeRef) -> Vec<String>;
-
-    fn temporal_edge_prop_keys(&self, e: EdgeRef) -> Vec<String>;
-
-    fn temporal_edge_props_vec(&self, e: EdgeRef, name: String) -> Vec<(i64, Prop)>;
-
-=======
     ) -> Result<HashMap<String, Vec<(i64, Prop)>>, GraphError>;
 
     /// Returns a vector of all temporal values of the edge property with the given name for the
@@ -506,6 +485,8 @@
     ///
     /// * A `Vec` of `String` containing the keys for the static properties of the given edge.
     fn static_edge_prop_keys(&self, e: EdgeRef) -> Result<Vec<String>, GraphError>;
+
+    fn temporal_edge_prop_keys(&self, e: EdgeRef) -> Vec<String>;
 
     /// Returns a vector of tuples containing the values of the temporal property with the given name
     /// for the given edge reference.
@@ -539,18 +520,12 @@
     /// * A `Vec` of tuples containing the values of the temporal property with the given name for the given edge
     /// within the specified time window.
     ///
->>>>>>> 877aec94
     fn temporal_edge_props_vec_window(
         &self,
         e: EdgeRef,
         name: String,
         t_start: i64,
         t_end: i64,
-<<<<<<< HEAD
-    ) -> Vec<(i64, Prop)>;
-
-    //TODO needs to be used by the graph
-=======
     ) -> Result<Vec<(i64, Prop)>, GraphError>;
 
     /// Returns a hash map containing all the temporal properties of the given edge reference,
@@ -566,7 +541,6 @@
     /// * A `HashMap` containing all the temporal properties of the given edge, where each key is the name of a
     /// temporal property and each value is a vector of tuples containing the property value and the time it was recorded.
     ///
->>>>>>> 877aec94
     fn temporal_edge_props(&self, e: EdgeRef) -> HashMap<String, Vec<(i64, Prop)>>;
 
     /// Returns a hash map containing all the temporal properties of the given edge reference within the specified
