--- conflicted
+++ resolved
@@ -66,8 +66,6 @@
         t_end: i64,
     ) -> Box<dyn Iterator<Item = VertexRef> + Send>;
 
-<<<<<<< HEAD
-=======
     fn vertex_refs_window_shard(
         &self,
         shard: usize,
@@ -75,34 +73,6 @@
         t_end: i64,
     ) -> Box<dyn Iterator<Item = VertexRef> + Send>;
 
-    fn vertices_par<O, F>(&self, f: F) -> Box<dyn Iterator<Item = O>>
-    where
-        O: Send + 'static,
-        F: Fn(VertexRef) -> O + Send + Sync + Copy;
-
-    fn fold_par<S, F, F2>(&self, f: F, agg: F2) -> Option<S>
-    where
-        S: Send + 'static,
-        F: Fn(VertexRef) -> S + Send + Sync + Copy,
-        F2: Fn(S, S) -> S + Sync + Send + Copy;
-
-    fn vertices_window_par<O, F>(
-        &self,
-        t_start: i64,
-        t_end: i64,
-        f: F,
-    ) -> Box<dyn Iterator<Item = O>>
-    where
-        O: Send + 'static,
-        F: Fn(VertexRef) -> O + Send + Sync + Copy;
-
-    fn fold_window_par<S, F, F2>(&self, t_start: i64, t_end: i64, f: F, agg: F2) -> Option<S>
-    where
-        S: Send + 'static,
-        F: Fn(VertexRef) -> S + Send + Sync + Copy,
-        F2: Fn(S, S) -> S + Sync + Send + Copy;
-
->>>>>>> 47c7a61b
     fn edge_ref<V1: Into<VertexRef>, V2: Into<VertexRef>>(
         &self,
         src: V1,
