use docbrown_core::tgraph::{EdgeRef, VertexRef};
use docbrown_core::tgraph_shard::errors::GraphError;
use docbrown_core::{Direction, Prop};
use rayon::prelude::*;
use std::collections::HashMap;
use std::sync::Arc;

/// The GraphViewInternalOps trait provides a set of methods to query a directed graph
/// represented by the docbrown_core::tgraph::TGraph struct.
pub trait GraphViewInternalOps {
<<<<<<< HEAD
    fn degree(&self, v: VertexRef, d: Direction) -> Result<usize, GraphError>;

    fn degree_window(
        &self,
        v: VertexRef,
        t_start: i64,
        t_end: i64,
        d: Direction,
    ) -> Result<usize, GraphError>;

=======
    fn earliest_time_global(&self) -> Option<i64>;
    fn earliest_time_window(&self, t_start: i64, t_end: i64) -> Option<i64>;
    fn latest_time_global(&self) -> Option<i64>;
    fn latest_time_window(&self, t_start: i64, t_end: i64) -> Option<i64>;
    /// Returns the total number of vertices in the graph.
    fn vertices_len(&self) -> usize;

    /// Returns the number of vertices in the graph that were created between
    /// the start (t_start) and end (t_end) timestamps (inclusive).
    /// # Arguments
    ///
    /// * `t_start` - The start time of the window (inclusive).
    /// * `t_end` - The end time of the window (exclusive).
    fn vertices_len_window(&self, t_start: i64, t_end: i64) -> usize;

    /// Returns the total number of edges in the graph.
    fn edges_len(&self) -> usize;

    /// Returns the number of edges in the graph that were created between the
    /// start (t_start) and end (t_end) timestamps (inclusive).
    /// # Arguments
    ///
    /// * `t_start` - The start time of the window (inclusive).
    /// * `t_end` - The end time of the window (exclusive).
    fn edges_len_window(&self, t_start: i64, t_end: i64) -> usize;

    /// Returns true if the graph contains an edge between the source vertex
    /// (src) and the destination vertex (dst).
    /// # Arguments
    ///
    /// * `src` - The source vertex of the edge.
    /// * `dst` - The destination vertex of the edge.
    fn has_edge_ref(&self, src: VertexRef, dst: VertexRef) -> bool;

    /// Returns true if the graph contains an edge between the source vertex (src) and the
    /// destination vertex (dst) created between the start (t_start) and end (t_end) timestamps
    /// (inclusive).
    /// # Arguments
    ///
    /// * `t_start` - The start time of the window (inclusive).
    /// * `t_end` - The end time of the window (exclusive).
    /// * `src` - The source vertex of the edge.
    /// * `dst` - The destination vertex of the edge.
    fn has_edge_ref_window(&self, src: VertexRef, dst: VertexRef, t_start: i64, t_end: i64)
        -> bool;

    /// Returns true if the graph contains the specified vertex (v).
    /// # Arguments
    ///
    /// * `v` - VertexRef of the vertex to check.
    fn has_vertex_ref(&self, v: VertexRef) -> bool;

    /// Returns true if the graph contains the specified vertex (v) created between the
    /// start (t_start) and end (t_end) timestamps (inclusive).
    /// # Arguments
    ///
    /// * `v` - VertexRef of the vertex to check.
    /// * `t_start` - The start time of the window (inclusive).
    /// * `t_end` - The end time of the window (exclusive).
    fn has_vertex_ref_window(&self, v: VertexRef, t_start: i64, t_end: i64) -> bool;

    /// Returns the number of edges that point towards or from the specified vertex
    /// (v) based on the direction (d).
    /// # Arguments
    ///
    /// * `v` - VertexRef of the vertex to check.
    /// * `d` - Direction of the edges to count.
    fn degree(&self, v: VertexRef, d: Direction) -> usize;

    /// Returns the number of edges that point towards or from the specified vertex (v)
    /// created between the start (t_start) and end (t_end) timestamps (inclusive) based
    /// on the direction (d).
    /// # Arguments
    ///
    /// * `v` - VertexRef of the vertex to check.
    /// * `t_start` - The start time of the window (inclusive).
    /// * `t_end` - The end time of the window (exclusive).
    fn degree_window(&self, v: VertexRef, t_start: i64, t_end: i64, d: Direction) -> usize;

    /// Returns the VertexRef that corresponds to the specified vertex ID (v).
    /// Returns None if the vertex ID is not present in the graph.
    /// # Arguments
    ///
    /// * `v` - The vertex ID to lookup.
    fn vertex_ref(&self, v: u64) -> Option<VertexRef>;

    /// Returns the VertexRef that corresponds to the specified vertex ID (v) created
    /// between the start (t_start) and end (t_end) timestamps (inclusive).
    /// Returns None if the vertex ID is not present in the graph.
    /// # Arguments
    ///
    /// * `v` - The vertex ID to lookup.
    /// * `t_start` - The start time of the window (inclusive).
    /// * `t_end` - The end time of the window (exclusive).
    ///
    /// # Returns
    /// * `Option<VertexRef>` - The VertexRef of the vertex if it exists in the graph.
    fn vertex_ref_window(&self, v: u64, t_start: i64, t_end: i64) -> Option<VertexRef>;

    /// Retuns all the vertex IDs in the graph.
    /// # Returns
    /// * `Box<dyn Iterator<Item = u64> + Send>` - An iterator over all the vertex IDs in the graph.
>>>>>>> f4a7394d
    fn vertex_ids(&self) -> Box<dyn Iterator<Item = u64> + Send>;

    /// Returns all the vertex IDs in the graph created between the start (t_start) and
    /// end (t_end) timestamps
    /// # Arguments
    ///
    /// * `t_start` - The start time of the window (inclusive).
    /// * `t_end` - The end time of the window (exclusive).
    ///
    /// # Returns
    /// * `Box<dyn Iterator<Item = u64> + Send>` - An iterator over all the vertex IDs in the graph.
    fn vertex_ids_window(&self, t_start: i64, t_end: i64) -> Box<dyn Iterator<Item = u64> + Send>;

    /// Returns all the vertex references in the graph.
    /// # Returns
    /// * `Box<dyn Iterator<Item = VertexRef> + Send>` - An iterator over all the vertex
    /// references in the graph.
    fn vertex_refs(&self) -> Box<dyn Iterator<Item = VertexRef> + Send>;

    /// Returns all the vertex references in the graph created between the start (t_start) and
    /// end (t_end) timestamps (inclusive).
    /// # Arguments
    ///
    /// * `t_start` - The start time of the window (inclusive).
    /// * `t_end` - The end time of the window (exclusive).
    ///
    /// # Returns
    /// * `Box<dyn Iterator<Item = VertexRef> + Send>` - An iterator over all the vertexes
    fn vertex_refs_window(
        &self,
        t_start: i64,
        t_end: i64,
    ) -> Box<dyn Iterator<Item = VertexRef> + Send>;

    fn vertex_refs_shard(&self, shard: usize) -> Box<dyn Iterator<Item = VertexRef> + Send>;

    /// Returns all the vertex references in the graph that are in the specified shard.
    /// Between the start (t_start) and end (t_end)
    ///
    /// # Arguments
    /// shard - The shard to return the vertex references for.
    /// t_start - The start time of the window (inclusive).
    /// t_end - The end time of the window (exclusive).
    ///
    /// # Returns
    /// * `Box<dyn Iterator<Item = VertexRef> + Send>` - An iterator over all the vertexes
    fn vertex_refs_window_shard(
        &self,
        shard: usize,
        t_start: i64,
        t_end: i64,
    ) -> Box<dyn Iterator<Item = VertexRef> + Send>;

<<<<<<< HEAD
=======
    /// Returns the edge reference that corresponds to the specified src and dst vertex
    /// # Arguments
    ///
    /// * `src` - The source vertex.
    /// * `dst` - The destination vertex.
    ///
    /// # Returns
    ///
    /// * `Option<EdgeRef>` - The edge reference if it exists.
    fn edge_ref(&self, src: VertexRef, dst: VertexRef) -> Option<EdgeRef>;

    /// Returns the edge reference that corresponds to the specified src and dst vertex
    /// created between the start (t_start) and end (t_end) timestamps (exclusive).
    ///
    /// # Arguments
    ///
    /// * `src` - The source vertex.
    /// * `dst` - The destination vertex.
    /// * `t_start` - The start time of the window (inclusive).
    /// * `t_end` - The end time of the window (exclusive).
    ///
    /// # Returns
    ///
    /// * `Option<EdgeRef>` - The edge reference if it exists.
    fn edge_ref_window(
        &self,
        src: VertexRef,
        dst: VertexRef,
        t_start: i64,
        t_end: i64,
    ) -> Option<EdgeRef>;

    /// Returns all the edge references in the graph.
    ///
    /// # Returns
    ///
    /// * `Box<dyn Iterator<Item = EdgeRef> + Send>` - An iterator over all the edge references.
>>>>>>> f4a7394d
    fn edge_refs(&self) -> Box<dyn Iterator<Item = EdgeRef> + Send>;

    /// Returns all the edge references in the graph created between the start (t_start) and
    /// end (t_end) timestamps (inclusive).
    ///
    /// # Arguments
    ///
    /// * `t_start` - The start time of the window (inclusive).
    /// * `t_end` - The end time of the window (exclusive).
    /// # Returns
    ///
    /// * `Box<dyn Iterator<Item = EdgeRef> + Send>` - An iterator over all the edge references.
    fn edge_refs_window(
        &self,
        t_start: i64,
        t_end: i64,
    ) -> Box<dyn Iterator<Item = EdgeRef> + Send>;

    /// Returns an iterator over the edges connected to a given vertex in a given direction.
    ///
    /// # Arguments
    ///
    /// * `v` - A reference to the vertex for which the edges are being queried.
    /// * `d` - The direction in which to search for edges.
    ///
    /// # Returns
    ///
    /// Box<dyn Iterator<Item = EdgeRef> + Send> -  A boxed iterator that yields references to
    /// the edges connected to the vertex.
    fn vertex_edges(&self, v: VertexRef, d: Direction) -> Box<dyn Iterator<Item = EdgeRef> + Send>;

    /// Returns an iterator over the edges connected to a given vertex within a
    /// specified time window in a given direction.
    ///
    /// # Arguments
    ///
    /// * `v` - A reference to the vertex for which the edges are being queried.
    /// * `t_start` - The start time of the window (inclusive).
    /// * `t_end` - The end time of the window (exclusive).
    /// * `d` - The direction in which to search for edges.
    ///
    /// # Returns
    ///
    /// Box<dyn Iterator<Item = EdgeRef> + Send> - A boxed iterator that yields references
    /// to the edges connected to the vertex within the specified time window.
    fn vertex_edges_window(
        &self,
        v: VertexRef,
        t_start: i64,
        t_end: i64,
        d: Direction,
    ) -> Box<dyn Iterator<Item = EdgeRef> + Send>;

    /// Returns an iterator over the edges connected to a given vertex within
    /// a specified time window in a given direction but exploded.
    ///
    /// # Arguments
    ///
    /// * `v` - A reference to the vertex for which the edges are being queried.
    /// * `t_start` - The start time of the window (inclusive).
    /// * `t_end` - The end time of the window (exclusive).
    /// * `d` - The direction in which to search for edges.
    ///
    /// # Returns
    ///
    /// A boxed iterator that yields references to the edges connected to the vertex
    ///  within the specified time window but exploded.
    fn vertex_edges_window_t(
        &self,
        v: VertexRef,
        t_start: i64,
        t_end: i64,
        d: Direction,
    ) -> Box<dyn Iterator<Item = EdgeRef> + Send>;

    /// Returns an iterator over the neighbors of a given vertex in a given direction.
    ///
    /// # Arguments
    ///
    /// * `v` - A reference to the vertex for which the neighbors are being queried.
    /// * `d` - The direction in which to search for neighbors.
    ///
    /// # Returns
    ///
    /// A boxed iterator that yields references to the neighboring vertices.
    fn neighbours(&self, v: VertexRef, d: Direction) -> Box<dyn Iterator<Item = VertexRef> + Send>;

    /// Returns an iterator over the neighbors of a given vertex within a specified time window in a given direction.
    ///
    /// # Arguments
    ///
    /// * `v` - A reference to the vertex for which the neighbors are being queried.
    /// * `t_start` - The start time of the window (inclusive).
    /// * `t_end` - The end time of the window (exclusive).
    /// * `d` - The direction in which to search for neighbors.
    ///
    /// # Returns
    ///
    /// A boxed iterator that yields references to the neighboring vertices within the specified time window.
    fn neighbours_window(
        &self,
        v: VertexRef,
        t_start: i64,
        t_end: i64,
        d: Direction,
    ) -> Box<dyn Iterator<Item = VertexRef> + Send>;

    ///  Returns the vertex ids of the neighbors of a given vertex in a given direction.
    /// # Arguments
    ///
    /// * `v` - A reference to the vertex for which the neighbors are being queried.
    /// * `d` - The direction in which to search for neighbors.
    ///
    /// # Returns
    ///
    /// A boxed iterator that yields the ids of the neighboring vertices.
    fn neighbours_ids(&self, v: VertexRef, d: Direction) -> Box<dyn Iterator<Item = u64> + Send>;

    /// Returns the vertex ids of the neighbors of a given vertex within a specified
    /// time window in a given direction.
    ///
    /// # Arguments
    ///
    /// * `v` - A reference to the vertex for which the neighbors are being queried.
    /// * `t_start` - The start time of the window (inclusive).
    /// * `t_end` - The end time of the window (exclusive).
    /// * `d` - The direction in which to search for neighbors.
    ///
    /// # Returns
    ///
    /// A boxed iterator that yields the ids of the neighboring vertices within the
    /// specified time window.
    fn neighbours_ids_window(
        &self,
        v: VertexRef,
        t_start: i64,
        t_end: i64,
        d: Direction,
    ) -> Box<dyn Iterator<Item = u64> + Send>;

    /// Gets a static property of a given vertex given the name and vertex reference.
    ///
    /// # Arguments
    ///
    /// * `v` - A reference to the vertex for which the property is being queried.
    /// * `name` - The name of the property.
    ///
    /// # Returns
    ///
    /// Option<Prop> - The property value if it exists.
    fn static_vertex_prop(&self, v: VertexRef, name: String) -> Option<Prop>;

    /// Gets the keys of static properties of a given vertex
    ///
    /// # Arguments
    ///
    /// * `v` - A reference to the vertex for which the property is being queried.
    ///
    /// # Returns
    ///
    /// Vec<String> - The keys of the static properties.
    fn static_vertex_prop_keys(&self, v: VertexRef) -> Vec<String>;

    /// Returns a vector of all temporal values of the vertex property with the given name for the
    /// given vertex
    ///
    /// # Arguments
    ///
    /// * `v` - A reference to the vertex for which to retrieve the temporal property vector.
    /// * `name` - The name of the property to retrieve.
    /// * `t_start` - The start time of the window to consider.
    /// * `t_end` - The end time of the window to consider.
    ///
    /// # Returns
    ///
    /// A vector of tuples representing the temporal values of the property for the given vertex
    /// that fall within the specified time window, where the first element of each tuple is the timestamp
    /// and the second element is the property value.
    fn temporal_vertex_prop_vec(&self, v: VertexRef, name: String) -> Vec<(i64, Prop)>;

    /// Returns a vector of all temporal values of the vertex property with the given name for the given vertex
    /// that fall within the specified time window.
    ///
    /// # Arguments
    ///
    /// * `v` - A reference to the vertex for which to retrieve the temporal property vector.
    /// * `name` - The name of the property to retrieve.
    /// * `t_start` - The start time of the window to consider.
    /// * `t_end` - The end time of the window to consider.
    ///
    /// # Returns
    ///
    /// A vector of tuples representing the temporal values of the property for the given vertex
    /// that fall within the specified time window, where the first element of each tuple is the timestamp
    /// and the second element is the property value.
    fn temporal_vertex_prop_vec_window(
        &self,
        v: VertexRef,
        name: String,
        t_start: i64,
        t_end: i64,
    ) -> Vec<(i64, Prop)>;

    /// Returns a map of all temporal values of the vertex properties for the given vertex.
    /// The keys of the map are the names of the properties, and the values are vectors of tuples
    ///
    /// # Arguments
    ///
    /// - `v` - A reference to the vertex for which to retrieve the temporal property vector.
    ///
    /// # Returns
    /// - A map of all temporal values of the vertex properties for the given vertex.
    fn temporal_vertex_props(&self, v: VertexRef) -> HashMap<String, Vec<(i64, Prop)>>;

    /// Returns a map of all temporal values of the vertex properties for the given vertex
    /// that fall within the specified time window.
    ///
    /// # Arguments
    ///
    /// - `v` - A reference to the vertex for which to retrieve the temporal property vector.
    /// - `t_start` - The start time of the window to consider (inclusive).
    /// - `t_end` - The end time of the window to consider (exclusive).
    ///
    /// # Returns
    /// - A map of all temporal values of the vertex properties for the given vertex
    fn temporal_vertex_props_window(
        &self,
        v: VertexRef,
        t_start: i64,
        t_end: i64,
    ) -> HashMap<String, Vec<(i64, Prop)>>;

    /// Returns a vector of all temporal values of the edge property with the given name for the
    /// given edge reference.
    ///
    /// # Arguments
    ///
    /// * `e` - An `EdgeRef` reference to the edge of interest.
    /// * `name` - A `String` containing the name of the temporal property.
    ///
    /// # Returns
    ///
    /// A property if it exists
    fn static_edge_prop(&self, e: EdgeRef, name: String) -> Option<Prop>;

    /// Returns a vector of keys for the static properties of the given edge reference.
    ///
    /// # Arguments
    ///
    /// * `e` - An `EdgeRef` reference to the edge of interest.
    ///
    /// # Returns
    ///
    /// * A `Vec` of `String` containing the keys for the static properties of the given edge.
    fn static_edge_prop_keys(&self, e: EdgeRef) -> Vec<String>;

    /// Returns a vector of tuples containing the values of the temporal property with the given name
    /// for the given edge reference.
    ///
    /// # Arguments
    ///
    /// * `e` - An `EdgeRef` reference to the edge of interest.
    /// * `name` - A `String` containing the name of the temporal property.
    ///
    /// # Returns
    ///
    /// * A `Vec` of tuples containing the values of the temporal property with the given name for the given edge.
    fn temporal_edge_props_vec(&self, e: EdgeRef, name: String) -> Vec<(i64, Prop)>;

    /// Returns a vector of tuples containing the values of the temporal property with the given name
    /// for the given edge reference within the specified time window.
    ///
    /// # Arguments
    ///
    /// * `e` - An `EdgeRef` reference to the edge of interest.
    /// * `name` - A `String` containing the name of the temporal property.
    /// * `t_start` - An `i64` containing the start time of the time window (inclusive).
    /// * `t_end` - An `i64` containing the end time of the time window (exclusive).
    ///
    /// # Returns
    ///
    /// * A `Vec` of tuples containing the values of the temporal property with the given name for the given edge
    /// within the specified time window.
    ///
    fn temporal_edge_props_vec_window(
        &self,
        e: EdgeRef,
        name: String,
        t_start: i64,
        t_end: i64,
    ) -> Vec<(i64, Prop)>;

    /// Returns a hash map containing all the temporal properties of the given edge reference,
    /// where each key is the name of a temporal property and each value is a vector of tuples containing
    /// the property value and the time it was recorded.
    ///
    /// # Arguments
    ///
    /// * `e` - An `EdgeRef` reference to the edge.
    ///
    /// # Returns
    ///
    /// * A `HashMap` containing all the temporal properties of the given edge, where each key is the name of a
    /// temporal property and each value is a vector of tuples containing the property value and the time it was recorded.
    ///
    fn temporal_edge_props(&self, e: EdgeRef) -> HashMap<String, Vec<(i64, Prop)>>;

    /// Returns a hash map containing all the temporal properties of the given edge reference within the specified
    /// time window, where each key is the name of a temporal property and each value is a vector of tuples containing
    /// the property value and the time it was recorded.
    ///
    /// # Arguments
    ///
    /// * `e` - An `EdgeRef` reference to the edge.
    /// * `t_start` - An `i64` containing the start time of the time window (inclusive).
    /// * `t_end` - An `i64` containing the end time of the time window (exclusive).
    ///
    /// # Returns
    ///
    /// * A `HashMap` containing all the temporal properties of the given edge within the specified time window,
    /// where each key is the name of a temporal property and each value is a vector of tuples containing the property
    /// value and the time it was recorded.
    ///
    fn temporal_edge_props_window(
        &self,
        e: EdgeRef,
        t_start: i64,
        t_end: i64,
    ) -> HashMap<String, Vec<(i64, Prop)>>;

    fn num_shards(&self) -> usize;

    fn vertices_shard(&self, shard_id: usize) -> Box<dyn Iterator<Item = VertexRef> + Send>;

    fn vertices_shard_window(
        &self,
        shard_id: usize,
        t_start: i64,
        t_end: i64,
    ) -> Box<dyn Iterator<Item = VertexRef> + Send>;
}

pub trait ParIterGraphOps {
    fn vertices_par_map<O, F>(&self, f: F) -> Box<dyn Iterator<Item = O>>
    where
        O: Send + 'static,
        F: Fn(VertexRef) -> O + Send + Sync + Copy;

    fn vertices_par_fold<S, F, F2>(&self, f: F, agg: F2) -> Option<S>
    where
        S: Send + 'static,
        F: Fn(VertexRef) -> S + Send + Sync + Copy,
        F2: Fn(S, S) -> S + Sync + Send + Copy;

    fn vertices_window_par_map<O, F>(
        &self,
        t_start: i64,
        t_end: i64,
        f: F,
    ) -> Box<dyn Iterator<Item = O>>
    where
        O: Send + 'static,
        F: Fn(VertexRef) -> O + Send + Sync + Copy;

    fn vertices_window_par_fold<S, F, F2>(
        &self,
        t_start: i64,
        t_end: i64,
        f: F,
        agg: F2,
    ) -> Option<S>
    where
        S: Send + 'static,
        F: Fn(VertexRef) -> S + Send + Sync + Copy,
        F2: Fn(S, S) -> S + Sync + Send + Copy;
}

impl<G: GraphViewInternalOps + Send + Sync> ParIterGraphOps for G {
    fn vertices_par_map<O, F>(&self, f: F) -> Box<dyn Iterator<Item = O>>
    where
        O: Send + 'static,
        F: Fn(VertexRef) -> O + Send + Sync + Copy,
    {
        let (tx, rx) = flume::unbounded();

        let arc_tx = Arc::new(tx);
        (0..self.num_shards())
            .into_par_iter()
            .flat_map(|shard_id| self.vertices_shard(shard_id).par_bridge().map(f))
            .for_each(move |o| {
                arc_tx.send(o).unwrap();
            });

        Box::new(rx.into_iter())
    }

    fn vertices_par_fold<S, F, F2>(&self, f: F, agg: F2) -> Option<S>
    where
        S: Send + 'static,
        F: Fn(VertexRef) -> S + Send + Sync + Copy,
        F2: Fn(S, S) -> S + Sync + Send + Copy,
    {
        (0..self.num_shards())
            .into_par_iter()
            .flat_map(|shard_id| {
                self.vertices_shard(shard_id)
                    .par_bridge()
                    .map(f)
                    .reduce_with(agg)
            })
            .reduce_with(agg)
    }

    fn vertices_window_par_map<O, F>(
        &self,
        t_start: i64,
        t_end: i64,
        f: F,
    ) -> Box<dyn Iterator<Item = O>>
    where
        O: Send + 'static,
        F: Fn(VertexRef) -> O + Send + Sync + Copy,
    {
        let (tx, rx) = flume::unbounded();

        let arc_tx = Arc::new(tx);
        (0..self.num_shards())
            .into_par_iter()
            .flat_map(|shard_id| {
                self.vertices_shard_window(shard_id, t_start, t_end)
                    .par_bridge()
                    .map(f)
            })
            .for_each(move |o| {
                arc_tx.send(o).unwrap();
            });

        Box::new(rx.into_iter())
    }

    fn vertices_window_par_fold<S, F, F2>(
        &self,
        t_start: i64,
        t_end: i64,
        f: F,
        agg: F2,
    ) -> Option<S>
    where
        S: Send + 'static,
        F: Fn(VertexRef) -> S + Send + Sync + Copy,
        F2: Fn(S, S) -> S + Sync + Send + Copy,
    {
        (0..self.num_shards())
            .into_par_iter()
            .flat_map(|shard| {
                self.vertices_shard_window(shard, t_start, t_end)
                    .par_bridge()
                    .map(f)
                    .reduce_with(agg)
            })
            .reduce_with(agg)
    }
}<|MERGE_RESOLUTION|>--- conflicted
+++ resolved
@@ -8,18 +8,6 @@
 /// The GraphViewInternalOps trait provides a set of methods to query a directed graph
 /// represented by the docbrown_core::tgraph::TGraph struct.
 pub trait GraphViewInternalOps {
-<<<<<<< HEAD
-    fn degree(&self, v: VertexRef, d: Direction) -> Result<usize, GraphError>;
-
-    fn degree_window(
-        &self,
-        v: VertexRef,
-        t_start: i64,
-        t_end: i64,
-        d: Direction,
-    ) -> Result<usize, GraphError>;
-
-=======
     fn earliest_time_global(&self) -> Option<i64>;
     fn earliest_time_window(&self, t_start: i64, t_end: i64) -> Option<i64>;
     fn latest_time_global(&self) -> Option<i64>;
@@ -36,7 +24,7 @@
     fn vertices_len_window(&self, t_start: i64, t_end: i64) -> usize;
 
     /// Returns the total number of edges in the graph.
-    fn edges_len(&self) -> usize;
+    fn edges_len(&self, layer: Option<usize>) -> usize;
 
     /// Returns the number of edges in the graph that were created between the
     /// start (t_start) and end (t_end) timestamps (inclusive).
@@ -44,7 +32,7 @@
     ///
     /// * `t_start` - The start time of the window (inclusive).
     /// * `t_end` - The end time of the window (exclusive).
-    fn edges_len_window(&self, t_start: i64, t_end: i64) -> usize;
+    fn edges_len_window(&self, t_start: i64, t_end: i64, layer: Option<usize>) -> usize;
 
     /// Returns true if the graph contains an edge between the source vertex
     /// (src) and the destination vertex (dst).
@@ -52,7 +40,13 @@
     ///
     /// * `src` - The source vertex of the edge.
     /// * `dst` - The destination vertex of the edge.
-    fn has_edge_ref(&self, src: VertexRef, dst: VertexRef) -> bool;
+    fn has_edge_ref(
+        &self,
+        src: VertexRef,
+        dst: VertexRef,
+        layer_name: Option<&str>,
+        layer_id: Option<usize>,
+    ) -> bool;
 
     /// Returns true if the graph contains an edge between the source vertex (src) and the
     /// destination vertex (dst) created between the start (t_start) and end (t_end) timestamps
@@ -63,8 +57,15 @@
     /// * `t_end` - The end time of the window (exclusive).
     /// * `src` - The source vertex of the edge.
     /// * `dst` - The destination vertex of the edge.
-    fn has_edge_ref_window(&self, src: VertexRef, dst: VertexRef, t_start: i64, t_end: i64)
-        -> bool;
+    fn has_edge_ref_window(
+        &self,
+        src: VertexRef,
+        dst: VertexRef,
+        t_start: i64,
+        t_end: i64,
+        layer_name: Option<&str>,
+        layer_id: Option<usize>,
+    ) -> bool;
 
     /// Returns true if the graph contains the specified vertex (v).
     /// # Arguments
@@ -87,7 +88,7 @@
     ///
     /// * `v` - VertexRef of the vertex to check.
     /// * `d` - Direction of the edges to count.
-    fn degree(&self, v: VertexRef, d: Direction) -> usize;
+    fn degree(&self, v: VertexRef, d: Direction, layer: Option<usize>) -> usize;
 
     /// Returns the number of edges that point towards or from the specified vertex (v)
     /// created between the start (t_start) and end (t_end) timestamps (inclusive) based
@@ -97,7 +98,14 @@
     /// * `v` - VertexRef of the vertex to check.
     /// * `t_start` - The start time of the window (inclusive).
     /// * `t_end` - The end time of the window (exclusive).
-    fn degree_window(&self, v: VertexRef, t_start: i64, t_end: i64, d: Direction) -> usize;
+    fn degree_window(
+        &self,
+        v: VertexRef,
+        t_start: i64,
+        t_end: i64,
+        d: Direction,
+        layer: Option<usize>,
+    ) -> usize;
 
     /// Returns the VertexRef that corresponds to the specified vertex ID (v).
     /// Returns None if the vertex ID is not present in the graph.
@@ -122,7 +130,6 @@
     /// Retuns all the vertex IDs in the graph.
     /// # Returns
     /// * `Box<dyn Iterator<Item = u64> + Send>` - An iterator over all the vertex IDs in the graph.
->>>>>>> f4a7394d
     fn vertex_ids(&self) -> Box<dyn Iterator<Item = u64> + Send>;
 
     /// Returns all the vertex IDs in the graph created between the start (t_start) and
@@ -176,8 +183,6 @@
         t_end: i64,
     ) -> Box<dyn Iterator<Item = VertexRef> + Send>;
 
-<<<<<<< HEAD
-=======
     /// Returns the edge reference that corresponds to the specified src and dst vertex
     /// # Arguments
     ///
@@ -187,7 +192,13 @@
     /// # Returns
     ///
     /// * `Option<EdgeRef>` - The edge reference if it exists.
-    fn edge_ref(&self, src: VertexRef, dst: VertexRef) -> Option<EdgeRef>;
+    fn edge_ref(
+        &self,
+        src: VertexRef,
+        dst: VertexRef,
+        layer_name: Option<&str>,
+        layer_id: Option<usize>,
+    ) -> Option<EdgeRef>;
 
     /// Returns the edge reference that corresponds to the specified src and dst vertex
     /// created between the start (t_start) and end (t_end) timestamps (exclusive).
@@ -208,6 +219,8 @@
         dst: VertexRef,
         t_start: i64,
         t_end: i64,
+        layer_name: Option<&str>,
+        layer_id: Option<usize>,
     ) -> Option<EdgeRef>;
 
     /// Returns all the edge references in the graph.
@@ -215,8 +228,7 @@
     /// # Returns
     ///
     /// * `Box<dyn Iterator<Item = EdgeRef> + Send>` - An iterator over all the edge references.
->>>>>>> f4a7394d
-    fn edge_refs(&self) -> Box<dyn Iterator<Item = EdgeRef> + Send>;
+    fn edge_refs(&self, layer: Option<usize>) -> Box<dyn Iterator<Item = EdgeRef> + Send>;
 
     /// Returns all the edge references in the graph created between the start (t_start) and
     /// end (t_end) timestamps (inclusive).
@@ -232,6 +244,7 @@
         &self,
         t_start: i64,
         t_end: i64,
+        layer: Option<usize>,
     ) -> Box<dyn Iterator<Item = EdgeRef> + Send>;
 
     /// Returns an iterator over the edges connected to a given vertex in a given direction.
@@ -245,7 +258,12 @@
     ///
     /// Box<dyn Iterator<Item = EdgeRef> + Send> -  A boxed iterator that yields references to
     /// the edges connected to the vertex.
-    fn vertex_edges(&self, v: VertexRef, d: Direction) -> Box<dyn Iterator<Item = EdgeRef> + Send>;
+    fn vertex_edges(
+        &self,
+        v: VertexRef,
+        d: Direction,
+        layer: Option<usize>,
+    ) -> Box<dyn Iterator<Item = EdgeRef> + Send>;
 
     /// Returns an iterator over the edges connected to a given vertex within a
     /// specified time window in a given direction.
@@ -267,6 +285,7 @@
         t_start: i64,
         t_end: i64,
         d: Direction,
+        layer: Option<usize>,
     ) -> Box<dyn Iterator<Item = EdgeRef> + Send>;
 
     /// Returns an iterator over the edges connected to a given vertex within
@@ -289,6 +308,7 @@
         t_start: i64,
         t_end: i64,
         d: Direction,
+        layer: Option<usize>,
     ) -> Box<dyn Iterator<Item = EdgeRef> + Send>;
 
     /// Returns an iterator over the neighbors of a given vertex in a given direction.
