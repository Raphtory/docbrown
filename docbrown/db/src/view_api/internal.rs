--- conflicted
+++ resolved
@@ -1,5 +1,4 @@
 use docbrown_core::tgraph::{EdgeRef, VertexRef};
-use docbrown_core::tgraph_shard::errors::GraphError;
 use docbrown_core::{Direction, Prop};
 use rayon::prelude::*;
 use std::collections::HashMap;
@@ -8,16 +7,12 @@
 /// The GraphViewInternalOps trait provides a set of methods to query a directed graph
 /// represented by the docbrown_core::tgraph::TGraph struct.
 pub trait GraphViewInternalOps {
-<<<<<<< HEAD
-    fn vertices_len(&self) -> Result<usize, GraphError>;
-=======
     fn earliest_time_global(&self) -> Option<i64>;
     fn earliest_time_window(&self, t_start: i64, t_end: i64) -> Option<i64>;
     fn latest_time_global(&self) -> Option<i64>;
     fn latest_time_window(&self, t_start: i64, t_end: i64) -> Option<i64>;
     /// Returns the total number of vertices in the graph.
     fn vertices_len(&self) -> usize;
->>>>>>> 17342f9f
 
     /// Returns the number of vertices in the graph that were created between
     /// the start (t_start) and end (t_end) timestamps (inclusive).
@@ -27,12 +22,8 @@
     /// * `t_end` - The end time of the window (exclusive).
     fn vertices_len_window(&self, t_start: i64, t_end: i64) -> usize;
 
-<<<<<<< HEAD
-    fn edges_len(&self) -> Result<usize, GraphError>;
-=======
     /// Returns the total number of edges in the graph.
     fn edges_len(&self) -> usize;
->>>>>>> 17342f9f
 
     /// Returns the number of edges in the graph that were created between the
     /// start (t_start) and end (t_end) timestamps (inclusive).
@@ -42,49 +33,6 @@
     /// * `t_end` - The end time of the window (exclusive).
     fn edges_len_window(&self, t_start: i64, t_end: i64) -> usize;
 
-<<<<<<< HEAD
-    fn has_edge_ref<V1: Into<VertexRef>, V2: Into<VertexRef>>(
-        &self,
-        src: V1,
-        dst: V2,
-    ) -> Result<bool, GraphError>;
-
-    fn has_edge_ref_window<V1: Into<VertexRef>, V2: Into<VertexRef>>(
-        &self,
-        src: V1,
-        dst: V2,
-        t_start: i64,
-        t_end: i64,
-    ) -> Result<bool, GraphError>;
-
-    fn has_vertex_ref<V: Into<VertexRef>>(&self, v: V) -> Result<bool, GraphError>;
-
-    fn has_vertex_ref_window<V: Into<VertexRef>>(
-        &self,
-        v: V,
-        t_start: i64,
-        t_end: i64,
-    ) -> Result<bool, GraphError>;
-
-    fn degree(&self, v: VertexRef, d: Direction) -> Result<usize, GraphError>;
-
-    fn degree_window(
-        &self,
-        v: VertexRef,
-        t_start: i64,
-        t_end: i64,
-        d: Direction,
-    ) -> Result<usize, GraphError>;
-
-    fn vertex_ref(&self, v: u64) -> Result<Option<VertexRef>, GraphError>;
-
-    fn vertex_ref_window(
-        &self,
-        v: u64,
-        t_start: i64,
-        t_end: i64,
-    ) -> Result<Option<VertexRef>, GraphError>;
-=======
     /// Returns true if the graph contains an edge between the source vertex
     /// (src) and the destination vertex (dst).
     /// # Arguments
@@ -157,7 +105,6 @@
     /// # Returns
     /// * `Option<VertexRef>` - The VertexRef of the vertex if it exists in the graph.
     fn vertex_ref_window(&self, v: u64, t_start: i64, t_end: i64) -> Option<VertexRef>;
->>>>>>> 17342f9f
 
     /// Retuns all the vertex IDs in the graph.
     /// # Returns
@@ -215,18 +162,6 @@
         t_end: i64,
     ) -> Box<dyn Iterator<Item = VertexRef> + Send>;
 
-<<<<<<< HEAD
-    fn edge_ref<V1: Into<VertexRef>, V2: Into<VertexRef>>(
-        &self,
-        src: V1,
-        dst: V2,
-    ) -> Result<Option<EdgeRef>, GraphError>;
-
-    fn edge_ref_window<V1: Into<VertexRef>, V2: Into<VertexRef>>(
-        &self,
-        src: V1,
-        dst: V2,
-=======
     /// Returns the edge reference that corresponds to the specified src and dst vertex
     /// # Arguments
     ///
@@ -255,10 +190,9 @@
         &self,
         src: VertexRef,
         dst: VertexRef,
->>>>>>> 17342f9f
-        t_start: i64,
-        t_end: i64,
-    ) -> Result<Option<EdgeRef>, GraphError>;
+        t_start: i64,
+        t_end: i64,
+    ) -> Option<EdgeRef>;
 
     /// Returns all the edge references in the graph.
     ///
@@ -405,17 +339,6 @@
         d: Direction,
     ) -> Box<dyn Iterator<Item = u64> + Send>;
 
-<<<<<<< HEAD
-    fn static_vertex_prop(&self, v: VertexRef, name: String) -> Result<Option<Prop>, GraphError>;
-
-    fn static_vertex_prop_keys(&self, v: VertexRef) -> Result<Vec<String>, GraphError>;
-
-    fn temporal_vertex_prop_vec(
-        &self,
-        v: VertexRef,
-        name: String,
-    ) -> Result<Vec<(i64, Prop)>, GraphError>;
-=======
     /// Gets a static property of a given vertex given the name and vertex reference.
     ///
     /// # Arguments
@@ -464,7 +387,6 @@
     /// that fall within the specified time window, where the first element of each tuple is the timestamp
     /// and the second element is the property value.
     fn temporal_vertex_prop_vec(&self, v: VertexRef, name: String) -> Vec<(i64, Prop)>;
->>>>>>> 17342f9f
 
     /// Returns a vector of all temporal values of the vertex property with the given name for the given vertex
     /// that fall within the specified time window.
@@ -487,14 +409,8 @@
         name: String,
         t_start: i64,
         t_end: i64,
-    ) -> Result<Vec<(i64, Prop)>, GraphError>;
-
-<<<<<<< HEAD
-    fn temporal_vertex_props(
-        &self,
-        v: VertexRef,
-    ) -> Result<HashMap<String, Vec<(i64, Prop)>>, GraphError>;
-=======
+    ) -> Vec<(i64, Prop)>;
+
     /// Returns a map of all temporal values of the vertex properties for the given vertex.
     /// The keys of the map are the names of the properties, and the values are vectors of tuples
     ///
@@ -505,7 +421,6 @@
     /// # Returns
     /// - A map of all temporal values of the vertex properties for the given vertex.
     fn temporal_vertex_props(&self, v: VertexRef) -> HashMap<String, Vec<(i64, Prop)>>;
->>>>>>> 17342f9f
 
     /// Returns a map of all temporal values of the vertex properties for the given vertex
     /// that fall within the specified time window.
@@ -523,19 +438,8 @@
         v: VertexRef,
         t_start: i64,
         t_end: i64,
-    ) -> Result<HashMap<String, Vec<(i64, Prop)>>, GraphError>;
-
-<<<<<<< HEAD
-    fn static_edge_prop(&self, e: EdgeRef, name: String) -> Result<Option<Prop>, GraphError>;
-
-    fn static_edge_prop_keys(&self, e: EdgeRef) -> Result<Vec<String>, GraphError>;
-
-    fn temporal_edge_props_vec(
-        &self,
-        e: EdgeRef,
-        name: String,
-    ) -> Result<Vec<(i64, Prop)>, GraphError>;
-=======
+    ) -> HashMap<String, Vec<(i64, Prop)>>;
+
     /// Returns a vector of all temporal values of the edge property with the given name for the
     /// given edge reference.
     ///
@@ -583,7 +487,6 @@
     ///
     /// * A `Vec` of tuples containing the values of the temporal property with the given name for the given edge.
     fn temporal_edge_props_vec(&self, e: EdgeRef, name: String) -> Vec<(i64, Prop)>;
->>>>>>> 17342f9f
 
     /// Returns a vector of tuples containing the values of the temporal property with the given name
     /// for the given edge reference within the specified time window.
@@ -606,7 +509,7 @@
         name: String,
         t_start: i64,
         t_end: i64,
-    ) -> Result<Vec<(i64, Prop)>, GraphError>;
+    ) -> Vec<(i64, Prop)>;
 
     /// Returns a hash map containing all the temporal properties of the given edge reference,
     /// where each key is the name of a temporal property and each value is a vector of tuples containing
