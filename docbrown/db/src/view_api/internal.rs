use docbrown_core::tgraph::{EdgeRef, VertexRef};
use docbrown_core::tgraph_shard::errors::GraphError;
use docbrown_core::{Direction, Prop};
use rayon::prelude::*;
use std::collections::HashMap;
use std::sync::Arc;

/// The GraphViewInternalOps trait provides a set of methods to query a directed graph
/// represented by the docbrown_core::tgraph::TGraph struct.
pub trait GraphViewInternalOps {
<<<<<<< HEAD
    fn earliest_time_global(&self) -> Option<i64>;
    fn earliest_time_window(&self, t_start: i64, t_end: i64) -> Option<i64>;
    fn latest_time_global(&self) -> Option<i64>;
    fn latest_time_window(&self, t_start: i64, t_end: i64) -> Option<i64>;

    fn vertices_len(&self) -> usize;

=======
    /// Returns the total number of vertices in the graph.
    fn vertices_len(&self) -> Result<usize, GraphError>;

    /// Returns the number of vertices in the graph that were created between
    /// the start (t_start) and end (t_end) timestamps (inclusive).
    /// # Arguments
    ///
    /// * `t_start` - The start time of the window (inclusive).
    /// * `t_end` - The end time of the window (exclusive).
>>>>>>> 31789cea
    fn vertices_len_window(&self, t_start: i64, t_end: i64) -> usize;

    /// Returns the total number of edges in the graph.
    fn edges_len(&self) -> Result<usize, GraphError>;

    /// Returns the number of edges in the graph that were created between the
    /// start (t_start) and end (t_end) timestamps (inclusive).
    /// # Arguments
    ///
    /// * `t_start` - The start time of the window (inclusive).
    /// * `t_end` - The end time of the window (exclusive).
    fn edges_len_window(&self, t_start: i64, t_end: i64) -> usize;

<<<<<<< HEAD
    fn has_edge_ref(&self, src: VertexRef, dst: VertexRef) -> bool;

    fn has_edge_ref_window(&self, src: VertexRef, dst: VertexRef, t_start: i64, t_end: i64)
        -> bool;

    fn has_vertex_ref(&self, v: VertexRef) -> bool;

    fn has_vertex_ref_window(&self, v: VertexRef, t_start: i64, t_end: i64) -> bool;

    fn degree(&self, v: VertexRef, d: Direction) -> usize;

    fn degree_window(&self, v: VertexRef, t_start: i64, t_end: i64, d: Direction) -> usize;

    fn vertex_ref(&self, v: u64) -> Option<VertexRef>;

    fn vertex_ref_window(&self, v: u64, t_start: i64, t_end: i64) -> Option<VertexRef>;
=======
    /// Returns true if the graph contains an edge between the source vertex
    /// (src) and the destination vertex (dst).
    /// # Arguments
    ///
    /// * `src` - The source vertex of the edge.
    /// * `dst` - The destination vertex of the edge.
    fn has_edge_ref<V1: Into<VertexRef>, V2: Into<VertexRef>>(
        &self,
        src: V1,
        dst: V2,
    ) -> Result<bool, GraphError>;

    /// Returns true if the graph contains an edge between the source vertex (src) and the
    /// destination vertex (dst) created between the start (t_start) and end (t_end) timestamps
    /// (inclusive).
    /// # Arguments
    ///
    /// * `t_start` - The start time of the window (inclusive).
    /// * `t_end` - The end time of the window (exclusive).
    /// * `src` - The source vertex of the edge.
    /// * `dst` - The destination vertex of the edge.
    fn has_edge_ref_window<V1: Into<VertexRef>, V2: Into<VertexRef>>(
        &self,
        src: V1,
        dst: V2,
        t_start: i64,
        t_end: i64,
    ) -> Result<bool, GraphError>;

    /// Returns true if the graph contains the specified vertex (v).
    /// # Arguments
    ///
    /// * `v` - VertexRef of the vertex to check.
    fn has_vertex_ref<V: Into<VertexRef>>(&self, v: V) -> Result<bool, GraphError>;

    /// Returns true if the graph contains the specified vertex (v) created between the
    /// start (t_start) and end (t_end) timestamps (inclusive).
    /// # Arguments
    ///
    /// * `v` - VertexRef of the vertex to check.
    /// * `t_start` - The start time of the window (inclusive).
    /// * `t_end` - The end time of the window (exclusive).
    fn has_vertex_ref_window<V: Into<VertexRef>>(
        &self,
        v: V,
        t_start: i64,
        t_end: i64,
    ) -> Result<bool, GraphError>;

    /// Returns the number of edges that point towards or from the specified vertex
    /// (v) based on the direction (d).
    /// # Arguments
    ///
    /// * `v` - VertexRef of the vertex to check.
    /// * `d` - Direction of the edges to count.
    fn degree(&self, v: VertexRef, d: Direction) -> Result<usize, GraphError>;

    /// Returns the number of edges that point towards or from the specified vertex (v)
    /// created between the start (t_start) and end (t_end) timestamps (inclusive) based
    /// on the direction (d).
    /// # Arguments
    ///
    /// * `v` - VertexRef of the vertex to check.
    /// * `t_start` - The start time of the window (inclusive).
    /// * `t_end` - The end time of the window (exclusive).
    fn degree_window(
        &self,
        v: VertexRef,
        t_start: i64,
        t_end: i64,
        d: Direction,
    ) -> Result<usize, GraphError>;

    /// Returns the VertexRef that corresponds to the specified vertex ID (v).
    /// Returns None if the vertex ID is not present in the graph.
    /// # Arguments
    ///
    /// * `v` - The vertex ID to lookup.
    fn vertex_ref(&self, v: u64) -> Result<Option<VertexRef>, GraphError>;

    /// Returns the VertexRef that corresponds to the specified vertex ID (v) created
    /// between the start (t_start) and end (t_end) timestamps (inclusive).
    /// Returns None if the vertex ID is not present in the graph.
    /// # Arguments
    ///
    /// * `v` - The vertex ID to lookup.
    /// * `t_start` - The start time of the window (inclusive).
    /// * `t_end` - The end time of the window (exclusive).
    ///
    /// # Returns
    /// * `Option<VertexRef>` - The VertexRef of the vertex if it exists in the graph.
    fn vertex_ref_window(
        &self,
        v: u64,
        t_start: i64,
        t_end: i64,
    ) -> Result<Option<VertexRef>, GraphError>;
>>>>>>> 31789cea

    /// Retuns all the vertex IDs in the graph.
    /// # Returns
    /// * `Box<dyn Iterator<Item = u64> + Send>` - An iterator over all the vertex IDs in the graph.
    fn vertex_ids(&self) -> Box<dyn Iterator<Item = u64> + Send>;

    /// Returns all the vertex IDs in the graph created between the start (t_start) and
    /// end (t_end) timestamps
    /// # Arguments
    ///
    /// * `t_start` - The start time of the window (inclusive).
    /// * `t_end` - The end time of the window (exclusive).
    ///
    /// # Returns
    /// * `Box<dyn Iterator<Item = u64> + Send>` - An iterator over all the vertex IDs in the graph.
    fn vertex_ids_window(&self, t_start: i64, t_end: i64) -> Box<dyn Iterator<Item = u64> + Send>;

    /// Returns all the vertex references in the graph.
    /// # Returns
    /// * `Box<dyn Iterator<Item = VertexRef> + Send>` - An iterator over all the vertex
    /// references in the graph.
    fn vertex_refs(&self) -> Box<dyn Iterator<Item = VertexRef> + Send>;

    /// Returns all the vertex references in the graph created between the start (t_start) and
    /// end (t_end) timestamps (inclusive).
    /// # Arguments
    ///
    /// * `t_start` - The start time of the window (inclusive).
    /// * `t_end` - The end time of the window (exclusive).
    ///
    /// # Returns
    /// * `Box<dyn Iterator<Item = VertexRef> + Send>` - An iterator over all the vertexes
    fn vertex_refs_window(
        &self,
        t_start: i64,
        t_end: i64,
    ) -> Box<dyn Iterator<Item = VertexRef> + Send>;

<<<<<<< HEAD
    fn vertex_refs_shard(&self, shard: usize) -> Box<dyn Iterator<Item = VertexRef> + Send>;

=======
    /// Returns all the vertex references in the graph that are in the specified shard.
    /// Between the start (t_start) and end (t_end)
    ///
    /// # Arguments
    /// shard - The shard to return the vertex references for.
    /// t_start - The start time of the window (inclusive).
    /// t_end - The end time of the window (exclusive).
    ///
    /// # Returns
    /// * `Box<dyn Iterator<Item = VertexRef> + Send>` - An iterator over all the vertexes
>>>>>>> 31789cea
    fn vertex_refs_window_shard(
        &self,
        shard: usize,
        t_start: i64,
        t_end: i64,
    ) -> Box<dyn Iterator<Item = VertexRef> + Send>;

<<<<<<< HEAD
    fn edge_ref(&self, src: VertexRef, dst: VertexRef) -> Option<EdgeRef>;

    fn edge_ref_window(
        &self,
        src: VertexRef,
        dst: VertexRef,
=======
    /// Returns the edge reference that corresponds to the specified src and dst vertex
    /// # Arguments
    ///
    /// * `src` - The source vertex.
    /// * `dst` - The destination vertex.
    ///
    /// # Returns
    ///
    /// * `Option<EdgeRef>` - The edge reference if it exists.
    fn edge_ref<V1: Into<VertexRef>, V2: Into<VertexRef>>(
        &self,
        src: V1,
        dst: V2,
    ) -> Result<Option<EdgeRef>, GraphError>;

    /// Returns the edge reference that corresponds to the specified src and dst vertex
    /// created between the start (t_start) and end (t_end) timestamps (exclusive).
    ///
    /// # Arguments
    ///
    /// * `src` - The source vertex.
    /// * `dst` - The destination vertex.
    /// * `t_start` - The start time of the window (inclusive).
    /// * `t_end` - The end time of the window (exclusive).
    ///
    /// # Returns
    ///
    /// * `Option<EdgeRef>` - The edge reference if it exists.
    fn edge_ref_window<V1: Into<VertexRef>, V2: Into<VertexRef>>(
        &self,
        src: V1,
        dst: V2,
>>>>>>> 31789cea
        t_start: i64,
        t_end: i64,
    ) -> Result<Option<EdgeRef>, GraphError>;

    /// Returns all the edge references in the graph.
    ///
    /// # Returns
    ///
    /// * `Box<dyn Iterator<Item = EdgeRef> + Send>` - An iterator over all the edge references.
    fn edge_refs(&self) -> Box<dyn Iterator<Item = EdgeRef> + Send>;

    /// Returns all the edge references in the graph created between the start (t_start) and
    /// end (t_end) timestamps (inclusive).
    ///
    /// # Arguments
    ///
    /// * `t_start` - The start time of the window (inclusive).
    /// * `t_end` - The end time of the window (exclusive).
    /// # Returns
    ///
    /// * `Box<dyn Iterator<Item = EdgeRef> + Send>` - An iterator over all the edge references.
    fn edge_refs_window(
        &self,
        t_start: i64,
        t_end: i64,
    ) -> Box<dyn Iterator<Item = EdgeRef> + Send>;

    /// Returns an iterator over the edges connected to a given vertex in a given direction.
    ///
    /// # Arguments
    ///
    /// * `v` - A reference to the vertex for which the edges are being queried.
    /// * `d` - The direction in which to search for edges.
    ///
    /// # Returns
    ///
    /// Box<dyn Iterator<Item = EdgeRef> + Send> -  A boxed iterator that yields references to
    /// the edges connected to the vertex.
    fn vertex_edges(&self, v: VertexRef, d: Direction) -> Box<dyn Iterator<Item = EdgeRef> + Send>;

    /// Returns an iterator over the edges connected to a given vertex within a
    /// specified time window in a given direction.
    ///
    /// # Arguments
    ///
    /// * `v` - A reference to the vertex for which the edges are being queried.
    /// * `t_start` - The start time of the window (inclusive).
    /// * `t_end` - The end time of the window (exclusive).
    /// * `d` - The direction in which to search for edges.
    ///
    /// # Returns
    ///
    /// Box<dyn Iterator<Item = EdgeRef> + Send> - A boxed iterator that yields references
    /// to the edges connected to the vertex within the specified time window.
    fn vertex_edges_window(
        &self,
        v: VertexRef,
        t_start: i64,
        t_end: i64,
        d: Direction,
    ) -> Box<dyn Iterator<Item = EdgeRef> + Send>;

    /// Returns an iterator over the edges connected to a given vertex within
    /// a specified time window in a given direction but exploded.
    ///
    /// # Arguments
    ///
    /// * `v` - A reference to the vertex for which the edges are being queried.
    /// * `t_start` - The start time of the window (inclusive).
    /// * `t_end` - The end time of the window (exclusive).
    /// * `d` - The direction in which to search for edges.
    ///
    /// # Returns
    ///
    /// A boxed iterator that yields references to the edges connected to the vertex
    ///  within the specified time window but exploded.
    fn vertex_edges_window_t(
        &self,
        v: VertexRef,
        t_start: i64,
        t_end: i64,
        d: Direction,
    ) -> Box<dyn Iterator<Item = EdgeRef> + Send>;

    /// Returns an iterator over the neighbors of a given vertex in a given direction.
    ///
    /// # Arguments
    ///
    /// * `v` - A reference to the vertex for which the neighbors are being queried.
    /// * `d` - The direction in which to search for neighbors.
    ///
    /// # Returns
    ///
    /// A boxed iterator that yields references to the neighboring vertices.
    fn neighbours(&self, v: VertexRef, d: Direction) -> Box<dyn Iterator<Item = VertexRef> + Send>;

    /// Returns an iterator over the neighbors of a given vertex within a specified time window in a given direction.
    ///
    /// # Arguments
    ///
    /// * `v` - A reference to the vertex for which the neighbors are being queried.
    /// * `t_start` - The start time of the window (inclusive).
    /// * `t_end` - The end time of the window (exclusive).
    /// * `d` - The direction in which to search for neighbors.
    ///
    /// # Returns
    ///
    /// A boxed iterator that yields references to the neighboring vertices within the specified time window.
    fn neighbours_window(
        &self,
        v: VertexRef,
        t_start: i64,
        t_end: i64,
        d: Direction,
    ) -> Box<dyn Iterator<Item = VertexRef> + Send>;

    ///  Returns the vertex ids of the neighbors of a given vertex in a given direction.
    /// # Arguments
    ///
    /// * `v` - A reference to the vertex for which the neighbors are being queried.
    /// * `d` - The direction in which to search for neighbors.
    ///
    /// # Returns
    ///
    /// A boxed iterator that yields the ids of the neighboring vertices.
    fn neighbours_ids(&self, v: VertexRef, d: Direction) -> Box<dyn Iterator<Item = u64> + Send>;

    /// Returns the vertex ids of the neighbors of a given vertex within a specified
    /// time window in a given direction.
    ///
    /// # Arguments
    ///
    /// * `v` - A reference to the vertex for which the neighbors are being queried.
    /// * `t_start` - The start time of the window (inclusive).
    /// * `t_end` - The end time of the window (exclusive).
    /// * `d` - The direction in which to search for neighbors.
    ///
    /// # Returns
    ///
    /// A boxed iterator that yields the ids of the neighboring vertices within the
    /// specified time window.
    fn neighbours_ids_window(
        &self,
        v: VertexRef,
        t_start: i64,
        t_end: i64,
        d: Direction,
    ) -> Box<dyn Iterator<Item = u64> + Send>;

    /// Gets a static property of a given vertex given the name and vertex reference.
    ///
    /// # Arguments
    ///
    /// * `v` - A reference to the vertex for which the property is being queried.
    /// * `name` - The name of the property.
    ///
    /// # Returns
    ///
    /// Option<Prop> - The property value if it exists.
    fn static_vertex_prop(&self, v: VertexRef, name: String) -> Result<Option<Prop>, GraphError>;

    /// Gets the keys of static properties of a given vertex
    ///
    /// # Arguments
    ///
    /// * `v` - A reference to the vertex for which the property is being queried.
    ///
    /// # Returns
    ///
    /// Vec<String> - The keys of the static properties.
    fn static_vertex_prop_keys(&self, v: VertexRef) -> Result<Vec<String>, GraphError>;

    /// Returns a vector of all temporal values of the vertex property with the given name for the
    /// given vertex
    ///
    /// # Arguments
    ///
    /// * `v` - A reference to the vertex for which to retrieve the temporal property vector.
    /// * `name` - The name of the property to retrieve.
    /// * `t_start` - The start time of the window to consider.
    /// * `t_end` - The end time of the window to consider.
    ///
    /// # Returns
    ///
    /// A vector of tuples representing the temporal values of the property for the given vertex
    /// that fall within the specified time window, where the first element of each tuple is the timestamp
    /// and the second element is the property value.
    fn temporal_vertex_prop_vec(
        &self,
        v: VertexRef,
        name: String,
    ) -> Result<Vec<(i64, Prop)>, GraphError>;

    /// Returns a vector of all temporal values of the vertex property with the given name for the given vertex
    /// that fall within the specified time window.
    ///
    /// # Arguments
    ///
    /// * `v` - A reference to the vertex for which to retrieve the temporal property vector.
    /// * `name` - The name of the property to retrieve.
    /// * `t_start` - The start time of the window to consider.
    /// * `t_end` - The end time of the window to consider.
    ///
    /// # Returns
    ///
    /// A vector of tuples representing the temporal values of the property for the given vertex
    /// that fall within the specified time window, where the first element of each tuple is the timestamp
    /// and the second element is the property value.
    fn temporal_vertex_prop_vec_window(
        &self,
        v: VertexRef,
        name: String,
        t_start: i64,
        t_end: i64,
    ) -> Result<Vec<(i64, Prop)>, GraphError>;

    /// Returns a map of all temporal values of the vertex properties for the given vertex.
    /// The keys of the map are the names of the properties, and the values are vectors of tuples
    ///
    /// # Arguments
    ///
    /// - `v` - A reference to the vertex for which to retrieve the temporal property vector.
    ///
    /// # Returns
    /// - A map of all temporal values of the vertex properties for the given vertex.
    fn temporal_vertex_props(
        &self,
        v: VertexRef,
    ) -> Result<HashMap<String, Vec<(i64, Prop)>>, GraphError>;

    /// Returns a map of all temporal values of the vertex properties for the given vertex
    /// that fall within the specified time window.
    ///
    /// # Arguments
    ///
    /// - `v` - A reference to the vertex for which to retrieve the temporal property vector.
    /// - `t_start` - The start time of the window to consider (inclusive).
    /// - `t_end` - The end time of the window to consider (exclusive).
    ///
    /// # Returns
    /// - A map of all temporal values of the vertex properties for the given vertex
    fn temporal_vertex_props_window(
        &self,
        v: VertexRef,
        t_start: i64,
        t_end: i64,
    ) -> Result<HashMap<String, Vec<(i64, Prop)>>, GraphError>;

    /// Returns a vector of all temporal values of the edge property with the given name for the
    /// given edge reference.
    ///
    /// # Arguments
    ///
    /// * `e` - An `EdgeRef` reference to the edge of interest.
    /// * `name` - A `String` containing the name of the temporal property.
    ///
    /// # Returns
    ///
    /// A property if it exists
    fn static_edge_prop(&self, e: EdgeRef, name: String) -> Result<Option<Prop>, GraphError>;

    /// Returns a vector of keys for the static properties of the given edge reference.
    ///
    /// # Arguments
    ///
    /// * `e` - An `EdgeRef` reference to the edge of interest.
    ///
    /// # Returns
    ///
    /// * A `Vec` of `String` containing the keys for the static properties of the given edge.
    fn static_edge_prop_keys(&self, e: EdgeRef) -> Result<Vec<String>, GraphError>;

    /// Returns a vector of tuples containing the values of the temporal property with the given name
    /// for the given edge reference.
    ///
    /// # Arguments
    ///
    /// * `e` - An `EdgeRef` reference to the edge of interest.
    /// * `name` - A `String` containing the name of the temporal property.
    ///
    /// # Returns
    ///
    /// * A `Vec` of tuples containing the values of the temporal property with the given name for the given edge.
    fn temporal_edge_props_vec(
        &self,
        e: EdgeRef,
        name: String,
    ) -> Result<Vec<(i64, Prop)>, GraphError>;

    /// Returns a vector of tuples containing the values of the temporal property with the given name
    /// for the given edge reference within the specified time window.
    ///
    /// # Arguments
    ///
    /// * `e` - An `EdgeRef` reference to the edge of interest.
    /// * `name` - A `String` containing the name of the temporal property.
    /// * `t_start` - An `i64` containing the start time of the time window (inclusive).
    /// * `t_end` - An `i64` containing the end time of the time window (exclusive).
    ///
    /// # Returns
    ///
    /// * A `Vec` of tuples containing the values of the temporal property with the given name for the given edge
    /// within the specified time window.
    ///
    fn temporal_edge_props_vec_window(
        &self,
        e: EdgeRef,
        name: String,
        t_start: i64,
        t_end: i64,
    ) -> Result<Vec<(i64, Prop)>, GraphError>;

    /// Returns a hash map containing all the temporal properties of the given edge reference,
    /// where each key is the name of a temporal property and each value is a vector of tuples containing
    /// the property value and the time it was recorded.
    ///
    /// # Arguments
    ///
    /// * `e` - An `EdgeRef` reference to the edge.
    ///
    /// # Returns
    ///
    /// * A `HashMap` containing all the temporal properties of the given edge, where each key is the name of a
    /// temporal property and each value is a vector of tuples containing the property value and the time it was recorded.
    ///
    fn temporal_edge_props(&self, e: EdgeRef) -> HashMap<String, Vec<(i64, Prop)>>;

    /// Returns a hash map containing all the temporal properties of the given edge reference within the specified
    /// time window, where each key is the name of a temporal property and each value is a vector of tuples containing
    /// the property value and the time it was recorded.
    ///
    /// # Arguments
    ///
    /// * `e` - An `EdgeRef` reference to the edge.
    /// * `t_start` - An `i64` containing the start time of the time window (inclusive).
    /// * `t_end` - An `i64` containing the end time of the time window (exclusive).
    ///
    /// # Returns
    ///
    /// * A `HashMap` containing all the temporal properties of the given edge within the specified time window,
    /// where each key is the name of a temporal property and each value is a vector of tuples containing the property
    /// value and the time it was recorded.
    ///
    fn temporal_edge_props_window(
        &self,
        e: EdgeRef,
        t_start: i64,
        t_end: i64,
    ) -> HashMap<String, Vec<(i64, Prop)>>;

    fn num_shards(&self) -> usize;

    fn vertices_shard(&self, shard_id: usize) -> Box<dyn Iterator<Item = VertexRef> + Send>;

    fn vertices_shard_window(
        &self,
        shard_id: usize,
        t_start: i64,
        t_end: i64,
    ) -> Box<dyn Iterator<Item = VertexRef> + Send>;
}

pub trait ParIterGraphOps {
    fn vertices_par_map<O, F>(&self, f: F) -> Box<dyn Iterator<Item = O>>
    where
        O: Send + 'static,
        F: Fn(VertexRef) -> O + Send + Sync + Copy;

    fn vertices_par_fold<S, F, F2>(&self, f: F, agg: F2) -> Option<S>
    where
        S: Send + 'static,
        F: Fn(VertexRef) -> S + Send + Sync + Copy,
        F2: Fn(S, S) -> S + Sync + Send + Copy;

    fn vertices_window_par_map<O, F>(
        &self,
        t_start: i64,
        t_end: i64,
        f: F,
    ) -> Box<dyn Iterator<Item = O>>
    where
        O: Send + 'static,
        F: Fn(VertexRef) -> O + Send + Sync + Copy;

    fn vertices_window_par_fold<S, F, F2>(
        &self,
        t_start: i64,
        t_end: i64,
        f: F,
        agg: F2,
    ) -> Option<S>
    where
        S: Send + 'static,
        F: Fn(VertexRef) -> S + Send + Sync + Copy,
        F2: Fn(S, S) -> S + Sync + Send + Copy;
}

impl<G: GraphViewInternalOps + Send + Sync> ParIterGraphOps for G {
    fn vertices_par_map<O, F>(&self, f: F) -> Box<dyn Iterator<Item = O>>
    where
        O: Send + 'static,
        F: Fn(VertexRef) -> O + Send + Sync + Copy,
    {
        let (tx, rx) = flume::unbounded();

        let arc_tx = Arc::new(tx);
        (0..self.num_shards())
            .into_par_iter()
            .flat_map(|shard_id| self.vertices_shard(shard_id).par_bridge().map(f))
            .for_each(move |o| {
                arc_tx.send(o).unwrap();
            });

        Box::new(rx.into_iter())
    }

    fn vertices_par_fold<S, F, F2>(&self, f: F, agg: F2) -> Option<S>
    where
        S: Send + 'static,
        F: Fn(VertexRef) -> S + Send + Sync + Copy,
        F2: Fn(S, S) -> S + Sync + Send + Copy,
    {
        (0..self.num_shards())
            .into_par_iter()
            .flat_map(|shard_id| {
                self.vertices_shard(shard_id)
                    .par_bridge()
                    .map(f)
                    .reduce_with(agg)
            })
            .reduce_with(agg)
    }

    fn vertices_window_par_map<O, F>(
        &self,
        t_start: i64,
        t_end: i64,
        f: F,
    ) -> Box<dyn Iterator<Item = O>>
    where
        O: Send + 'static,
        F: Fn(VertexRef) -> O + Send + Sync + Copy,
    {
        let (tx, rx) = flume::unbounded();

        let arc_tx = Arc::new(tx);
        (0..self.num_shards())
            .into_par_iter()
            .flat_map(|shard_id| {
                self.vertices_shard_window(shard_id, t_start, t_end)
                    .par_bridge()
                    .map(f)
            })
            .for_each(move |o| {
                arc_tx.send(o).unwrap();
            });

        Box::new(rx.into_iter())
    }

    fn vertices_window_par_fold<S, F, F2>(
        &self,
        t_start: i64,
        t_end: i64,
        f: F,
        agg: F2,
    ) -> Option<S>
    where
        S: Send + 'static,
        F: Fn(VertexRef) -> S + Send + Sync + Copy,
        F2: Fn(S, S) -> S + Sync + Send + Copy,
    {
        (0..self.num_shards())
            .into_par_iter()
            .flat_map(|shard| {
                self.vertices_shard_window(shard, t_start, t_end)
                    .par_bridge()
                    .map(f)
                    .reduce_with(agg)
            })
            .reduce_with(agg)
    }
}<|MERGE_RESOLUTION|>--- conflicted
+++ resolved
@@ -8,15 +8,10 @@
 /// The GraphViewInternalOps trait provides a set of methods to query a directed graph
 /// represented by the docbrown_core::tgraph::TGraph struct.
 pub trait GraphViewInternalOps {
-<<<<<<< HEAD
     fn earliest_time_global(&self) -> Option<i64>;
     fn earliest_time_window(&self, t_start: i64, t_end: i64) -> Option<i64>;
     fn latest_time_global(&self) -> Option<i64>;
     fn latest_time_window(&self, t_start: i64, t_end: i64) -> Option<i64>;
-
-    fn vertices_len(&self) -> usize;
-
-=======
     /// Returns the total number of vertices in the graph.
     fn vertices_len(&self) -> Result<usize, GraphError>;
 
@@ -26,7 +21,6 @@
     ///
     /// * `t_start` - The start time of the window (inclusive).
     /// * `t_end` - The end time of the window (exclusive).
->>>>>>> 31789cea
     fn vertices_len_window(&self, t_start: i64, t_end: i64) -> usize;
 
     /// Returns the total number of edges in the graph.
@@ -40,35 +34,13 @@
     /// * `t_end` - The end time of the window (exclusive).
     fn edges_len_window(&self, t_start: i64, t_end: i64) -> usize;
 
-<<<<<<< HEAD
-    fn has_edge_ref(&self, src: VertexRef, dst: VertexRef) -> bool;
-
-    fn has_edge_ref_window(&self, src: VertexRef, dst: VertexRef, t_start: i64, t_end: i64)
-        -> bool;
-
-    fn has_vertex_ref(&self, v: VertexRef) -> bool;
-
-    fn has_vertex_ref_window(&self, v: VertexRef, t_start: i64, t_end: i64) -> bool;
-
-    fn degree(&self, v: VertexRef, d: Direction) -> usize;
-
-    fn degree_window(&self, v: VertexRef, t_start: i64, t_end: i64, d: Direction) -> usize;
-
-    fn vertex_ref(&self, v: u64) -> Option<VertexRef>;
-
-    fn vertex_ref_window(&self, v: u64, t_start: i64, t_end: i64) -> Option<VertexRef>;
-=======
     /// Returns true if the graph contains an edge between the source vertex
     /// (src) and the destination vertex (dst).
     /// # Arguments
     ///
     /// * `src` - The source vertex of the edge.
     /// * `dst` - The destination vertex of the edge.
-    fn has_edge_ref<V1: Into<VertexRef>, V2: Into<VertexRef>>(
-        &self,
-        src: V1,
-        dst: V2,
-    ) -> Result<bool, GraphError>;
+    fn has_edge_ref(&self, src: VertexRef, dst: VertexRef) -> bool;
 
     /// Returns true if the graph contains an edge between the source vertex (src) and the
     /// destination vertex (dst) created between the start (t_start) and end (t_end) timestamps
@@ -79,19 +51,14 @@
     /// * `t_end` - The end time of the window (exclusive).
     /// * `src` - The source vertex of the edge.
     /// * `dst` - The destination vertex of the edge.
-    fn has_edge_ref_window<V1: Into<VertexRef>, V2: Into<VertexRef>>(
-        &self,
-        src: V1,
-        dst: V2,
-        t_start: i64,
-        t_end: i64,
-    ) -> Result<bool, GraphError>;
+    fn has_edge_ref_window(&self, src: VertexRef, dst: VertexRef, t_start: i64, t_end: i64)
+        -> bool;
 
     /// Returns true if the graph contains the specified vertex (v).
     /// # Arguments
     ///
     /// * `v` - VertexRef of the vertex to check.
-    fn has_vertex_ref<V: Into<VertexRef>>(&self, v: V) -> Result<bool, GraphError>;
+    fn has_vertex_ref(&self, v: VertexRef) -> bool;
 
     /// Returns true if the graph contains the specified vertex (v) created between the
     /// start (t_start) and end (t_end) timestamps (inclusive).
@@ -100,12 +67,7 @@
     /// * `v` - VertexRef of the vertex to check.
     /// * `t_start` - The start time of the window (inclusive).
     /// * `t_end` - The end time of the window (exclusive).
-    fn has_vertex_ref_window<V: Into<VertexRef>>(
-        &self,
-        v: V,
-        t_start: i64,
-        t_end: i64,
-    ) -> Result<bool, GraphError>;
+    fn has_vertex_ref_window(&self, v: VertexRef, t_start: i64, t_end: i64) -> bool;
 
     /// Returns the number of edges that point towards or from the specified vertex
     /// (v) based on the direction (d).
@@ -155,7 +117,6 @@
         t_start: i64,
         t_end: i64,
     ) -> Result<Option<VertexRef>, GraphError>;
->>>>>>> 31789cea
 
     /// Retuns all the vertex IDs in the graph.
     /// # Returns
@@ -194,10 +155,8 @@
         t_end: i64,
     ) -> Box<dyn Iterator<Item = VertexRef> + Send>;
 
-<<<<<<< HEAD
     fn vertex_refs_shard(&self, shard: usize) -> Box<dyn Iterator<Item = VertexRef> + Send>;
 
-=======
     /// Returns all the vertex references in the graph that are in the specified shard.
     /// Between the start (t_start) and end (t_end)
     ///
@@ -208,7 +167,6 @@
     ///
     /// # Returns
     /// * `Box<dyn Iterator<Item = VertexRef> + Send>` - An iterator over all the vertexes
->>>>>>> 31789cea
     fn vertex_refs_window_shard(
         &self,
         shard: usize,
@@ -216,50 +174,37 @@
         t_end: i64,
     ) -> Box<dyn Iterator<Item = VertexRef> + Send>;
 
-<<<<<<< HEAD
+    /// Returns the edge reference that corresponds to the specified src and dst vertex
+    /// # Arguments
+    ///
+    /// * `src` - The source vertex.
+    /// * `dst` - The destination vertex.
+    ///
+    /// # Returns
+    ///
+    /// * `Option<EdgeRef>` - The edge reference if it exists.
     fn edge_ref(&self, src: VertexRef, dst: VertexRef) -> Option<EdgeRef>;
 
+    /// Returns the edge reference that corresponds to the specified src and dst vertex
+    /// created between the start (t_start) and end (t_end) timestamps (exclusive).
+    ///
+    /// # Arguments
+    ///
+    /// * `src` - The source vertex.
+    /// * `dst` - The destination vertex.
+    /// * `t_start` - The start time of the window (inclusive).
+    /// * `t_end` - The end time of the window (exclusive).
+    ///
+    /// # Returns
+    ///
+    /// * `Option<EdgeRef>` - The edge reference if it exists.
     fn edge_ref_window(
         &self,
         src: VertexRef,
         dst: VertexRef,
-=======
-    /// Returns the edge reference that corresponds to the specified src and dst vertex
-    /// # Arguments
-    ///
-    /// * `src` - The source vertex.
-    /// * `dst` - The destination vertex.
-    ///
-    /// # Returns
-    ///
-    /// * `Option<EdgeRef>` - The edge reference if it exists.
-    fn edge_ref<V1: Into<VertexRef>, V2: Into<VertexRef>>(
-        &self,
-        src: V1,
-        dst: V2,
-    ) -> Result<Option<EdgeRef>, GraphError>;
-
-    /// Returns the edge reference that corresponds to the specified src and dst vertex
-    /// created between the start (t_start) and end (t_end) timestamps (exclusive).
-    ///
-    /// # Arguments
-    ///
-    /// * `src` - The source vertex.
-    /// * `dst` - The destination vertex.
-    /// * `t_start` - The start time of the window (inclusive).
-    /// * `t_end` - The end time of the window (exclusive).
-    ///
-    /// # Returns
-    ///
-    /// * `Option<EdgeRef>` - The edge reference if it exists.
-    fn edge_ref_window<V1: Into<VertexRef>, V2: Into<VertexRef>>(
-        &self,
-        src: V1,
-        dst: V2,
->>>>>>> 31789cea
-        t_start: i64,
-        t_end: i64,
-    ) -> Result<Option<EdgeRef>, GraphError>;
+        t_start: i64,
+        t_end: i64,
+    ) -> Option<EdgeRef>;
 
     /// Returns all the edge references in the graph.
     ///
