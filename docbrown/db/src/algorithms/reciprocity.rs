--- conflicted
+++ resolved
@@ -1,14 +1,6 @@
 use crate::graph_window::{WindowedGraph, WindowedVertex};
-<<<<<<< HEAD
-=======
-use crate::view_api::*;
-use futures::StreamExt;
-use itertools::Itertools;
->>>>>>> 2aee5677
 use std::collections::HashSet;
 use std::iter::Map;
-
-<<<<<<< HEAD
 
 fn get_reciprocal_edge_count(v: &WindowedVertex) -> (u64,u64,u64) {
     let out_neighbours:HashSet<u64> = v.out_neighbours_ids().filter(|x| *x != v.g_id).collect();
@@ -25,23 +17,6 @@
              acc.1 + r_e_c.2)
         });
     edges.1 as f64 / edges.0 as f64
-=======
-fn get_reciprocal_edge_count(v: &WindowedVertex) -> (u64, u64) {
-    let out_neighbours: HashSet<u64> = v.out_neighbours().id().filter(|x| *x != v.g_id).collect();
-    let in_neighbours: HashSet<u64> = v.in_neighbours().id().filter(|x| *x != v.g_id).collect();
-    (
-        out_neighbours.len() as u64,
-        out_neighbours.intersection(&in_neighbours).count() as u64,
-    )
-}
-
-pub fn global_reciprocity(graph: &WindowedGraph) -> f64 {
-    let edges = graph.vertices().fold((0, 0), |acc, v| {
-        let r_e_c = get_reciprocal_edge_count(&v);
-        (acc.0 + r_e_c.0, acc.1 + r_e_c.1)
-    });
-    (edges.1 as f64 / edges.0 as f64)
->>>>>>> 2aee5677
 }
 
 // Returns the reciprocity of every vertex in the graph as a tuple of
@@ -66,11 +41,6 @@
 
 #[cfg(test)]
 mod reciprocity_test {
-<<<<<<< HEAD
-=======
-    use super::{all_local_reciprocity, global_reciprocity, local_reciprocity};
-    use crate::algorithms::reciprocity;
->>>>>>> 2aee5677
     use crate::graph::Graph;
 
     #[test]
@@ -80,17 +50,10 @@
             (1, 1, 2),
             (1, 1, 4),
             (1, 2, 3),
-<<<<<<< HEAD
             (1, 3, 2), (1, 3, 1),
             (1, 4, 3), (1, 4, 1),
             (1, 1, 5)];
-=======
-            (1, 3, 2),
-            (1, 3, 1),
-            (1, 4, 3),
-            (1, 4, 1),
-        ];
->>>>>>> 2aee5677
+
 
         for (t, src, dst) in &vs {
             g.add_edge(*t, *src, *dst, &vec![]);
@@ -101,7 +64,6 @@
         let actual = local_reciprocity(&windowed_graph, 5);
         assert_eq!(actual, expected);
 
-<<<<<<< HEAD
         let expected: Vec<(u64, f64)> = vec![
             (1, 0.4),
             (2, 2.0/3.0),
@@ -109,9 +71,7 @@
             (4, 2.0/3.0),
             (5, 0.0)
         ];
-=======
-        let mut expected: Vec<(u64, f64)> = vec![(1, 0.5), (2, 1.0), (3, 0.5), (4, 0.5)];
->>>>>>> 2aee5677
+
         let mut actual = all_local_reciprocity(&windowed_graph);
         actual.sort_by(|a, b| a.0.cmp(&b.0));
         assert_eq!(actual, expected);
