--- conflicted
+++ resolved
@@ -2,23 +2,6 @@
 use crate::view_api::*;
 use std::collections::HashSet;
 
-<<<<<<< HEAD
-fn get_reciprocal_edge_count<V: VertexViewOps>(v: &V) -> (u64, u64) {
-    let out_neighbours: HashSet<u64> = v.out_neighbours().id().filter(|x| *x != v.id()).collect();
-    let in_neighbours: HashSet<u64> = v.in_neighbours().id().filter(|x| *x != v.id()).collect();
-    (
-        out_neighbours.len() as u64,
-        out_neighbours.intersection(&in_neighbours).count() as u64,
-    )
-}
-
-pub fn global_reciprocity<G: GraphViewOps>(graph: &G) -> f64 {
-    let edges = graph.vertices().into_iter().fold((0, 0), |acc, v| {
-        let r_e_c = get_reciprocal_edge_count(&v);
-        (acc.0 + r_e_c.0, acc.1 + r_e_c.1)
-    });
-    (edges.1 as f64 / edges.0 as f64)
-=======
 fn get_reciprocal_edge_count(v: &WindowedVertex) -> (u64,u64,u64) {
     let out_neighbours:HashSet<u64> = v.out_neighbours().id().filter(|x| *x != v.g_id).collect();
     let in_neighbours:HashSet<u64>= v.in_neighbours().id().filter(|x| *x != v.g_id).collect();
@@ -34,7 +17,6 @@
              acc.1 + r_e_c.2)
         });
     edges.1 as f64 / edges.0 as f64
->>>>>>> 7d3942fc
 }
 
 // Returns the reciprocity of every vertex in the graph as a tuple of
