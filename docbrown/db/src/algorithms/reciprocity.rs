--- conflicted
+++ resolved
@@ -1,4 +1,3 @@
-<<<<<<< HEAD
 //! Reciprocity - measure of the symmetry of relationships in a graph.
 //! This calculates the number of reciprocal connections (edges that go in both directions) in a
 //! graph and normalizes it by the total number of edges.
@@ -49,11 +48,8 @@
 //!
 //! println!("global_reciprocity: {:?}", global_reciprocity(&windowed_graph));
 //! ```
-=======
+use crate::view_api::*;
 use docbrown_core::tgraph_shard::errors::GraphError;
->>>>>>> 64def986
-
-use crate::view_api::*;
 use std::collections::HashSet;
 
 fn get_reciprocal_edge_count<V: VertexViewOps>(v: &V) -> (u64, u64, u64) {
@@ -75,15 +71,9 @@
     edges.1 as f64 / edges.0 as f64
 }
 
-<<<<<<< HEAD
 /// Returns the reciprocity of every vertex in the graph as a tuple of
 /// vector id and the reciprocity
-pub fn all_local_reciprocity<G: GraphViewOps>(graph: &G) -> Vec<(u64, f64)> {
-=======
-// Returns the reciprocity of every vertex in the graph as a tuple of
-// vector id and the reciprocity
 pub fn all_local_reciprocity<G: GraphViewOps>(graph: &G) -> Result<Vec<(u64, f64)>, GraphError> {
->>>>>>> 64def986
     graph
         .vertices()
         .into_iter()
@@ -94,17 +84,10 @@
         .collect()
 }
 
-<<<<<<< HEAD
 /// Returns the reciprocity value of a single vertex
-pub fn local_reciprocity<G: GraphViewOps>(graph: &G, v: u64) -> f64 {
-    match graph.vertex(v) {
-        None => 0 as f64,
-=======
-// Returns the reciprocity value of a single vertex
 pub fn local_reciprocity<G: GraphViewOps>(graph: &G, v: u64) -> Result<f64, GraphError> {
     match graph.vertex(v)? {
         None => Ok(0 as f64),
->>>>>>> 64def986
         Some(vertex) => {
             let intersection = get_reciprocal_edge_count(&vertex);
             Ok(2.0 * intersection.2 as f64 / (intersection.0 + intersection.1) as f64)
