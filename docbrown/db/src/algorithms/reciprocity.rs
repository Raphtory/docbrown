//! Reciprocity - measure of the symmetry of relationships in a graph.
//! This calculates the number of reciprocal connections (edges that go in both directions) in a
//! graph and normalizes it by the total number of edges.
//!
//! In a social network context, reciprocity measures the likelihood that if person A is linked
//! to person B, then person B is linked to person A. This algorithm can be used to determine the
//! level of symmetry or balance in a social network. It can also reveal the power dynamics in a
//! group or community. For example, if one person has many connections that are not reciprocated,
//! it could indicate that this person has more power or influence in the network than others.
//!
//! In a business context, reciprocity can be used to study customer behavior. For instance, in a
//! transactional network, if a customer tends to make a purchase from a seller and then the seller
//! makes a purchase from the same customer, it can indicate a strong reciprocal relationship
//! between them. On the other hand, if the seller does not make a purchase from the same customer,
//! it could imply a less reciprocal or more one-sided relationship.
//!
//! There are three algorithms in this module:
//! - `all_local_reciprocity` - returns the reciprocity of every vertex in the graph as a tuple of
//! vector id and the reciprocity
//! - `global_reciprocity` - returns the global reciprocity of the entire graph
//!
//! # Examples
//!
//! ```rust
//! use docbrown_db::algorithms::reciprocity::{all_local_reciprocity, global_reciprocity};
//! use docbrown_db::graph::Graph;
//! use docbrown_db::view_api::*;
//! let g = Graph::new(1);
//! let vs = vec![
//!     (1, 1, 2),
//!     (1, 1, 4),
//!     (1, 2, 3),
//!     (1, 3, 2),
//!     (1, 3, 1),
//!     (1, 4, 3),
//!     (1, 4, 1),
//!     (1, 1, 5),
//! ];
//!
//! for (t, src, dst) in &vs {
//!     g.add_edge(*t, *src, *dst, &vec![], None);
//! }
//!
//! println!("all_local_reciprocity: {:?}", all_local_reciprocity(&g));
//! println!("global_reciprocity: {:?}", global_reciprocity(&g));
//! ```
use crate::program::{EvalVertexView, GlobalEvalState, LocalState, Program};
use crate::view_api::GraphViewOps;
use docbrown_core::state;
use std::collections::{HashMap, HashSet};

struct GlobalReciprocity {}

/// Gets the unique edge counts excluding cycles for a vertex. Returns a tuple of usize
/// (out neighbours, in neighbours, the intersection of the out and in neighbours)
fn get_reciprocal_edge_count<G: GraphViewOps>(v: &EvalVertexView<G>) -> (usize, usize, usize) {
    let out_neighbours: HashSet<u64> = v
        .neighbours_out()
        .map(|n| n.global_id())
        .filter(|x| *x != v.global_id())
        .collect();

    let in_neighbours = v
        .neighbours_in()
        .map(|n| n.global_id())
        .filter(|x| *x != v.global_id())
        .count();

    let out_inter_in = out_neighbours
        .intersection(
            &v.neighbours_in()
                .map(|n| n.global_id())
                .filter(|x| *x != v.global_id())
                .collect(),
        )
        .count();
    (out_neighbours.len(), in_neighbours, out_inter_in)
}

impl Program for GlobalReciprocity {
    type Out = f64;

    fn local_eval<G: GraphViewOps>(&self, c: &LocalState<G>) {
        let total_out_neighbours = c.agg(state::def::sum::<usize>(0));
        let total_out_inter_in = c.agg(state::def::sum::<usize>(1));

        c.step(|v| {
            let edge_counts = get_reciprocal_edge_count(&v);
            v.global_update(&total_out_neighbours, edge_counts.0);
            v.global_update(&total_out_inter_in, edge_counts.2);
        });
    }

    fn post_eval<G: GraphViewOps>(&self, c: &mut GlobalEvalState<G>) {
        let _ = c.global_agg(state::def::sum::<usize>(0));
        let _ = c.global_agg(state::def::sum::<usize>(1));
        c.step(|_| true);
    }

    fn produce_output<G: GraphViewOps>(&self, g: &G, gs: &GlobalEvalState<G>) -> Self::Out
    where
        Self: Sync,
    {
        gs.read_global_state(&state::def::sum::<usize>(1))
            .unwrap_or(0) as f64
            / gs.read_global_state(&state::def::sum::<usize>(0))
                .unwrap_or(0) as f64
    }
}

struct AllLocalReciprocity {}

impl Program for AllLocalReciprocity {
    type Out = HashMap<u64, f64>;

    fn local_eval<G: GraphViewOps>(&self, c: &LocalState<G>) {
        let min = c.agg(state::def::sum(0));

        c.step(|v| {
            let edge_counts = get_reciprocal_edge_count(&v);
            let res = (2.0 * edge_counts.2 as f64) / (edge_counts.1 as f64 + edge_counts.0 as f64);
            if res.is_nan() {
                v.global_update(&min, 0.0);
            } else {
                v.update(&min, res);
            }
        });
    }

    fn post_eval<G: GraphViewOps>(&self, c: &mut GlobalEvalState<G>) {
        let _ = c.agg(state::def::sum::<usize>(0));
        c.step(|_| true);
    }

    fn produce_output<G: GraphViewOps>(&self, g: &G, gs: &GlobalEvalState<G>) -> Self::Out
    where
        Self: Sync,
    {
        let agg = state::def::sum::<f64>(0);

        let mut results: HashMap<u64, f64> = HashMap::default();

        (0..g.num_shards())
            .into_iter()
            .fold(&mut results, |res, part_id| {
                gs.fold_state(&agg, part_id, res, |res, v_id, cc| {
                    res.insert(*v_id, cc);
                    res
                })
            });

        results
    }
}

/// returns the global reciprocity of the entire graph
pub fn global_reciprocity<G: GraphViewOps>(g: &G) -> f64 {
    let mut gs = GlobalEvalState::new(g.clone(), false);
    let gr = GlobalReciprocity {};
    gr.run_step(g, &mut gs);
    gr.produce_output(g, &gs)
}

/// returns the reciprocity of every vertex in the graph as a tuple of
pub fn all_local_reciprocity<G: GraphViewOps>(g: &G) -> HashMap<u64, f64> {
    let mut gs = GlobalEvalState::new(g.clone(), false);
    let gr = AllLocalReciprocity {};
    gr.run_step(g, &mut gs);
    gr.produce_output(g, &gs)
}

#[cfg(test)]
mod reciprocity_test {
    use crate::algorithms::reciprocity::{all_local_reciprocity, global_reciprocity};
    use crate::graph::Graph;
    use docbrown_core::state;
    use itertools::chain;
    use pretty_assertions::assert_eq;
    use rustc_hash::FxHashMap;
    use std::collections::HashMap;
    use std::{cmp::Reverse, iter::once};

    #[test]
    fn test_global_recip() {
        let graph = Graph::new(2);

        let vs = vec![
            (1, 2),
            (1, 4),
            (2, 3),
            (3, 2),
            (3, 1),
            (4, 3),
            (4, 1),
            (1, 5),
        ];

<<<<<<< HEAD
        for (t, src, dst) in &vs {
            g.add_edge(*t, *src, *dst, &vec![], None);
=======
        for (src, dst) in &vs {
            graph.add_edge(0, *src, *dst, &vec![]);
>>>>>>> 8eca9183
        }

        let actual = global_reciprocity(&graph);
        assert_eq!(actual, 0.5);

        let expected_vec: Vec<(u64, f64)> =
            vec![(1, 0.4), (2, 2.0 / 3.0), (3, 0.5), (4, 2.0 / 3.0), (5, 0.0)];

        let map_names_by_id: HashMap<u64, f64> = expected_vec.iter().map(|x| (x.0, x.1)).collect();

        let actual = all_local_reciprocity(&graph);
        assert_eq!(actual, map_names_by_id);
    }
}<|MERGE_RESOLUTION|>--- conflicted
+++ resolved
@@ -195,13 +195,8 @@
             (1, 5),
         ];
 
-<<<<<<< HEAD
-        for (t, src, dst) in &vs {
-            g.add_edge(*t, *src, *dst, &vec![], None);
-=======
         for (src, dst) in &vs {
-            graph.add_edge(0, *src, *dst, &vec![]);
->>>>>>> 8eca9183
+            graph.add_edge(0, *src, *dst, &vec![], None);
         }
 
         let actual = global_reciprocity(&graph);
