--- conflicted
+++ resolved
@@ -41,14 +41,9 @@
 use docbrown_core::tgraph_shard::errors::GraphError;
 use itertools::Itertools;
 
-<<<<<<< HEAD
 /// calculates the number of triangles (a cycle of length 3) for a node.
-pub fn local_triangle_count<G: GraphViewOps>(graph: &G, v: u64) -> usize {
-    let vertex = graph.vertex(v).unwrap();
-=======
 pub fn local_triangle_count<G: GraphViewOps>(graph: &G, v: u64) -> Result<usize, GraphError> {
     let vertex = graph.vertex(v)?.unwrap();
->>>>>>> 64def986
 
     let count = if vertex.degree()? >= 2 {
         let r: Result<Vec<_>, _> = vertex
