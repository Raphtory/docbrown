//! Local triangle count - calculates the number of triangles (a cycle of length 3) for a node.
//! It measures the local clustering of a graph.
//!
//! This is useful for understanding the level of connectivity and the likelihood of information
//! or influence spreading through a network.
//!
//! For example, in a social network, the local triangle count of a user's profile can reveal the
//! number of mutual friends they have and the level of interconnectivity between those friends.
//! A high local triangle count for a user indicates that they are part of a tightly-knit group
//! of people, which can be useful for targeted advertising or identifying key influencers
//! within a network.
//!
//! Local triangle count can also be used in other domains such as biology, where it can be used
//! to analyze protein interaction networks, or in transportation networks, where it can be used
//! to identify critical junctions or potential traffic bottlenecks.
//!
//! # Examples
//!
//! ```rust
//! use docbrown_db::algorithms::local_triangle_count::{local_triangle_count};
//! use docbrown_db::graph::Graph;
//! use docbrown_db::view_api::GraphViewOps;
//!
//! let g = Graph::new(1);
//! let vs = vec![(1, 1, 2), (2, 1, 3), (3, 2, 1), (4, 3, 2)];
//!
//! for (t, src, dst) in &vs {
//!     g.add_edge(*t, *src, *dst, &vec![]);
//! }
//!
//! let windowed_graph = g.window(0, 5);
//! let expected = vec![(1), (1), (1)];
//!
//! let result = (1..=3)
//!     .map(|v| local_triangle_count(&windowed_graph, v))
//!     .collect::<Vec<_>>();
//!
//! println!("local_triangle_count: {:?}", result);
//! ```
//!
use crate::view_api::*;
use docbrown_core::tgraph_shard::errors::GraphError;
use itertools::Itertools;

<<<<<<< HEAD
pub fn local_triangle_count<G: GraphViewOps>(graph: &G, v: u64) -> Result<usize, GraphError> {
    let vertex = graph.vertex(v)?.unwrap();

    let count = if vertex.degree()? >= 2 {
        let r: Result<Vec<_>, _> = vertex
            .neighbours()
            .id()
            .into_iter()
            .combinations(2)
            .filter_map(|nb| match graph.has_edge(nb[0], nb[1], None) {
                Ok(true) => Some(Ok(nb)),
                Ok(false) => match graph.has_edge(nb[1], nb[0], None) {
                    Ok(true) => Some(Ok(nb)),
                    Ok(false) => None,
                    Err(e) => Some(Err(e)),
                },
                Err(e) => Some(Err(e)),
            })
            .collect();

        r.map(|t| t.len())?
=======
/// calculates the number of triangles (a cycle of length 3) for a node.
pub fn local_triangle_count<G: GraphViewOps>(graph: &G, v: u64) -> Option<usize> {
    if let Some(vertex) = graph.vertex(v) {
        if vertex.degree() >= 2 {
            let x: Vec<usize> = vertex
                .neighbours()
                .id()
                .into_iter()
                .combinations(2)
                .filter_map(|nb| match graph.has_edge(nb[0], nb[1]) {
                    true => Some(1),
                    false => match graph.has_edge(nb[1], nb[0]) {
                        true => Some(1),
                        false => None,
                    },
                })
                .collect();
            Some(x.len())
        } else {
            Some(0)
        }
>>>>>>> f4a7394d
    } else {
        None
    }
}

#[cfg(test)]
mod triangle_count_tests {

    use super::local_triangle_count;
    use crate::graph::Graph;
    use crate::view_api::*;

    #[test]
    fn counts_triangles() {
        let g = Graph::new(1);
        let vs = vec![(1, 1, 2), (2, 1, 3), (3, 2, 1), (4, 3, 2)];

        for (t, src, dst) in &vs {
            g.add_edge(*t, *src, *dst, &vec![], None);
        }

        let windowed_graph = g.window(0, 5);
        let expected = vec![(1), (1), (1)];

        let actual = (1..=3)
            .map(|v| local_triangle_count(&windowed_graph, v).unwrap())
            .collect::<Vec<_>>();

        assert_eq!(actual, expected);
    }
}<|MERGE_RESOLUTION|>--- conflicted
+++ resolved
@@ -25,7 +25,7 @@
 //! let vs = vec![(1, 1, 2), (2, 1, 3), (3, 2, 1), (4, 3, 2)];
 //!
 //! for (t, src, dst) in &vs {
-//!     g.add_edge(*t, *src, *dst, &vec![]);
+//!     g.add_edge(*t, *src, *dst, &vec![], None);
 //! }
 //!
 //! let windowed_graph = g.window(0, 5);
@@ -42,29 +42,6 @@
 use docbrown_core::tgraph_shard::errors::GraphError;
 use itertools::Itertools;
 
-<<<<<<< HEAD
-pub fn local_triangle_count<G: GraphViewOps>(graph: &G, v: u64) -> Result<usize, GraphError> {
-    let vertex = graph.vertex(v)?.unwrap();
-
-    let count = if vertex.degree()? >= 2 {
-        let r: Result<Vec<_>, _> = vertex
-            .neighbours()
-            .id()
-            .into_iter()
-            .combinations(2)
-            .filter_map(|nb| match graph.has_edge(nb[0], nb[1], None) {
-                Ok(true) => Some(Ok(nb)),
-                Ok(false) => match graph.has_edge(nb[1], nb[0], None) {
-                    Ok(true) => Some(Ok(nb)),
-                    Ok(false) => None,
-                    Err(e) => Some(Err(e)),
-                },
-                Err(e) => Some(Err(e)),
-            })
-            .collect();
-
-        r.map(|t| t.len())?
-=======
 /// calculates the number of triangles (a cycle of length 3) for a node.
 pub fn local_triangle_count<G: GraphViewOps>(graph: &G, v: u64) -> Option<usize> {
     if let Some(vertex) = graph.vertex(v) {
@@ -74,9 +51,9 @@
                 .id()
                 .into_iter()
                 .combinations(2)
-                .filter_map(|nb| match graph.has_edge(nb[0], nb[1]) {
+                .filter_map(|nb| match graph.has_edge(nb[0], nb[1], None) {
                     true => Some(1),
-                    false => match graph.has_edge(nb[1], nb[0]) {
+                    false => match graph.has_edge(nb[1], nb[0], None) {
                         true => Some(1),
                         false => None,
                     },
@@ -86,7 +63,6 @@
         } else {
             Some(0)
         }
->>>>>>> f4a7394d
     } else {
         None
     }
