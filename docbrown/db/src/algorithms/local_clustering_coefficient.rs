--- conflicted
+++ resolved
@@ -68,15 +68,9 @@
 
 #[cfg(test)]
 mod clustering_coefficient_tests {
-<<<<<<< HEAD
-
+    use super::local_clustering_coefficient;
     use crate::graph::Graph;
     use crate::view_api::*;
-
-=======
->>>>>>> 31789cea
-    use super::local_clustering_coefficient;
-    use crate::graph::Graph;
 
     #[test]
     fn clusters_of_triangles() {
