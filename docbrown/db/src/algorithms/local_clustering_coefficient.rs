<<<<<<< HEAD
use docbrown_core::tgraph_shard::errors::GraphError;

use crate::algorithms::triangle_count::local_triangle_count;
=======
//! Local Clustering coefficient - measures the degree to which nodes in a graph tend to cluster together.
//!
//! It is calculated by dividing the number of triangles (sets of three nodes that are all
//! connected to each other) in the graph by the total number of possible triangles.
//! The resulting value is a number between 0 and 1 that represents the density of
//! clustering in the graph.
//!
//! A high clustering coefficient indicates that nodes tend to be
//! connected to nodes that are themselves connected to each other, while a low clustering
//! coefficient indicates that nodes tend to be connected to nodes that are not connected
//! to each other.
//!
//! In a social network of a particular community, we can compute the clustering
//! coefficient of each node to get an idea of how strongly connected and cohesive
//! that node's neighborhood is.
//!
//! A high clustering coefficient for a node in a social network indicates that the
//! node's neighbors tend to be strongly connected with each other, forming a tightly-knit
//! group or community. In contrast, a low clustering coefficient for a node indicates that
//! its neighbors are relatively less connected with each other, suggesting a more fragmented
//! or diverse community.
//!
//! # Examples
//!
//! ```rust
//! use docbrown_db::algorithms::local_clustering_coefficient::{local_clustering_coefficient};
//! use docbrown_db::graph::Graph;
//! use docbrown_db::view_api::GraphViewOps;
//!
//! let g = Graph::new(1);
//! let windowed_graph = g.window(0, 7);
//! let vs = vec![
//!     (1, 1, 2),
//!     (2, 1, 3),
//!     (3, 2, 1),
//!     (4, 3, 2),
//!     (5, 1, 4),
//!     (6, 4, 5),
//! ];
//!
//! for (t, src, dst) in &vs {
//!     g.add_edge(*t, *src, *dst, &vec![]);
//! }
//!
//! let actual = (1..=5)
//! .map(|v| local_clustering_coefficient(&windowed_graph, v))
//! .collect::<Vec<_>>();
//!
//! println!("local clustering coefficient of all nodes: {:?}", actual);
//! ```

use crate::algorithms::local_triangle_count::local_triangle_count;
>>>>>>> 17342f9f
use crate::view_api::*;
use docbrown_core::tgraph_shard::errors::GraphError;

<<<<<<< HEAD
pub fn local_clustering_coefficient<G: GraphViewOps>(graph: &G, v: u64) -> Result<f32, GraphError> {
    let vertex = graph.vertex(v)?.unwrap();

    let triangle_count = local_triangle_count(graph, v)? as f32;

    let degree = vertex.degree()? as f32;
    if degree > 1.0 {
        Ok((2.0 * triangle_count) / (degree * (degree - 1.0) as f32))
    } else {
        Ok(0.0)
=======
/// measures the degree to which nodes in a graph tend to cluster together
pub fn local_clustering_coefficient<G: GraphViewOps>(graph: &G, v: u64) -> Option<f32> {
    if let Some(vertex) = graph.vertex(v) {
        if let Some(triangle_count) = local_triangle_count(graph, v) {
            let triangle_count = triangle_count as f32;
            let degree = vertex.degree() as f32;
            if degree > 1.0 {
                Some((2.0 * triangle_count) / (degree * (degree - 1.0) as f32))
            } else {
                Some(0.0)
            }
        } else {
            None
        }
    } else {
        None
>>>>>>> 17342f9f
    }
}

#[cfg(test)]
mod clustering_coefficient_tests {
    use super::local_clustering_coefficient;
    use crate::graph::Graph;
<<<<<<< HEAD
=======
    use crate::view_api::*;
>>>>>>> 17342f9f

    #[test]
    fn clusters_of_triangles() {
        let g = Graph::new(1);
        let windowed_graph = g.window(0, 7);
        let vs = vec![
            (1, 1, 2),
            (2, 1, 3),
            (3, 2, 1),
            (4, 3, 2),
            (5, 1, 4),
            (6, 4, 5),
        ];

        for (t, src, dst) in &vs {
            g.add_edge(*t, *src, *dst, &vec![]);
        }

        let expected = vec![0.33333334, 1.0, 1.0, 0.0, 0.0];

        let actual = (1..=5)
            .map(|v| local_clustering_coefficient(&windowed_graph, v).unwrap())
            .collect::<Vec<_>>();

        assert_eq!(actual, expected);
    }
}<|MERGE_RESOLUTION|>--- conflicted
+++ resolved
@@ -1,8 +1,3 @@
-<<<<<<< HEAD
-use docbrown_core::tgraph_shard::errors::GraphError;
-
-use crate::algorithms::triangle_count::local_triangle_count;
-=======
 //! Local Clustering coefficient - measures the degree to which nodes in a graph tend to cluster together.
 //!
 //! It is calculated by dividing the number of triangles (sets of three nodes that are all
@@ -55,22 +50,8 @@
 //! ```
 
 use crate::algorithms::local_triangle_count::local_triangle_count;
->>>>>>> 17342f9f
 use crate::view_api::*;
-use docbrown_core::tgraph_shard::errors::GraphError;
 
-<<<<<<< HEAD
-pub fn local_clustering_coefficient<G: GraphViewOps>(graph: &G, v: u64) -> Result<f32, GraphError> {
-    let vertex = graph.vertex(v)?.unwrap();
-
-    let triangle_count = local_triangle_count(graph, v)? as f32;
-
-    let degree = vertex.degree()? as f32;
-    if degree > 1.0 {
-        Ok((2.0 * triangle_count) / (degree * (degree - 1.0) as f32))
-    } else {
-        Ok(0.0)
-=======
 /// measures the degree to which nodes in a graph tend to cluster together
 pub fn local_clustering_coefficient<G: GraphViewOps>(graph: &G, v: u64) -> Option<f32> {
     if let Some(vertex) = graph.vertex(v) {
@@ -87,7 +68,6 @@
         }
     } else {
         None
->>>>>>> 17342f9f
     }
 }
 
@@ -95,10 +75,7 @@
 mod clustering_coefficient_tests {
     use super::local_clustering_coefficient;
     use crate::graph::Graph;
-<<<<<<< HEAD
-=======
     use crate::view_api::*;
->>>>>>> 17342f9f
 
     #[test]
     fn clusters_of_triangles() {
