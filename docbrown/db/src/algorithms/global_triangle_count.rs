--- conflicted
+++ resolved
@@ -63,15 +63,8 @@
 
 #[cfg(test)]
 mod triangle_count_tests {
-<<<<<<< HEAD
-
-    use crate::graph::Graph;
-
-    use super::*;
-=======
     use super::global_triangle_count;
     use crate::graph::Graph;
->>>>>>> 31789cea
 
     #[test]
     fn counts_triangles() {
