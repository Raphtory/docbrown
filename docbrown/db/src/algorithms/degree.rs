--- conflicted
+++ resolved
@@ -1,9 +1,5 @@
 use crate::view_api::*;
-<<<<<<< HEAD
 use docbrown_core::tgraph_shard::exceptions::GraphError;
-use rayon::prelude::*;
-=======
->>>>>>> 47c7a61b
 
 pub fn max_out_degree<G: GraphViewOps>(graph: &G) -> Result<usize, GraphError> {
     let r: Result<Vec<usize>, GraphError> = graph
