--- conflicted
+++ resolved
@@ -43,88 +43,48 @@
 //! ```
 //!
 use crate::view_api::*;
-use docbrown_core::tgraph_shard::errors::GraphError;
 
-<<<<<<< HEAD
-pub fn max_out_degree<G: GraphViewOps>(graph: &G) -> Result<usize, GraphError> {
-    let r: Result<Vec<usize>, GraphError> = graph
-=======
 /// The maximum out degree of any vertex in the graph.
 pub fn max_out_degree<G: GraphViewOps>(graph: &G) -> usize {
     let r: Vec<usize> = graph
->>>>>>> 17342f9f
         .vertices()
         .into_iter()
         .map(|v| v.out_degree())
         .collect();
 
-<<<<<<< HEAD
-    Ok(r?.into_iter().max().unwrap_or(0))
-}
-
-pub fn max_in_degree<G: GraphViewOps>(graph: &G) -> Result<usize, GraphError> {
-    let r: Result<Vec<usize>, GraphError> = graph
-=======
     r.into_iter().max().unwrap_or(0)
 }
 
 /// The maximum in degree of any vertex in the graph.
 pub fn max_in_degree<G: GraphViewOps>(graph: &G) -> usize {
     let r: Vec<usize> = graph
->>>>>>> 17342f9f
         .vertices()
         .into_iter()
         .map(|v| v.in_degree())
         .collect();
 
-<<<<<<< HEAD
-    Ok(r?.into_iter().max().unwrap_or(0))
-}
-
-pub fn min_out_degree<G: GraphViewOps>(graph: &G) -> Result<usize, GraphError> {
-    let r: Result<Vec<usize>, GraphError> = graph
-=======
     r.into_iter().max().unwrap_or(0)
 }
 
 /// The minimum out degree of any vertex in the graph.
 pub fn min_out_degree<G: GraphViewOps>(graph: &G) -> usize {
     let r: Vec<usize> = graph
->>>>>>> 17342f9f
         .vertices()
         .into_iter()
         .map(|v| v.out_degree())
         .collect();
 
-<<<<<<< HEAD
-    Ok(r?.into_iter().min().unwrap_or(0))
-}
-
-pub fn min_in_degree<G: GraphViewOps>(graph: &G) -> Result<usize, GraphError> {
-    let r: Result<Vec<usize>, GraphError> = graph
-=======
     r.into_iter().min().unwrap_or(0)
 }
 
 /// The minimum in degree of any vertex in the graph.
 pub fn min_in_degree<G: GraphViewOps>(graph: &G) -> usize {
     let r: Vec<usize> = graph
->>>>>>> 17342f9f
         .vertices()
         .into_iter()
         .map(|v| v.in_degree())
         .collect();
 
-<<<<<<< HEAD
-    Ok(r?.into_iter().min().unwrap_or(0))
-}
-
-pub fn average_degree<G: GraphViewOps>(graph: &G) -> Result<f64, GraphError> {
-    let r: Result<Vec<usize>, GraphError> =
-        graph.vertices().into_iter().map(|v| v.degree()).collect();
-
-    let degree_totals = r?
-=======
     r.into_iter().min().unwrap_or(0)
 }
 
@@ -133,21 +93,15 @@
     let r: Vec<usize> = graph.vertices().into_iter().map(|v| v.degree()).collect();
 
     let degree_totals = r
->>>>>>> 17342f9f
         .into_iter()
         .map(|i| (i as f64, 1.0))
         .fold((0.0, 0.0), |acc, elem| (acc.0 + elem.0, acc.1 + elem.1));
 
-<<<<<<< HEAD
-    Ok(degree_totals.0 / degree_totals.1)
-=======
     degree_totals.0 / degree_totals.1
->>>>>>> 17342f9f
 }
 
 #[cfg(test)]
 mod degree_test {
-
     use crate::{
         algorithms::degree::{average_degree, max_in_degree, min_in_degree, min_out_degree},
         graph::Graph,
@@ -172,19 +126,19 @@
         }
 
         let expected_max_out_degree = 3;
-        let actual_max_out_degree = max_out_degree(&g).unwrap();
+        let actual_max_out_degree = max_out_degree(&g);
 
         let expected_max_in_degree = 2;
-        let actual_max_in_degree = max_in_degree(&g).unwrap();
+        let actual_max_in_degree = max_in_degree(&g);
 
         let expected_min_out_degree = 0;
-        let actual_min_out_degree = min_out_degree(&g).unwrap();
+        let actual_min_out_degree = min_out_degree(&g);
 
         let expected_min_in_degree = 1;
-        let actual_min_in_degree = min_in_degree(&g).unwrap();
+        let actual_min_in_degree = min_in_degree(&g);
 
         let expected_average_degree = 2.0;
-        let actual_average_degree = average_degree(&g).unwrap();
+        let actual_average_degree = average_degree(&g);
 
         assert_eq!(expected_max_out_degree, actual_max_out_degree);
         assert_eq!(expected_max_in_degree, actual_max_in_degree);
