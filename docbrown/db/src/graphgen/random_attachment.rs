--- conflicted
+++ resolved
@@ -46,16 +46,11 @@
     edges_per_step: usize,
 ) -> Result<(), GraphError> {
     let rng = &mut rand::thread_rng();
-<<<<<<< HEAD
-    let mut latest_time = graph.latest_time().unwrap_or(0);
-    let mut ids: Vec<u64> = graph.vertices().id().collect();
-=======
     let mut latest_time = match graph.latest_time()? {
         None => 0,
         Some(time) => time,
     };
-    let mut ids: Vec<u64> = graph.vertex_ids_window(i64::MIN, i64::MAX).collect();
->>>>>>> 31789cea
+    let mut ids: Vec<u64> = graph.vertices().id().collect();
     let mut max_id = match ids.iter().max() {
         Some(id) => *id,
         None => 0,
