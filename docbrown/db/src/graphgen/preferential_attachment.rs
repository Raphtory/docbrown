//! This module contains the preferential attachment graph generation model.
//!
//! This function is a graph generation model based upon:
//! Barabási, Albert-László, and Réka Albert. "Emergence of scaling in random networks." science 286.5439 (1999): 509-512.
//! # Examples
//!
//! ```
//! use docbrown_db::graph::Graph;
//! use docbrown_db::graphgen::preferential_attachment::ba_preferential_attachment;
//!
//! let graph = Graph::new(2);
//! ba_preferential_attachment(&graph, 1000, 10);
//! ```

use crate::graph::Graph;
use crate::view_api::*;
use docbrown_core::tgraph_shard::errors::GraphError;
use rand::prelude::*;
use std::collections::HashSet;

/// Generates a graph using the preferential attachment model.
///
/// Given a graph this function will add a user defined number of vertices, each with a user
/// defined number of edges.
/// This is an iterative algorithm where at each `step` a vertex is added and its neighbours are
/// chosen from the pool of nodes already within the network.
/// For this model the neighbours are chosen proportionally based upon their degree, favouring
/// nodes with higher degree (more connections).
/// This sampling is conducted without replacement.
///
/// **Note:**  If the provided graph doesnt have enough nodes/edges for the initial sample,
/// the min number of both will be added before generation begins.
///
/// # Arguments
/// * `graph` - The graph you wish to add vertices and edges to
/// * `vertices_to_add` - The amount of vertices you wish to add to the graph (steps)
/// * `edges_per_step` - The amount of edges a joining vertex should add to the graph
/// # Examples
///
/// ```
/// use docbrown_db::graph::Graph;
/// use docbrown_db::graphgen::preferential_attachment::ba_preferential_attachment;
///
/// let graph = Graph::new(2);
/// ba_preferential_attachment(&graph, 1000, 10);
/// ```
<<<<<<< HEAD
pub fn ba_preferential_attachment(graph: &Graph, vertices_to_add: usize, edges_per_step: usize) {
    let mut rng = thread_rng();
    let mut latest_time = match graph.latest_time() {
=======
pub fn ba_preferential_attachment(
    graph: &Graph,
    vertices_to_add: usize,
    edges_per_step: usize,
) -> Result<(), GraphError> {
    let mut rng = rand::thread_rng();
    let mut latest_time = match graph.latest_time()? {
>>>>>>> 31789cea
        None => 0,
        Some(time) => time,
    };
    let view = graph.window(i64::MIN, i64::MAX);
    let mut ids: Vec<u64> = view.vertices().id().collect();
<<<<<<< HEAD
    let mut degrees: Vec<usize> = view.vertices().degree().collect();
=======
    let r: Result<Vec<usize>, GraphError> = view.vertices().map(|v| v.degree()).collect();
    let mut degrees: Vec<usize> = r?;
>>>>>>> 31789cea
    let mut edge_count: usize = degrees.iter().sum();

    let mut max_id = match ids.iter().max() {
        Some(id) => *id,
        None => 0,
    };

    while ids.len() < edges_per_step {
        max_id += 1;
        graph
            .add_vertex(latest_time, max_id, &vec![])
            .map_err(|err| println!("{:?}", err))
            .ok();
        degrees.push(0);
        ids.push(max_id);
    }

    if graph.num_edges()? < edges_per_step {
        for pos in 1..ids.len() {
            graph.add_edge(latest_time, ids[pos], ids[pos - 1], &vec![]);
            edge_count += 2;
            degrees[pos] += 1;
            degrees[pos - 1] += 1;
        }
    }

    for _ in 0..vertices_to_add {
        max_id += 1;
        latest_time += 1;
        let mut normalisation = edge_count.clone();
        let mut positions_to_skip: HashSet<usize> = HashSet::new();

        for _ in 0..edges_per_step {
            let mut sum = 0;
            let rand_num = rng.gen_range(1..=normalisation);
            for pos in 0..ids.len() {
                if !positions_to_skip.contains(&pos) {
                    sum += degrees[pos];
                    if sum >= rand_num {
                        positions_to_skip.insert(pos);
                        normalisation -= degrees[pos];
                        break;
                    }
                }
            }
        }
        for pos in positions_to_skip {
            let dst = ids[pos];
            degrees[pos] += 1;
            graph.add_edge(latest_time, max_id, dst, &vec![]);
        }
        ids.push(max_id);
        degrees.push(edges_per_step.clone());
        edge_count += edges_per_step * 2;
    }

    Ok(())
}

//TODO need to benchmark the creation of these networks
#[cfg(test)]
mod preferential_attachment_tests {
    use super::*;
    use crate::graphgen::random_attachment::random_attachment;
    #[test]
    fn blank_graph() {
        let graph = Graph::new(2);
        ba_preferential_attachment(&graph, 1000, 10);
        assert_eq!(graph.num_edges().unwrap(), 10009);
        assert_eq!(graph.num_vertices().unwrap(), 1010);
    }

    #[test]
    fn only_nodes() {
        let graph = Graph::new(2);
        for i in 0..10 {
            graph
                .add_vertex(i, i as u64, &vec![])
                .map_err(|err| println!("{:?}", err))
                .ok();
        }

        ba_preferential_attachment(&graph, 1000, 5);
        assert_eq!(graph.num_edges().unwrap(), 5009);
        assert_eq!(graph.num_vertices().unwrap(), 1010);
    }

    #[test]
    fn prior_graph() {
        let graph = Graph::new(2);
        random_attachment(&graph, 1000, 3);
        ba_preferential_attachment(&graph, 500, 4);
        assert_eq!(graph.num_edges().unwrap(), 5000);
        assert_eq!(graph.num_vertices().unwrap(), 1503);
    }
}<|MERGE_RESOLUTION|>--- conflicted
+++ resolved
@@ -44,11 +44,6 @@
 /// let graph = Graph::new(2);
 /// ba_preferential_attachment(&graph, 1000, 10);
 /// ```
-<<<<<<< HEAD
-pub fn ba_preferential_attachment(graph: &Graph, vertices_to_add: usize, edges_per_step: usize) {
-    let mut rng = thread_rng();
-    let mut latest_time = match graph.latest_time() {
-=======
 pub fn ba_preferential_attachment(
     graph: &Graph,
     vertices_to_add: usize,
@@ -56,18 +51,13 @@
 ) -> Result<(), GraphError> {
     let mut rng = rand::thread_rng();
     let mut latest_time = match graph.latest_time()? {
->>>>>>> 31789cea
         None => 0,
         Some(time) => time,
     };
     let view = graph.window(i64::MIN, i64::MAX);
     let mut ids: Vec<u64> = view.vertices().id().collect();
-<<<<<<< HEAD
-    let mut degrees: Vec<usize> = view.vertices().degree().collect();
-=======
-    let r: Result<Vec<usize>, GraphError> = view.vertices().map(|v| v.degree()).collect();
+    let r: Result<Vec<usize>, GraphError> = view.vertices().degree().collect();
     let mut degrees: Vec<usize> = r?;
->>>>>>> 31789cea
     let mut edge_count: usize = degrees.iter().sum();
 
     let mut max_id = match ids.iter().max() {
