//! A windowed view is a subset of a graph between a specific time window.
//! For example, lets say you wanted to run an algorithm each month over a graph, graph window
//! would allow you to split the graph into 30 day chunks to do so.
//!
//! This module also defines the `GraphWindow` trait, which represents a window of time over
//! which a graph can be queried.
//!
//! GraphWindowSet implements the `Iterator` trait, producing `WindowedGraph` views
//! for each perspective within it.
//!
//! # Types
//!
//! * `GraphWindowSet` - A struct that allows iterating over a Graph broken down into multiple
//! windowed views. It contains a `Graph` and an iterator of `Perspective`.
//!
//! * `WindowedGraph` - A struct that represents a windowed view of a `Graph`.
//! It contains a `Graph`, a start time (`t_start`) and an end time (`t_end`).
//!
//! # Traits
//!
//! * `GraphViewInternalOps` - A trait that provides operations to a `WindowedGraph`
//! used internally by the `GraphWindowSet`.
//!
//! # Examples
//!
//! ```rust
//!
//! use docbrown_db::graph::Graph;
//! use docbrown_db::view_api::*;
//!
//! let graph = Graph::new(2);
//! graph.add_edge(0, 1, 2, &vec![]);
//! graph.add_edge(1, 1, 3, &vec![]);
//! graph.add_edge(2, 2, 3, &vec![]);
//!
//!  let wg = graph.window(0, 1);
//!  assert_eq!(wg.edge(1, 2).unwrap().src().id(), 1);
//! ```

use crate::perspective::Perspective;
use crate::view_api::internal::GraphViewInternalOps;
use crate::view_api::GraphViewOps;
use docbrown_core::{
    tgraph::{EdgeRef, VertexRef},
    tgraph_shard::errors::GraphError,
    Direction, Prop,
};
use std::cmp::{max, min};
use std::collections::HashMap;

/// A set of windowed views of a `Graph`, allows user to iterating over a Graph broken
/// down into multiple windowed views.
pub struct GraphWindowSet<G: GraphViewOps> {
    /// The underlying `Graph` object.
    pub graph: G,
    /// An iterator of `Perspective`s to window the `Graph`.
    perspectives: Box<dyn Iterator<Item = Perspective> + Send>,
}

impl<G: GraphViewOps> GraphWindowSet<G> {
    /// Constructs a new `GraphWindowSet` object.
    ///
    /// # Arguments
    ///
    /// * `graph` - The underlying `Graph` object.
    /// * `perspectives` - An iterator of `Perspective`s to window the `Graph`.
    ///
    /// # Returns
    ///
    /// A new `GraphWindowSet` object.
    pub fn new(
        graph: G,
        perspectives: Box<dyn Iterator<Item = Perspective> + Send>,
    ) -> GraphWindowSet<G> {
        GraphWindowSet {
            graph,
            perspectives,
        }
    }
}

impl<G: GraphViewOps> Iterator for GraphWindowSet<G> {
    type Item = WindowedGraph<G>;
    fn next(&mut self) -> Option<Self::Item> {
        let perspective = self.perspectives.next()?;
        Some(WindowedGraph {
            graph: self.graph.clone(),
            t_start: perspective.start.unwrap_or(i64::MIN),
            t_end: perspective.end.unwrap_or(i64::MAX),
        })
    }
}

/// A struct that represents a windowed view of a `Graph`.
#[derive(Debug, Clone)]
pub struct WindowedGraph<G: GraphViewInternalOps> {
    /// The underlying `Graph` object.
    pub graph: G,
    /// The inclusive start time of the window.
    pub t_start: i64,
    /// The exclusive end time of the window.
    pub t_end: i64,
}

/// Implementation of the WindowedGraph struct, a graph that is a windowed view of another graph.
/// *Note: All functions in this are bound by the time set in the windowed graph.
impl<G: GraphViewInternalOps> WindowedGraph<G> {
    /// Returns the actual start time of the window, given a candidate start time.
    ///
    /// # Arguments
    ///
    /// * `t_start` - The candidate start time.
    ///
    /// # Returns
    ///
    /// The actual start time of the window.
    fn actual_start(&self, t_start: i64) -> i64 {
        max(self.t_start, t_start)
    }

    /// Returns the actual end time of the window, given a candidate end time.
    ///
    /// # Arguments
    ///
    /// * `t_end` - The candidate end time.
    ///
    /// # Returns
    ///
    /// The actual end time of the window.
    fn actual_end(&self, t_end: i64) -> i64 {
        min(self.t_end, t_end)
    }
}

/// Implementation of the GraphViewInternalOps trait for WindowedGraph.
/// This trait provides operations to a `WindowedGraph` used internally by the `GraphWindowSet`.
/// *Note: All functions in this are bound by the time set in the windowed graph.
impl<G: GraphViewInternalOps> GraphViewInternalOps for WindowedGraph<G> {
    fn earliest_time_global(&self) -> Option<i64> {
        self.graph.earliest_time_window(self.t_start, self.t_end)
    }

    fn earliest_time_window(&self, t_start: i64, t_end: i64) -> Option<i64> {
        self.graph
            .earliest_time_window(self.actual_start(t_start), self.actual_end(t_end))
    }

    fn latest_time_global(&self) -> Option<i64> {
        self.graph.latest_time_window(self.t_start, self.t_end)
    }

    fn latest_time_window(&self, t_start: i64, t_end: i64) -> Option<i64> {
        self.graph
            .latest_time_window(self.actual_start(t_start), self.actual_end(t_end))
    }

    /// Returns the number of vertices in the windowed view.
    fn vertices_len(&self) -> usize {
        self.graph.vertices_len_window(self.t_start, self.t_end)
    }

    /// Returns the number of vertices in the windowed view, for a window specified by start and end times.
    ///
    /// # Arguments
    ///
    /// * `t_start` - The inclusive start time of the window.
    /// * `t_end` - The exclusive end time of the window.
    ///
    /// # Returns
    ///
    /// The number of vertices in the windowed view for the given window.
    fn vertices_len_window(&self, t_start: i64, t_end: i64) -> usize {
        self.graph
            .vertices_len_window(self.actual_start(t_start), self.actual_end(t_end))
    }

    /// Returns the number of edges in the windowed view.
<<<<<<< HEAD
    fn edges_len(&self) -> Result<usize, GraphError> {
=======
    fn edges_len(&self) -> usize {
>>>>>>> 99a1a695
        self.graph.edges_len_window(self.t_start, self.t_end)
    }

    /// Returns the number of edges in the windowed view, for a window specified by start and end times.
    ///
    /// # Arguments
    ///
    /// * `t_start` - The inclusive start time of the window.
    /// * `t_end` - The exclusive end time of the window.
    ///
    /// # Returns
    ///
    /// The number of edges in the windowed view for the given window.
    fn edges_len_window(&self, t_start: i64, t_end: i64) -> Result<usize, GraphError> {
        self.graph
            .edges_len_window(self.actual_start(t_start), self.actual_end(t_end))
    }

    /// Check if there is an edge from src to dst in the window.
    ///
    /// # Arguments
    ///
    /// - `src` - The source vertex.
    /// - `dst` - The destination vertex.
    ///
    /// # Returns
    ///
    /// A result containing `true` if there is an edge from src to dst in the window, `false` otherwise.
    ///
    /// # Errors
    ///
    /// Returns an error if either `src` or `dst` is not a valid vertex.
    fn has_edge_ref(&self, src: VertexRef, dst: VertexRef) -> bool {
        self.graph
            .has_edge_ref_window(src, dst, self.t_start, self.t_end)
    }

    /// Check if there is an edge from src to dst in the window defined by t_start and t_end.
    ///
    /// # Arguments
    ///
    /// - `src` - The source vertex.
    /// - `dst` - The destination vertex.
    /// - `t_start` - The inclusive start time of the window.
    /// - `t_end` - The exclusive end time of the window.
    ///
    /// # Returns
    ///
    /// A result containing `true` if there is an edge from src to dst in the window, `false` otherwise.
    ///
    /// # Errors
    ///
    /// Returns an error if either `src` or `dst` is not a valid vertex.
    fn has_edge_ref_window(
        &self,
        src: VertexRef,
        dst: VertexRef,
        t_start: i64,
        t_end: i64,
    ) -> bool {
        self.graph
            .has_edge_ref_window(src, dst, self.actual_start(t_start), self.actual_end(t_end))
    }

    /// Check if a vertex v exists in the window.
    ///
    /// # Arguments
    ///
    /// - `v` - The vertex to check.
    ///
    /// # Returns
    ///
    /// A result containing `true` if the vertex exists in the window, `false` otherwise.
    ///
    /// # Errors
    ///
    /// Returns an error if `v` is not a valid vertex.
    fn has_vertex_ref(&self, v: VertexRef) -> bool {
        self.graph
            .has_vertex_ref_window(v, self.t_start, self.t_end)
    }

    /// Check if a vertex v exists in the window defined by t_start and t_end.
    ///
    /// # Arguments
    ///
    /// - `v` - The vertex to check.
    /// - `t_start` - The inclusive start time of the window.
    /// - `t_end` - The exclusive end time of the window.
    ///
    /// # Returns
    ///
    /// A result containing `true` if the vertex exists in the window, `false` otherwise.
    ///
    /// # Errors
    ///
    /// Returns an error if `v` is not a valid vertex.
    fn has_vertex_ref_window(&self, v: VertexRef, t_start: i64, t_end: i64) -> bool {
        self.graph
            .has_vertex_ref_window(v, self.actual_start(t_start), self.actual_end(t_end))
    }

    /// Returns the number of edges from a vertex in the window.
    ///
    /// # Arguments
    ///
    /// - `v` - The vertex to check.
    /// - `d` - The direction of the edges to count.
    ///
    /// # Returns
    ///
    /// A result containing the number of edges from the vertex in the window.
    ///
    /// # Errors
    ///
    /// Returns an error if `v` is not a valid vertex.
    fn degree(&self, v: VertexRef, d: Direction) -> usize {
        self.graph.degree_window(v, self.t_start, self.t_end, d)
    }

    /// Returns the number of edges from a vertex in the window defined by t_start and t_end.
    ///
    /// # Arguments
    ///
    /// - `v` - The vertex to check.
    /// - `t_start` - The inclusive start time of the window.
    /// - `t_end` - The exclusive end time of the window.
    /// - `d` - The direction of the edges to count.
    ///
    /// # Returns
    ///
    /// A result containing the number of edges from the vertex in the window.
    ///
    /// # Errors
    ///
    /// Returns an error if `v` is not a valid vertex.
    fn degree_window(&self, v: VertexRef, t_start: i64, t_end: i64, d: Direction) -> usize {
        self.graph
            .degree_window(v, self.actual_start(t_start), self.actual_end(t_end), d)
    }

    /// Get the reference of the vertex with ID v if it exists
    ///
    /// # Arguments
    ///
    /// - `v` - The ID of the vertex to get
    ///
    /// # Returns
    ///
    /// A result of an option containing the vertex reference if it exists, `None` otherwise.
    ///
    /// # Errors
    ///
    /// Returns an error if `v` is not a valid vertex.
    fn vertex_ref(&self, v: u64) -> Option<VertexRef> {
        self.graph.vertex_ref_window(v, self.t_start, self.t_end)
    }

    /// Get the reference of the vertex with ID v if it exists in a window
    ///
    /// # Arguments
    ///
    /// - `v` - The ID of the vertex to get
    /// - `t_start` - The inclusive start time of the window.
    /// - `t_end` - The exclusive end time of the window.
    ///
    /// # Returns
    ///
    /// A result of an option containing the vertex reference if it exists, `None` otherwise.
    ///
    /// # Errors
    ///
    /// Returns an error if `v` is not a valid vertex.
    fn vertex_ref_window(&self, v: u64, t_start: i64, t_end: i64) -> Option<VertexRef> {
        self.graph
            .vertex_ref_window(v, self.actual_start(t_start), self.actual_end(t_end))
    }

    /// Get an iterator over the IDs of all vertices
    ///
    /// # Returns
    ///
    /// An iterator over the IDs of all vertices
    fn vertex_ids(&self) -> Box<dyn Iterator<Item = u64> + Send> {
        self.graph.vertex_ids_window(self.t_start, self.t_end)
    }

    /// Get an iterator over the IDs of all vertices in a window
    ///
    /// # Arguments
    ///
    /// - `t_start` - The inclusive start time of the window.
    /// - `t_end` - The exclusive end time of the window.
    ///
    /// # Returns
    ///
    /// An iterator over the IDs of all vertices
    fn vertex_ids_window(&self, t_start: i64, t_end: i64) -> Box<dyn Iterator<Item = u64> + Send> {
        self.graph
            .vertex_ids_window(self.actual_start(t_start), self.actual_end(t_end))
    }

    /// Get an iterator over the references of all vertices as references
    ///
    /// # Returns
    ///
    /// An iterator over the references of all vertices
    fn vertex_refs(&self) -> Box<dyn Iterator<Item = VertexRef> + Send> {
        self.graph.vertex_refs_window(self.t_start, self.t_end)
    }

    fn vertex_refs_window(
        &self,
        t_start: i64,
        t_end: i64,
    ) -> Box<dyn Iterator<Item = VertexRef> + Send> {
        self.graph
            .vertex_refs_window(self.actual_start(t_start), self.actual_end(t_end))
    }

    fn vertex_refs_shard(&self, shard: usize) -> Box<dyn Iterator<Item = VertexRef> + Send> {
        self.graph
            .vertex_refs_window_shard(shard, self.t_start, self.t_end)
    }

    fn vertex_refs_window_shard(
        &self,
        shard: usize,
        t_start: i64,
        t_end: i64,
    ) -> Box<dyn Iterator<Item = VertexRef> + Send> {
        self.graph.vertex_refs_window_shard(
            shard,
            self.actual_start(t_start),
            self.actual_end(t_end),
        )
    }

    /// Get an iterator over the references of an edges as a reference
    ///
    /// # Arguments
    ///
    /// - `src` - The source vertex of the edge
    /// - `dst` - The destination vertex of the edge
    ///
    /// # Returns
    ///
    /// A result of an option containing the edge reference if it exists, `None` otherwise.
    ///
    /// # Errors
    ///
    /// Returns an error if `src` or `dst` are not valid vertices.
    fn edge_ref(&self, src: VertexRef, dst: VertexRef) -> Option<EdgeRef> {
        self.graph
            .edge_ref_window(src, dst, self.t_start, self.t_end)
    }

    /// Get an iterator over the references of an edges as a reference in a window
    ///
    /// # Arguments
    ///
    /// - `src` - The source vertex of the edge
    /// - `dst` - The destination vertex of the edge
    /// - `t_start` - The inclusive start time of the window.
    /// - `t_end` - The exclusive end time of the window.
    ///
    /// # Returns
    ///
    /// A result of an option containing the edge reference if it exists, `None` otherwise.
    ///
    /// # Errors
    ///
    /// Returns an error if `src` or `dst` are not valid vertices.
    fn edge_ref_window(
        &self,
        src: VertexRef,
        dst: VertexRef,
        t_start: i64,
        t_end: i64,
    ) -> Option<EdgeRef> {
        self.graph
            .edge_ref_window(src, dst, self.actual_start(t_start), self.actual_end(t_end))
    }

    /// Get an iterator of all edges as references
    ///
    /// # Returns
    ///
    /// An iterator over all edges as references
    fn edge_refs(&self) -> Box<dyn Iterator<Item = EdgeRef> + Send> {
        self.graph.edge_refs_window(self.t_start, self.t_end)
    }

    /// Get an iterator of all edges as references in a window
    ///
    /// # Arguments
    ///
    /// - `t_start` - The inclusive start time of the window.
    /// - `t_end` - The exclusive end time of the window.
    ///
    /// # Returns
    ///
    /// An iterator over all edges as references
    fn edge_refs_window(
        &self,
        t_start: i64,
        t_end: i64,
    ) -> Box<dyn Iterator<Item = EdgeRef> + Send> {
        self.graph
            .edge_refs_window(self.actual_start(t_start), self.actual_end(t_end))
    }

    /// Get an iterator of all edges as references for a given vertex and direction
    ///
    /// # Arguments
    ///
    /// - `v` - The vertex to get the edges for
    /// - `d` - The direction of the edges
    ///
    /// # Returns
    ///
    /// An iterator over all edges in that vertex direction as references
    fn vertex_edges(&self, v: VertexRef, d: Direction) -> Box<dyn Iterator<Item = EdgeRef> + Send> {
        self.graph
            .vertex_edges_window(v, self.t_start, self.t_end, d)
    }

    /// Get an iterator of all edges as references for a given vertex and direction in a window
    ///
    /// # Arguments
    ///
    /// - `v` - The vertex to get the edges for
    /// - `t_start` - The inclusive start time of the window.
    /// - `t_end` - The exclusive end time of the window.
    /// - `d` - The direction of the edges
    ///
    /// # Returns
    ///
    /// An iterator over all edges in that vertex direction as references
    fn vertex_edges_window(
        &self,
        v: VertexRef,
        t_start: i64,
        t_end: i64,
        d: Direction,
    ) -> Box<dyn Iterator<Item = EdgeRef> + Send> {
        self.graph
            .vertex_edges_window(v, self.actual_start(t_start), self.actual_end(t_end), d)
    }

    /// Get an iterator of all edges as references for a given vertex and direction in a window
    /// but exploded. This means, if a timestamp has two edges, they will be returned as two
    /// seperate edges.
    ///
    /// # Arguments
    ///
    /// - `v` - The vertex to get the edges for
    /// - `t_start` - The inclusive start time of the window.
    /// - `t_end` - The exclusive end time of the window.
    /// - `d` - The direction of the edges
    ///
    /// # Returns
    ///
    /// An iterator over all edges in that vertex direction as references

    fn vertex_edges_window_t(
        &self,
        v: VertexRef,
        t_start: i64,
        t_end: i64,
        d: Direction,
    ) -> Box<dyn Iterator<Item = EdgeRef> + Send> {
        self.graph
            .vertex_edges_window_t(v, self.actual_start(t_start), self.actual_end(t_end), d)
    }

    /// Get the neighbours of a vertex as references in a given direction
    ///
    /// # Arguments
    ///
    /// - `v` - The vertex to get the neighbours for
    /// - `d` - The direction of the edges
    ///
    /// # Returns
    ///
    /// An iterator over all neighbours in that vertex direction as references
    fn neighbours(&self, v: VertexRef, d: Direction) -> Box<dyn Iterator<Item = VertexRef> + Send> {
        self.graph.neighbours_window(v, self.t_start, self.t_end, d)
    }

    /// Get the neighbours of a vertex as references in a given direction across a window
    ///
    /// # Arguments
    ///
    /// - `v` - The vertex to get the neighbours for
    /// - `t_start` - The inclusive start time of the window.
    /// - `t_end` - The exclusive end time of the window.
    /// - `d` - The direction of the edges
    ///
    /// # Returns
    ///
    /// An iterator over all neighbours in that vertex direction as references
    fn neighbours_window(
        &self,
        v: VertexRef,
        t_start: i64,
        t_end: i64,
        d: Direction,
    ) -> Box<dyn Iterator<Item = VertexRef> + Send> {
        self.graph
            .neighbours_window(v, self.actual_start(t_start), self.actual_end(t_end), d)
    }

    /// Get the neighbours of a vertex as vertex ids in a given direction
    ///
    /// # Arguments
    ///
    /// - `v` - The vertex to get the neighbours for
    /// - `d` - The direction of the edges
    ///
    /// # Returns
    ///
    /// An iterator over all neighbours in that vertex direction as ids
    fn neighbours_ids(&self, v: VertexRef, d: Direction) -> Box<dyn Iterator<Item = u64> + Send> {
        self.graph
            .neighbours_ids_window(v, self.t_start, self.t_end, d)
    }

    /// Get the neighbours of a vertex as vertex ids in a given direction across a window
    ///
    /// # Arguments
    ///
    /// - `v` - The vertex to get the neighbours for
    /// - `t_start` - The inclusive start time of the window.
    /// - `t_end` - The exclusive end time of the window.
    /// - `d` - The direction of the edges
    ///
    /// # Returns
    ///
    /// An iterator over all neighbours in that vertex direction as ids
    fn neighbours_ids_window(
        &self,
        v: VertexRef,
        t_start: i64,
        t_end: i64,
        d: Direction,
    ) -> Box<dyn Iterator<Item = u64> + Send> {
        self.graph
            .neighbours_ids_window(v, self.actual_start(t_start), self.actual_end(t_end), d)
    }

    /// Get the static property of a vertex
    ///
    /// # Arguments
    ///
    /// - `v` - The vertex to get the property for
    /// - `name` - The name of the property
    ///
    /// # Returns
    ///
    /// A result of an option of a property  
    ///
    /// # Errors
    ///
    /// - `GraphError` - Raised if vertex or property does not exist
    fn static_vertex_prop(&self, v: VertexRef, name: String) -> Option<Prop> {
        self.graph.static_vertex_prop(v, name)
    }

    /// Get all static properties of a vertex
    ///
    /// # Arguments
    ///
    /// - `v` - The vertex to get the property for
    ///
    /// # Returns
    ///
    /// A result of an option of a property  
    ///
    /// # Errors
    ///
    /// - `GraphError` - Raised if vertex or property does not exist
    fn static_vertex_prop_keys(&self, v: VertexRef) -> Vec<String> {
        self.graph.static_vertex_prop_keys(v)
    }

    /// Get the temporal property of a vertex
    ///
    /// # Arguments
    ///
    /// - `v` - The vertex to get the property for
    /// - `name` - The name of the property
    ///
    /// # Returns
    ///
    /// A result of an vector of a tuple of a timestamp and a property
    ///
    /// # Errors
    ///
    /// - `GraphError` - Raised if vertex or property does not exist
    fn temporal_vertex_prop_vec(&self, v: VertexRef, name: String) -> Vec<(i64, Prop)> {
        self.graph
            .temporal_vertex_prop_vec_window(v, name, self.t_start, self.t_end)
    }

    /// Get the temporal property of a vertex in a window
    ///
    /// # Arguments
    ///
    /// - `v` - The vertex to get the property for
    /// - `name` - The name of the property
    /// - `t_start` - The inclusive start time of the window.
    /// - `t_end` - The exclusive end time of the window.
    ///
    /// # Returns
    ///
    /// A result of an vector of a tuple of a timestamp and a property
    ///
    /// # Errors
    ///
    /// - `GraphError` - Raised if vertex or property does not exist
    fn temporal_vertex_prop_vec_window(
        &self,
        v: VertexRef,
        name: String,
        t_start: i64,
        t_end: i64,
    ) -> Vec<(i64, Prop)> {
        self.graph.temporal_vertex_prop_vec_window(
            v,
            name,
            self.actual_start(t_start),
            self.actual_end(t_end),
        )
    }

    /// Get all temporal properties of a vertex
    ///
    /// # Arguments
    ///
    /// - `v` - The vertex to get the property for
    ///
    /// # Returns
    ///
    /// A result of an vector of a tuple of a timestamp and a property
    ///
    /// # Errors
    ///
    /// - `GraphError` - Raised if vertex or property does not exist
    fn temporal_vertex_props(&self, v: VertexRef) -> HashMap<String, Vec<(i64, Prop)>> {
        self.graph
            .temporal_vertex_props_window(v, self.t_start, self.t_end)
    }

    /// Get all temporal properties of a vertex in a window
    ///
    /// # Arguments
    ///
    /// - `v` - The vertex to get the property for
    /// - `t_start` - The inclusive start time of the window.
    /// - `t_end` - The exclusive end time of the window.
    ///
    /// # Returns
    ///
    /// A result of an hashmap of a tuple of a string being names and
    /// vectors of timestamp and the property value
    ///
    /// # Errors
    ///
    /// - `GraphError` - Raised if vertex or property does not exist
    fn temporal_vertex_props_window(
        &self,
        v: VertexRef,
        t_start: i64,
        t_end: i64,
    ) -> HashMap<String, Vec<(i64, Prop)>> {
        self.graph.temporal_vertex_props_window(
            v,
            self.actual_start(t_start),
            self.actual_end(t_end),
        )
    }

    /// Get the static property of an edge
    ///
    /// # Arguments
    ///
    /// - `e` - The edge to get the property for
    /// - `name` - The name of the property
    ///
    /// # Returns
    ///
    /// A result of an option of a property  or a graph error
    ///
    /// # Errors
    ///
    /// - `GraphError` - Raised if edge or property does not exist
    fn static_edge_prop(&self, e: EdgeRef, name: String) -> Option<Prop> {
        self.graph.static_edge_prop(e, name)
    }

    /// Get the names of all static properties of an edge
    ///
    /// # Arguments
    ///
    /// - `e` - The edge to get the property for
    ///
    /// # Returns
    ///
    /// A result of an vector of all property names or a graph error
    ///
    /// # Errors
    ///
    /// - `GraphError` - Raised if edge or property does not exist
    fn static_edge_prop_keys(&self, e: EdgeRef) -> Vec<String> {
        self.graph.static_edge_prop_keys(e)
    }

    /// Get the temporal property of an edge
    ///
    /// # Arguments
    ///
    /// - `e` - The edge to get the property for
    /// - `name` - The name of the property
    ///
    /// # Returns
    ///
    /// A result of an option of a property or a graph error
    ///
    /// # Errors
    ///
    /// - `GraphError` - Raised if edge or property does not exist
    fn temporal_edge_props_vec(&self, e: EdgeRef, name: String) -> Vec<(i64, Prop)> {
        self.graph
            .temporal_edge_props_vec_window(e, name, self.t_start, self.t_end)
    }

    /// Get the temporal property of an edge in a window
    ///
    /// # Arguments
    ///
    /// - `e` - The edge to get the property for
    /// - `name` - The name of the property
    /// - `t_start` - The inclusive start time of the window.
    /// - `t_end` - The exclusive end time of the window.
    ///
    /// # Returns
    ///
    /// A result of an vector of a timestamp and property or a graph error
    ///
    /// # Errors
    ///
    /// - `GraphError` - Returned if edge or property does not exist
    fn temporal_edge_props_vec_window(
        &self,
        e: EdgeRef,
        name: String,
        t_start: i64,
        t_end: i64,
    ) -> Vec<(i64, Prop)> {
        self.graph.temporal_edge_props_vec_window(
            e,
            name,
            self.actual_start(t_start),
            self.actual_end(t_end),
        )
    }

    /// Get all temporal properties of an edge
    ///
    /// # Arguments
    ///
    /// - `e` - The edge to get the property for
    ///
    /// # Returns
    ///
    /// A hashmap containing the name of a property as a key
    /// and the vector of a timestamp and property value
    fn temporal_edge_props(&self, e: EdgeRef) -> HashMap<String, Vec<(i64, Prop)>> {
        self.graph
            .temporal_edge_props_window(e, self.t_start, self.t_end)
    }

    /// Get all temporal properties of an edge in a window
    ///
    /// # Arguments
    ///
    /// - `e` - The edge to get the property for
    /// - `t_start` - The inclusive start time of the window.
    /// - `t_end` - The exclusive end time of the window.
    ///
    /// # Returns
    ///
    /// A hashmap containing the name of a property as a key
    /// and the vector of a timestamp and property value
    fn temporal_edge_props_window(
        &self,
        e: EdgeRef,
        t_start: i64,
        t_end: i64,
    ) -> HashMap<String, Vec<(i64, Prop)>> {
        self.graph
            .temporal_edge_props_window(e, self.actual_start(t_start), self.actual_end(t_end))
    }

    fn num_shards(&self) -> usize {
        self.graph.num_shards()
    }

    fn vertices_shard(&self, shard_id: usize) -> Box<dyn Iterator<Item = VertexRef> + Send> {
        self.graph
            .vertices_shard_window(shard_id, self.t_start, self.t_end)
    }

    fn vertices_shard_window(
        &self,
        shard_id: usize,
        t_start: i64,
        t_end: i64,
    ) -> Box<dyn Iterator<Item = VertexRef> + Send> {
        self.graph.vertices_shard_window(
            shard_id,
            self.actual_start(t_start),
            self.actual_end(t_end),
        )
    }
}

/// A windowed graph is a graph that only allows access to vertices and edges within a time window.
///
/// This struct is used to represent a graph with a time window. It is constructed
/// by providing a `Graph` object and a time range that defines the window.
///
/// # Examples
///
/// ```rust
/// use docbrown_db::graph::Graph;
/// use docbrown_db::view_api::GraphViewOps;
///
/// let graph = Graph::new(1);
/// graph.add_edge(0, 1, 2, &vec![]);
/// graph.add_edge(1, 2, 3, &vec![]);
/// let windowed_graph = graph.window(0, 1);
/// ```
impl<G: GraphViewInternalOps> WindowedGraph<G> {
    /// Create a new windowed graph
    ///
    /// # Arguments
    ///
    /// - `graph` - The graph to create the windowed graph from
    /// - `t_start` - The inclusive start time of the window.
    /// - `t_end` - The exclusive end time of the window.
    ///
    /// # Returns
    ///
    /// A new windowed graph
    pub fn new(graph: G, t_start: i64, t_end: i64) -> Self {
        WindowedGraph {
            graph,
            t_start,
            t_end,
        }
    }
}

<<<<<<< HEAD
/// Implements `GraphViewOps` for `WindowedGraph` - the operations that can be performed
/// on a graph view.
impl GraphViewOps for WindowedGraph {
    type Vertex = WindowedVertex;
    type VertexIter = Self::Vertices;
    type Vertices = Box<dyn Iterator<Item = WindowedVertex> + Send>;
    type Edge = WindowedEdge;
    type Edges = Box<dyn Iterator<Item = WindowedEdge> + Send>;

    fn num_vertices(&self) -> Result<usize, GraphError> {
        Ok(self
            .graph
            .shards
            .iter()
            .filter_map(|s| s.len_window(self.t_start..self.t_end).ok())
            .sum())
    }

    /// Returns the earliest time in the view.
    fn earliest_time(&self) -> Result<Option<i64>, GraphError> {
        // FIXME: This should return the actual earliest_time in the view, need low-level method
        let r = self.graph.earliest_time()?;
        Ok(r.map(|i| self.actual_start(i)))
    }

    /// Returns a result the latest time in the view or a graph error .
    fn latest_time(&self) -> Result<Option<i64>, GraphError> {
        // FIXME: This should return the actual latest_time in the view, need low-level method
        let r = self.graph.latest_time()?;
        Ok(r.map(|i| self.actual_end(i)))
    }

    fn num_edges(&self) -> Result<usize, GraphError> {
        self.graph.edges_len_window(self.t_start, self.t_end)
    }

    /// Returns a result with `true` if the view has a specified vertex, and `false` otherwise.
    ///
    /// # Arguments
    ///
    /// * `v` - The input vertex to check for.
    fn has_vertex<T: InputVertex>(&self, v: T) -> Result<bool, GraphError> {
        self.graph
            .has_vertex_ref_window(v.id(), self.t_start, self.t_end)
    }

    /// Returns a result with `true` if the view has an edge between two specified vertices,
    /// and `false` otherwise.
    ///
    /// # Arguments
    ///
    /// * `src` - The source vertex for the edge.
    /// * `dst` - The destination vertex for the edge.
    fn has_edge<T: InputVertex>(&self, src: T, dst: T) -> Result<bool, GraphError> {
        self.graph
            .has_edge_ref_window(src.id(), dst.id(), self.t_start, self.t_end)
    }

    /// Gets the windowed vertex object corresponding to a specified input vertex.
    ///
    /// # Arguments
    ///
    /// * `v` - The input vertex to get the windowed vertex for.
    ///
    /// # Returns
    ///
    /// A result with an option of the windowed vertex object or a graph error.
    fn vertex<T: InputVertex>(&self, v: T) -> Result<Option<WindowedVertex>, GraphError> {
        let graph_w = Arc::new(self.clone());
        let r = self
            .graph
            .vertex_ref_window(v.id(), self.t_start, self.t_end)?;
        Ok(r.map(move |vv| WindowedVertex::new(graph_w, vv)))
    }

    /// Gets all vertices in the view.
    ///
    /// # Returns
    ///
    /// An iterator over all vertices in the view.
    fn vertices(&self) -> Self::Vertices {
        let graph_w = self.clone();
        Box::new(
            self.graph
                .vertex_refs_window(self.t_start, self.t_end)
                .map(move |vv| WindowedVertex::new(Arc::new(graph_w.clone()), vv)),
        )
    }

    /// Gets all vertices in the view in a given shard
    ///
    /// # Arguments
    ///
    /// * `shard` - The shard to get the vertices for.
    ///
    /// # Returns
    ///
    /// An iterator over all vertices in the view.
    fn vertices_shard(&self, shard: usize) -> Self::Vertices {
        let graph_w = self.clone();
        Box::new(
            self.graph
                .vertex_refs_window_shard(shard, self.t_start, self.t_end)
                .map(move |vv| WindowedVertex::new(Arc::new(graph_w.clone()), vv)),
        )
    }

    /// Returns an windowed edge if it exists between two specified vertices.
    ///
    /// # Arguments
    ///
    /// * `src` - The source vertex for the edge.
    /// * `dst` - The destination vertex for the edge.
    ///
    /// # Returns
    ///
    /// A result with an option of the windowed edge object or a graph error.
    fn edge<T: InputVertex>(&self, src: T, dst: T) -> Result<Option<WindowedEdge>, GraphError> {
        let graph_w = self.clone();
        let r = self
            .graph
            .edge_ref_window(src.id(), dst.id(), self.t_start, self.t_end)?;
        Ok(r.map(|ev| WindowedEdge::new(Arc::new(graph_w.clone()), ev)))
    }

    /// Returns all windowed edges.
    ///
    /// # Returns
    ///
    /// An iterator over all edges in the view.
    fn edges(&self) -> Self::Edges {
        Box::new(self.vertices().flat_map(|v| v.out_edges()))
    }
}

/// A windowed vertex view type
pub type WindowedVertex = VertexView<WindowedGraph>;

/// A windowed edge view type
pub type WindowedEdge = EdgeView<WindowedGraph>;

=======
>>>>>>> 99a1a695
#[cfg(test)]
mod views_test {

    use super::*;
    use crate::graph::Graph;
    use crate::view_api::*;
    use docbrown_core::Prop;
    use itertools::Itertools;
    use quickcheck::TestResult;
    use rand::prelude::*;
    use rayon::prelude::*;

    #[test]
    fn windowed_graph_vertices_degree() {
        let vs = vec![
            (1, 1, 2),
            (2, 1, 3),
            (-1, 2, 1),
            (0, 1, 1),
            (7, 3, 2),
            (1, 1, 1),
        ];

        let g = Graph::new(2);

        for (t, src, dst) in &vs {
            g.add_edge(*t, *src, *dst, &vec![]).unwrap();
        }

        let wg = WindowedGraph::new(g, -1, 1);

        let actual = wg
            .vertices()
            .iter()
            .map(|v| (v.id(), v.degree()))
            .collect::<Vec<_>>();

        let expected = vec![(2, 1), (1, 2)];

        assert_eq!(actual, expected);
    }

    #[test]
    fn windowed_graph_edge() {
        let vs = vec![
            (1, 1, 2),
            (2, 1, 3),
            (-1, 2, 1),
            (0, 1, 1),
            (7, 3, 2),
            (1, 1, 1),
        ];

        let g = Graph::new(2);

        for (t, src, dst) in vs {
            g.add_edge(t, src, dst, &vec![]).unwrap();
        }

        let wg = g.window(i64::MIN, i64::MAX);
        assert_eq!(wg.edge(1, 3).unwrap().src().id(), 1);
        assert_eq!(wg.edge(1, 3).unwrap().dst().id(), 3);
    }

    #[test]
    fn windowed_graph_vertex_edges() {
        let vs = vec![
            (1, 1, 2),
            (2, 1, 3),
            (-1, 2, 1),
            (0, 1, 1),
            (7, 3, 2),
            (1, 1, 1),
        ];

        let g = Graph::new(2);

        for (t, src, dst) in &vs {
            g.add_edge(*t, *src, *dst, &vec![]).unwrap();
        }

        let wg = WindowedGraph::new(g, -1, 1);

        assert_eq!(wg.vertex(1).unwrap().id(), 1);
    }

    #[test]
    fn graph_has_vertex_check_fail() {
        let vs: Vec<(i64, u64)> = vec![
            (1, 0),
            (-100, 262),
            // (327226439, 108748364996394682),
            (1, 9135428456135679950),
            // (0, 1),
            // (2, 2),
        ];
        let g = Graph::new(2);

        for (t, v) in &vs {
            g.add_vertex(*t, *v, &vec![])
                .map_err(|err| println!("{:?}", err))
                .ok();
        }

        let wg = WindowedGraph::new(g, 1, 2);
        assert!(!wg.has_vertex(262))
    }

    #[quickcheck]
    fn windowed_graph_has_vertex(mut vs: Vec<(i64, u64)>) -> TestResult {
        if vs.is_empty() {
            return TestResult::discard();
        }

        vs.sort_by_key(|v| v.1); // Sorted by vertex
        vs.dedup_by_key(|v| v.1); // Have each vertex only once to avoid headaches
        vs.sort_by_key(|v| v.0); // Sorted by time

        let rand_start_index = thread_rng().gen_range(0..vs.len());
        let rand_end_index = thread_rng().gen_range(rand_start_index..vs.len());

        let g = Graph::new(2);

        for (t, v) in &vs {
            g.add_vertex(*t, *v, &vec![])
                .map_err(|err| println!("{:?}", err))
                .ok();
        }

        let start = vs.get(rand_start_index).expect("start index in range").0;
        let end = vs.get(rand_end_index).expect("end index in range").0;

        let wg = WindowedGraph::new(g, start, end);

        let rand_test_index: usize = thread_rng().gen_range(0..vs.len());

        let (i, v) = vs.get(rand_test_index).expect("test index in range");
        if (start..end).contains(i) {
            if wg.has_vertex(*v) {
                TestResult::passed()
            } else {
                TestResult::error(format!(
                    "Vertex {:?} was not in window {:?}",
                    (i, v),
                    start..end
                ))
            }
        } else {
            if !wg.has_vertex(*v) {
                TestResult::passed()
            } else {
                TestResult::error(format!(
                    "Vertex {:?} was in window {:?}",
                    (i, v),
                    start..end
                ))
            }
        }
    }

    #[quickcheck]
    fn windowed_graph_has_edge(mut edges: Vec<(i64, (u64, u64))>) -> TestResult {
        if edges.is_empty() {
            return TestResult::discard();
        }

        edges.sort_by_key(|e| e.1); // Sorted by edge
        edges.dedup_by_key(|e| e.1); // Have each edge only once to avoid headaches
        edges.sort_by_key(|e| e.0); // Sorted by time

        let rand_start_index = thread_rng().gen_range(0..edges.len());
        let rand_end_index = thread_rng().gen_range(rand_start_index..edges.len());

        let g = Graph::new(2);

        for (t, e) in &edges {
            g.add_edge(*t, e.0, e.1, &vec![]).unwrap();
        }

        let start = edges.get(rand_start_index).expect("start index in range").0;
        let end = edges.get(rand_end_index).expect("end index in range").0;

        let wg = WindowedGraph::new(g, start, end);

        let rand_test_index: usize = thread_rng().gen_range(0..edges.len());

        let (i, e) = edges.get(rand_test_index).expect("test index in range");
        if (start..end).contains(i) {
            if wg.has_edge(e.0, e.1) {
                TestResult::passed()
            } else {
                TestResult::error(format!(
                    "Edge {:?} was not in window {:?}",
                    (i, e),
                    start..end
                ))
            }
        } else {
            if !wg.has_edge(e.0, e.1) {
                TestResult::passed()
            } else {
                TestResult::error(format!("Edge {:?} was in window {:?}", (i, e), start..end))
            }
        }
    }

    #[quickcheck]
    fn windowed_graph_edge_count(mut edges: Vec<(i64, (u64, u64))>) -> TestResult {
        edges.sort_by_key(|e| e.1); // Sorted by edge
        edges.dedup_by_key(|e| e.1); // Have each edge only once to avoid headaches

        let mut window: [i64; 2] = thread_rng().gen();
        window.sort();
        let window = window[0]..window[1];
        let true_edge_count = edges.iter().filter(|e| window.contains(&e.0)).count();

        let g = Graph::new(2);

        for (t, e) in &edges {
            g.add_edge(*t, e.0, e.1, &vec![("test".to_owned(), Prop::Bool(true))])
                .unwrap();
        }

        let wg = WindowedGraph::new(g, window.start, window.end);
        TestResult::from_bool(wg.num_edges() == true_edge_count)
    }

    #[quickcheck]
    fn trivial_window_has_all_edges(edges: Vec<(i64, u64, u64)>) -> bool {
        let g = Graph::new(10);
        edges
            .into_par_iter()
            .filter(|e| e.0 < i64::MAX)
            .for_each(|(t, src, dst)| {
                g.add_edge(t, src, dst, &vec![("test".to_owned(), Prop::Bool(true))])
                    .unwrap()
            });
        let w = g.window(i64::MIN, i64::MAX);
        g.edges().all(|e| w.has_edge(e.src().id(), e.dst().id()))
    }

    #[quickcheck]
    fn large_vertex_in_window(dsts: Vec<u64>) -> bool {
        let dsts: Vec<u64> = dsts.into_iter().unique().collect();
        let n = dsts.len();
        let g = Graph::new(1);

        for dst in dsts {
            let t = 1;
            g.add_edge(t, 0, dst, &vec![]).unwrap();
        }
        let w = g.window(i64::MIN, i64::MAX);
        w.num_edges() == n
    }

    #[test]
    fn windowed_graph_vertex_ids() {
        let vs = vec![(1, 1, 2), (3, 3, 4), (5, 5, 6), (7, 7, 1)];

        let args = vec![(i64::MIN, 8), (i64::MIN, 2), (i64::MIN, 4), (3, 6)];

        let expected = vec![
            vec![1, 2, 3, 4, 5, 6, 7],
            vec![1, 2],
            vec![1, 2, 3, 4],
            vec![3, 4, 5, 6],
        ];

        let g = Graph::new(1);

        for (t, src, dst) in &vs {
            g.add_edge(*t, *src, *dst, &vec![]).unwrap();
        }

        let res: Vec<_> = (0..=3)
            .map(|i| {
                let wg = g.window(args[i].0, args[i].1);
                let mut e = wg.vertex_ids().collect::<Vec<_>>();
                e.sort();
                e
            })
            .collect_vec();

        assert_eq!(res, expected);

        let g = Graph::new(3);
        for (src, dst, t) in &vs {
            g.add_edge(*src, *dst, *t, &vec![]).unwrap();
        }
        let res: Vec<_> = (0..=3)
            .map(|i| {
                let wg = g.window(args[i].0, args[i].1);
                let mut e = wg.vertex_ids().collect::<Vec<_>>();
                e.sort();
                e
            })
            .collect_vec();
        assert_eq!(res, expected);
    }

    #[test]
    fn windowed_graph_vertices() {
        let vs = vec![
            (1, 1, 2),
            (2, 1, 3),
            (-1, 2, 1),
            (0, 1, 1),
            (7, 3, 2),
            (1, 1, 1),
        ];

        let g = Graph::new(1);

        g.add_vertex(
            0,
            1,
            &vec![
                ("type".into(), Prop::Str("wallet".into())),
                ("cost".into(), Prop::F32(99.5)),
            ],
        )
        .map_err(|err| println!("{:?}", err))
        .ok();

        g.add_vertex(
            -1,
            2,
            &vec![
                ("type".into(), Prop::Str("wallet".into())),
                ("cost".into(), Prop::F32(10.0)),
            ],
        )
        .map_err(|err| println!("{:?}", err))
        .ok();

        g.add_vertex(
            6,
            3,
            &vec![
                ("type".into(), Prop::Str("wallet".into())),
                ("cost".into(), Prop::F32(76.2)),
            ],
        )
        .map_err(|err| println!("{:?}", err))
        .ok();

        for (t, src, dst) in &vs {
            g.add_edge(
                *t,
                *src,
                *dst,
                &vec![("eprop".into(), Prop::Str("commons".into()))],
            )
            .unwrap();
        }

        let wg = g.window(-2, 0);

        let actual = wg.vertices().id().collect::<Vec<_>>();

        let expected = vec![1, 2];

        assert_eq!(actual, expected);

        // Check results from multiple graphs with different number of shards
        let g = Graph::new(10);

        g.add_vertex(
            0,
            1,
            &vec![
                ("type".into(), Prop::Str("wallet".into())),
                ("cost".into(), Prop::F32(99.5)),
            ],
        )
        .map_err(|err| println!("{:?}", err))
        .ok();

        g.add_vertex(
            -1,
            2,
            &vec![
                ("type".into(), Prop::Str("wallet".into())),
                ("cost".into(), Prop::F32(10.0)),
            ],
        )
        .map_err(|err| println!("{:?}", err))
        .ok();

        g.add_vertex(
            6,
            3,
            &vec![
                ("type".into(), Prop::Str("wallet".into())),
                ("cost".into(), Prop::F32(76.2)),
            ],
        )
        .map_err(|err| println!("{:?}", err))
        .ok();

        for (t, src, dst) in &vs {
            g.add_edge(*t, *src, *dst, &vec![]).unwrap();
        }

        let expected = wg.vertices().id().collect::<Vec<_>>();

        assert_eq!(actual, expected);
    }
}<|MERGE_RESOLUTION|>--- conflicted
+++ resolved
@@ -175,11 +175,7 @@
     }
 
     /// Returns the number of edges in the windowed view.
-<<<<<<< HEAD
-    fn edges_len(&self) -> Result<usize, GraphError> {
-=======
     fn edges_len(&self) -> usize {
->>>>>>> 99a1a695
         self.graph.edges_len_window(self.t_start, self.t_end)
     }
 
@@ -945,150 +941,6 @@
     }
 }
 
-<<<<<<< HEAD
-/// Implements `GraphViewOps` for `WindowedGraph` - the operations that can be performed
-/// on a graph view.
-impl GraphViewOps for WindowedGraph {
-    type Vertex = WindowedVertex;
-    type VertexIter = Self::Vertices;
-    type Vertices = Box<dyn Iterator<Item = WindowedVertex> + Send>;
-    type Edge = WindowedEdge;
-    type Edges = Box<dyn Iterator<Item = WindowedEdge> + Send>;
-
-    fn num_vertices(&self) -> Result<usize, GraphError> {
-        Ok(self
-            .graph
-            .shards
-            .iter()
-            .filter_map(|s| s.len_window(self.t_start..self.t_end).ok())
-            .sum())
-    }
-
-    /// Returns the earliest time in the view.
-    fn earliest_time(&self) -> Result<Option<i64>, GraphError> {
-        // FIXME: This should return the actual earliest_time in the view, need low-level method
-        let r = self.graph.earliest_time()?;
-        Ok(r.map(|i| self.actual_start(i)))
-    }
-
-    /// Returns a result the latest time in the view or a graph error .
-    fn latest_time(&self) -> Result<Option<i64>, GraphError> {
-        // FIXME: This should return the actual latest_time in the view, need low-level method
-        let r = self.graph.latest_time()?;
-        Ok(r.map(|i| self.actual_end(i)))
-    }
-
-    fn num_edges(&self) -> Result<usize, GraphError> {
-        self.graph.edges_len_window(self.t_start, self.t_end)
-    }
-
-    /// Returns a result with `true` if the view has a specified vertex, and `false` otherwise.
-    ///
-    /// # Arguments
-    ///
-    /// * `v` - The input vertex to check for.
-    fn has_vertex<T: InputVertex>(&self, v: T) -> Result<bool, GraphError> {
-        self.graph
-            .has_vertex_ref_window(v.id(), self.t_start, self.t_end)
-    }
-
-    /// Returns a result with `true` if the view has an edge between two specified vertices,
-    /// and `false` otherwise.
-    ///
-    /// # Arguments
-    ///
-    /// * `src` - The source vertex for the edge.
-    /// * `dst` - The destination vertex for the edge.
-    fn has_edge<T: InputVertex>(&self, src: T, dst: T) -> Result<bool, GraphError> {
-        self.graph
-            .has_edge_ref_window(src.id(), dst.id(), self.t_start, self.t_end)
-    }
-
-    /// Gets the windowed vertex object corresponding to a specified input vertex.
-    ///
-    /// # Arguments
-    ///
-    /// * `v` - The input vertex to get the windowed vertex for.
-    ///
-    /// # Returns
-    ///
-    /// A result with an option of the windowed vertex object or a graph error.
-    fn vertex<T: InputVertex>(&self, v: T) -> Result<Option<WindowedVertex>, GraphError> {
-        let graph_w = Arc::new(self.clone());
-        let r = self
-            .graph
-            .vertex_ref_window(v.id(), self.t_start, self.t_end)?;
-        Ok(r.map(move |vv| WindowedVertex::new(graph_w, vv)))
-    }
-
-    /// Gets all vertices in the view.
-    ///
-    /// # Returns
-    ///
-    /// An iterator over all vertices in the view.
-    fn vertices(&self) -> Self::Vertices {
-        let graph_w = self.clone();
-        Box::new(
-            self.graph
-                .vertex_refs_window(self.t_start, self.t_end)
-                .map(move |vv| WindowedVertex::new(Arc::new(graph_w.clone()), vv)),
-        )
-    }
-
-    /// Gets all vertices in the view in a given shard
-    ///
-    /// # Arguments
-    ///
-    /// * `shard` - The shard to get the vertices for.
-    ///
-    /// # Returns
-    ///
-    /// An iterator over all vertices in the view.
-    fn vertices_shard(&self, shard: usize) -> Self::Vertices {
-        let graph_w = self.clone();
-        Box::new(
-            self.graph
-                .vertex_refs_window_shard(shard, self.t_start, self.t_end)
-                .map(move |vv| WindowedVertex::new(Arc::new(graph_w.clone()), vv)),
-        )
-    }
-
-    /// Returns an windowed edge if it exists between two specified vertices.
-    ///
-    /// # Arguments
-    ///
-    /// * `src` - The source vertex for the edge.
-    /// * `dst` - The destination vertex for the edge.
-    ///
-    /// # Returns
-    ///
-    /// A result with an option of the windowed edge object or a graph error.
-    fn edge<T: InputVertex>(&self, src: T, dst: T) -> Result<Option<WindowedEdge>, GraphError> {
-        let graph_w = self.clone();
-        let r = self
-            .graph
-            .edge_ref_window(src.id(), dst.id(), self.t_start, self.t_end)?;
-        Ok(r.map(|ev| WindowedEdge::new(Arc::new(graph_w.clone()), ev)))
-    }
-
-    /// Returns all windowed edges.
-    ///
-    /// # Returns
-    ///
-    /// An iterator over all edges in the view.
-    fn edges(&self) -> Self::Edges {
-        Box::new(self.vertices().flat_map(|v| v.out_edges()))
-    }
-}
-
-/// A windowed vertex view type
-pub type WindowedVertex = VertexView<WindowedGraph>;
-
-/// A windowed edge view type
-pub type WindowedEdge = EdgeView<WindowedGraph>;
-
-=======
->>>>>>> 99a1a695
 #[cfg(test)]
 mod views_test {
 
