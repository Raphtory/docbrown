--- conflicted
+++ resolved
@@ -250,19 +250,6 @@
         self.graph.neighbours_window(v, self.t_start, self.t_end, d)
     }
 
-<<<<<<< HEAD
-impl WindowedVertex {
-    pub fn meta(&self, name: &str) -> Option<Prop> {
-        self.graph_w.graph.static_vertex_prop(self.g_id, name)
-    }
-
-    pub fn prop(&self, name: String) -> Vec<(i64, Prop)> {
-        self.graph_w.graph.vertex_prop_vec_window(
-            self.g_id,
-            name,
-            self.graph_w.t_start..self.graph_w.t_end,
-        )
-=======
     fn neighbours_window(
         &self,
         v: VertexRef,
@@ -272,7 +259,6 @@
     ) -> Box<dyn Iterator<Item = VertexRef> + Send> {
         self.graph
             .neighbours_window(v, self.actual_start(t_start), self.actual_end(t_end), d)
->>>>>>> 3c0b8ad3
     }
 
     fn neighbours_ids(&self, v: VertexRef, d: Direction) -> Box<dyn Iterator<Item = u64> + Send> {
@@ -289,6 +275,14 @@
     ) -> Box<dyn Iterator<Item = u64> + Send> {
         self.graph
             .neighbours_ids_window(v, self.actual_start(t_start), self.actual_end(t_end), d)
+    }
+
+    fn static_vertex_prop(&self, v: VertexRef, name: String) -> Option<Prop> {
+        self.graph.static_vertex_prop(v, name)
+    }
+
+    fn static_vertex_prop_keys(&self, v: VertexRef) -> Vec<String> {
+        self.graph.static_vertex_prop_keys(v)
     }
 
     fn vertex_prop_vec(&self, v: VertexRef, name: String) -> Vec<(i64, Prop)> {
@@ -325,6 +319,14 @@
             .vertex_props_window(v, self.actual_start(t_start), self.actual_end(t_end))
     }
 
+    fn static_edge_prop(&self, e: EdgeRef, name: String) -> Option<Prop> {
+        self.graph.static_edge_prop(e, name)
+    }
+
+    fn static_edge_prop_keys(&self, e: EdgeRef) -> Vec<String> {
+        self.graph.static_edge_prop_keys(e)
+    }
+
     fn edge_props_vec(&self, e: EdgeRef, name: String) -> Vec<(i64, Prop)> {
         self.graph
             .edge_props_vec_window(e, name, self.t_start, self.t_end)
@@ -397,19 +399,6 @@
         self.edges().count()
     }
 
-<<<<<<< HEAD
-impl WindowedEdge {
-    pub fn meta(&self, name: &str) -> Option<Prop> {
-        self.graph_w.graph.static_edge_prop(self.src, self.edge_id, name)
-    }
-
-    pub fn prop(&self, name: String) -> Vec<(i64, Prop)> {
-        self.graph_w.graph.edge_props_vec_window(
-            self.src,
-            self.edge_id,
-            name,
-            self.graph_w.t_start..self.graph_w.t_end,
-=======
     fn has_vertex<T: InputVertex>(&self, v: T) -> bool {
         self.graph
             .has_vertex_ref_window(v.id(), self.t_start, self.t_end)
@@ -433,7 +422,6 @@
             self.graph
                 .vertex_refs_window(self.t_start, self.t_end)
                 .map(move |vv| WindowedVertex::new(Arc::new(graph_w.clone()), vv)),
->>>>>>> 3c0b8ad3
         )
     }
 
