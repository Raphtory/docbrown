//! Defines the `GraphWindow` trait, which represents a window of time over which a graph can be queried.

use crate::graph::Graph;
use crate::perspective::Perspective;
use docbrown_core::{
    tgraph::{EdgeRef, VertexRef},
    tgraph_shard::errors::GraphError,
    Direction, Prop,
};

use crate::edge::EdgeView;
use crate::vertex::VertexView;
use crate::view_api::internal::GraphViewInternalOps;
use crate::view_api::GraphViewOps;
use crate::view_api::*;
use docbrown_core::vertex::InputVertex;
use std::cmp::{max, min};
use std::{collections::HashMap, sync::Arc};

pub struct GraphWindowSet {
    graph: Graph,
    perspectives: Box<dyn Iterator<Item = Perspective> + Send>,
}

impl GraphWindowSet {
    pub fn new(
        graph: Graph,
        perspectives: Box<dyn Iterator<Item = Perspective> + Send>,
    ) -> GraphWindowSet {
        GraphWindowSet {
            graph,
            perspectives,
        }
    }
}

impl Iterator for GraphWindowSet {
    type Item = WindowedGraph;
    fn next(&mut self) -> Option<Self::Item> {
        let perspective = self.perspectives.next()?;
        Some(WindowedGraph {
            graph: self.graph.clone(),
            t_start: perspective.start.unwrap_or(i64::MIN),
            t_end: perspective.end.unwrap_or(i64::MAX),
        })
    }
}

#[derive(Debug, Clone)]
pub struct WindowedGraph {
    pub graph: Graph,
    pub t_start: i64, // inclusive
    pub t_end: i64,   // exclusive
}

impl WindowedGraph {
    fn actual_start(&self, t_start: i64) -> i64 {
        max(self.t_start, t_start)
    }

    fn actual_end(&self, t_end: i64) -> i64 {
        min(self.t_end, t_end)
    }
}

impl GraphViewInternalOps for WindowedGraph {
    fn vertices_len(&self) -> Result<usize, GraphError> {
        Ok(self.graph.vertices_len_window(self.t_start, self.t_end))
    }

    fn vertices_len_window(&self, t_start: i64, t_end: i64) -> usize {
        self.graph
            .vertices_len_window(self.actual_start(t_start), self.actual_end(t_end))
    }

    fn edges_len(&self) -> Result<usize, GraphError> {
        Ok(self.graph.edges_len_window(self.t_start, self.t_end))
    }

    fn edges_len_window(&self, t_start: i64, t_end: i64) -> usize {
        self.graph
            .edges_len_window(self.actual_start(t_start), self.actual_end(t_end))
    }

    fn has_edge_ref<V1: Into<VertexRef>, V2: Into<VertexRef>>(
        &self,
        src: V1,
        dst: V2,
    ) -> Result<bool, GraphError> {
        self.graph
            .has_edge_ref_window(src, dst, self.t_start, self.t_end)
    }

    fn has_edge_ref_window<V1: Into<VertexRef>, V2: Into<VertexRef>>(
        &self,
        src: V1,
        dst: V2,
        t_start: i64,
        t_end: i64,
    ) -> Result<bool, GraphError> {
        self.graph
            .has_edge_ref_window(src, dst, self.actual_start(t_start), self.actual_end(t_end))
    }

    fn has_vertex_ref<V: Into<VertexRef>>(&self, v: V) -> Result<bool, GraphError> {
        self.graph
            .has_vertex_ref_window(v, self.t_start, self.t_end)
    }

    fn has_vertex_ref_window<V: Into<VertexRef>>(
        &self,
        v: V,
        t_start: i64,
        t_end: i64,
    ) -> Result<bool, GraphError> {
        self.graph
            .has_vertex_ref_window(v, self.actual_start(t_start), self.actual_end(t_end))
    }

    fn degree(&self, v: VertexRef, d: Direction) -> Result<usize, GraphError> {
        self.graph.degree_window(v, self.t_start, self.t_end, d)
    }

    fn degree_window(
        &self,
        v: VertexRef,
        t_start: i64,
        t_end: i64,
        d: Direction,
    ) -> Result<usize, GraphError> {
        self.graph
            .degree_window(v, self.actual_start(t_start), self.actual_end(t_end), d)
    }

    fn vertex_ref(&self, v: u64) -> Result<Option<VertexRef>, GraphError> {
        self.graph.vertex_ref_window(v, self.t_start, self.t_end)
    }

    fn vertex_ref_window(
        &self,
        v: u64,
        t_start: i64,
        t_end: i64,
    ) -> Result<Option<VertexRef>, GraphError> {
        self.graph
            .vertex_ref_window(v, self.actual_start(t_start), self.actual_end(t_end))
    }

    fn vertex_ids(&self) -> Box<dyn Iterator<Item = u64> + Send> {
        self.graph.vertex_ids_window(self.t_start, self.t_end)
    }

    fn vertex_ids_window(&self, t_start: i64, t_end: i64) -> Box<dyn Iterator<Item = u64> + Send> {
        self.graph
            .vertex_ids_window(self.actual_start(t_start), self.actual_end(t_end))
    }

    fn vertex_refs(&self) -> Box<dyn Iterator<Item = VertexRef> + Send> {
        self.graph.vertex_refs_window(self.t_start, self.t_end)
    }

    fn vertex_refs_window_shard(
        &self,
        shard: usize,
        t_start: i64,
        t_end: i64,
    ) -> Box<dyn Iterator<Item = VertexRef> + Send> {
        self.graph.vertex_refs_window_shard(
            shard,
            self.actual_start(t_start),
            self.actual_end(t_end),
        )
    }

    fn vertex_refs_window(
        &self,
        t_start: i64,
        t_end: i64,
    ) -> Box<dyn Iterator<Item = VertexRef> + Send> {
        self.graph
            .vertex_refs_window(self.actual_start(t_start), self.actual_end(t_end))
    }

    fn edge_ref<V1: Into<VertexRef>, V2: Into<VertexRef>>(
        &self,
        src: V1,
        dst: V2,
    ) -> Result<Option<EdgeRef>, GraphError> {
        self.graph
            .edge_ref_window(src, dst, self.t_start, self.t_end)
    }

    fn edge_ref_window<V1: Into<VertexRef>, V2: Into<VertexRef>>(
        &self,
        src: V1,
        dst: V2,
        t_start: i64,
        t_end: i64,
    ) -> Result<Option<EdgeRef>, GraphError> {
        self.graph
            .edge_ref_window(src, dst, self.actual_start(t_start), self.actual_end(t_end))
    }

    fn edge_refs(&self) -> Box<dyn Iterator<Item = EdgeRef> + Send> {
        self.graph.edge_refs_window(self.t_start, self.t_end)
    }

    fn edge_refs_window(
        &self,
        t_start: i64,
        t_end: i64,
    ) -> Box<dyn Iterator<Item = EdgeRef> + Send> {
        self.graph
            .edge_refs_window(self.actual_start(t_start), self.actual_end(t_end))
    }

    fn vertex_edges(&self, v: VertexRef, d: Direction) -> Box<dyn Iterator<Item = EdgeRef> + Send> {
        self.graph
            .vertex_edges_window(v, self.t_start, self.t_end, d)
    }

    fn vertex_edges_window(
        &self,
        v: VertexRef,
        t_start: i64,
        t_end: i64,
        d: Direction,
    ) -> Box<dyn Iterator<Item = EdgeRef> + Send> {
        self.graph
            .vertex_edges_window(v, self.actual_start(t_start), self.actual_end(t_end), d)
    }

    fn vertex_edges_window_t(
        &self,
        v: VertexRef,
        t_start: i64,
        t_end: i64,
        d: Direction,
    ) -> Box<dyn Iterator<Item = EdgeRef> + Send> {
        self.graph
            .vertex_edges_window_t(v, self.actual_start(t_start), self.actual_end(t_end), d)
    }

    fn neighbours(&self, v: VertexRef, d: Direction) -> Box<dyn Iterator<Item = VertexRef> + Send> {
        self.graph.neighbours_window(v, self.t_start, self.t_end, d)
    }

    fn neighbours_window(
        &self,
        v: VertexRef,
        t_start: i64,
        t_end: i64,
        d: Direction,
    ) -> Box<dyn Iterator<Item = VertexRef> + Send> {
        self.graph
            .neighbours_window(v, self.actual_start(t_start), self.actual_end(t_end), d)
    }

    fn neighbours_ids(&self, v: VertexRef, d: Direction) -> Box<dyn Iterator<Item = u64> + Send> {
        self.graph
            .neighbours_ids_window(v, self.t_start, self.t_end, d)
    }

    fn neighbours_ids_window(
        &self,
        v: VertexRef,
        t_start: i64,
        t_end: i64,
        d: Direction,
    ) -> Box<dyn Iterator<Item = u64> + Send> {
        self.graph
            .neighbours_ids_window(v, self.actual_start(t_start), self.actual_end(t_end), d)
    }

    fn static_vertex_prop(&self, v: VertexRef, name: String) -> Result<Option<Prop>, GraphError> {
        self.graph.static_vertex_prop(v, name)
    }

    fn static_vertex_prop_keys(&self, v: VertexRef) -> Result<Vec<String>, GraphError> {
        self.graph.static_vertex_prop_keys(v)
    }

    fn temporal_vertex_prop_vec(
        &self,
        v: VertexRef,
        name: String,
    ) -> Result<Vec<(i64, Prop)>, GraphError> {
        self.graph
            .temporal_vertex_prop_vec_window(v, name, self.t_start, self.t_end)
    }

    fn temporal_vertex_prop_vec_window(
        &self,
        v: VertexRef,
        name: String,
        t_start: i64,
        t_end: i64,
    ) -> Result<Vec<(i64, Prop)>, GraphError> {
        self.graph.temporal_vertex_prop_vec_window(
            v,
            name,
            self.actual_start(t_start),
            self.actual_end(t_end),
        )
    }

    fn temporal_vertex_props(
        &self,
        v: VertexRef,
    ) -> Result<HashMap<String, Vec<(i64, Prop)>>, GraphError> {
        self.graph
            .temporal_vertex_props_window(v, self.t_start, self.t_end)
    }

    fn temporal_vertex_props_window(
        &self,
        v: VertexRef,
        t_start: i64,
        t_end: i64,
    ) -> Result<HashMap<String, Vec<(i64, Prop)>>, GraphError> {
        self.graph.temporal_vertex_props_window(
            v,
            self.actual_start(t_start),
            self.actual_end(t_end),
        )
    }

    fn static_edge_prop(&self, e: EdgeRef, name: String) -> Result<Option<Prop>, GraphError> {
        self.graph.static_edge_prop(e, name)
    }

    fn static_edge_prop_keys(&self, e: EdgeRef) -> Result<Vec<String>, GraphError> {
        self.graph.static_edge_prop_keys(e)
    }

    fn temporal_edge_props_vec(
        &self,
        e: EdgeRef,
        name: String,
    ) -> Result<Vec<(i64, Prop)>, GraphError> {
        self.graph
            .temporal_edge_props_vec_window(e, name, self.t_start, self.t_end)
    }

    fn temporal_edge_props_vec_window(
        &self,
        e: EdgeRef,
        name: String,
        t_start: i64,
        t_end: i64,
    ) -> Result<Vec<(i64, Prop)>, GraphError> {
        self.graph.temporal_edge_props_vec_window(
            e,
            name,
            self.actual_start(t_start),
            self.actual_end(t_end),
        )
    }

    fn temporal_edge_props(&self, e: EdgeRef) -> HashMap<String, Vec<(i64, Prop)>> {
        self.graph
            .temporal_edge_props_window(e, self.t_start, self.t_end)
    }

    fn temporal_edge_props_window(
        &self,
        e: EdgeRef,
        t_start: i64,
        t_end: i64,
    ) -> HashMap<String, Vec<(i64, Prop)>> {
        self.graph
            .temporal_edge_props_window(e, self.actual_start(t_start), self.actual_end(t_end))
    }
}

impl WindowedGraph {
    pub fn new(graph: Graph, t_start: i64, t_end: i64) -> Self {
        WindowedGraph {
            graph,
            t_start,
            t_end,
        }
    }
}

impl GraphViewOps for WindowedGraph {
    type Vertex = WindowedVertex;
    type VertexIter = Self::Vertices;
    type Vertices = Box<dyn Iterator<Item = WindowedVertex> + Send>;
    type Edge = WindowedEdge;
    type Edges = Box<dyn Iterator<Item = WindowedEdge> + Send>;

    fn num_vertices(&self) -> Result<usize, GraphError> {
        // FIXME: This needs Optimising badly
        Ok(self.vertices().count())
    }

    fn earliest_time(&self) -> Result<Option<i64>, GraphError> {
        // FIXME: This should return the actual earliest_time in the view, need low-level method
        let r = self.graph.earliest_time()?;
        Ok(r.map(|i| self.actual_start(i)))
    }

    fn latest_time(&self) -> Result<Option<i64>, GraphError> {
        // FIXME: This should return the actual latest_time in the view, need low-level method
        let r = self.graph.latest_time()?;
        Ok(r.map(|i| self.actual_end(i)))
    }

    fn num_edges(&self) -> Result<usize, GraphError> {
        // FIXME: This needs Optimising badly
        Ok(self.edges().count())
    }

    fn has_vertex<T: InputVertex>(&self, v: T) -> Result<bool, GraphError> {
        self.graph
            .has_vertex_ref_window(v.id(), self.t_start, self.t_end)
    }

    fn has_edge<T: InputVertex>(&self, src: T, dst: T) -> Result<bool, GraphError> {
        self.graph
            .has_edge_ref_window(src.id(), dst.id(), self.t_start, self.t_end)
    }

    fn vertex<T: InputVertex>(&self, v: T) -> Result<Option<WindowedVertex>, GraphError> {
        let graph_w = Arc::new(self.clone());
        let r = self
            .graph
            .vertex_ref_window(v.id(), self.t_start, self.t_end)?;
        Ok(r.map(move |vv| WindowedVertex::new(graph_w, vv)))
    }

    fn vertices(&self) -> Self::Vertices {
        let graph_w = self.clone();
        Box::new(
            self.graph
                .vertex_refs_window(self.t_start, self.t_end)
                .map(move |vv| WindowedVertex::new(Arc::new(graph_w.clone()), vv)),
        )
    }

    fn vertices_shard(&self, shard: usize) -> Self::Vertices {
        let graph_w = self.clone();
        Box::new(
            self.graph
                .vertex_refs_window_shard(shard, self.t_start, self.t_end)
                .map(move |vv| WindowedVertex::new(Arc::new(graph_w.clone()), vv)),
        )
    }

    fn edge<T: InputVertex>(&self, src: T, dst: T) -> Result<Option<WindowedEdge>, GraphError> {
        let graph_w = self.clone();
        let r = self
            .graph
            .edge_ref_window(src.id(), dst.id(), self.t_start, self.t_end)?;
        Ok(r.map(|ev| WindowedEdge::new(Arc::new(graph_w.clone()), ev)))
    }

    fn edges(&self) -> Self::Edges {
        Box::new(self.vertices().flat_map(|v| v.out_edges()))
    }
}

pub type WindowedVertex = VertexView<WindowedGraph>;

pub type WindowedEdge = EdgeView<WindowedGraph>;

#[cfg(test)]
mod views_test {

    use super::*;
    use crate::graph::Graph;
    use crate::view_api::*;
    use docbrown_core::Prop;
    use itertools::Itertools;
    use quickcheck::TestResult;
    use rand::prelude::*;
    use rayon::prelude::*;

    #[test]
    fn windowed_graph_vertices_degree() {
        let vs = vec![
            (1, 1, 2),
            (2, 1, 3),
            (-1, 2, 1),
            (0, 1, 1),
            (7, 3, 2),
            (1, 1, 1),
        ];

        let g = Graph::new(2);

        for (t, src, dst) in &vs {
            g.add_edge(*t, *src, *dst, &vec![]).unwrap();
        }

        let wg = WindowedGraph::new(g.into(), -1, 1);

        let actual = wg
            .vertices()
            .map(|v| (v.id(), v.degree().unwrap()))
            .collect::<Vec<_>>();

        let expected = vec![(2, 1), (1, 2)];

        assert_eq!(actual, expected);
    }

    #[test]
    fn windowed_graph_edge() {
        let vs = vec![
            (1, 1, 2),
            (2, 1, 3),
            (-1, 2, 1),
            (0, 1, 1),
            (7, 3, 2),
            (1, 1, 1),
        ];

        let g = Graph::new(2);

        for (t, src, dst) in vs {
            g.add_edge(t, src, dst, &vec![]).unwrap();
        }

        let wg = g.window(i64::MIN, i64::MAX);
        assert_eq!(wg.edge(1, 3).unwrap().unwrap().src().id(), 1);
        assert_eq!(wg.edge(1, 3).unwrap().unwrap().dst().id(), 3);
    }

    #[test]
    fn windowed_graph_vertex_edges() {
        let vs = vec![
            (1, 1, 2),
            (2, 1, 3),
            (-1, 2, 1),
            (0, 1, 1),
            (7, 3, 2),
            (1, 1, 1),
        ];

        let g = Graph::new(2);

        for (t, src, dst) in &vs {
            g.add_edge(*t, *src, *dst, &vec![]).unwrap();
        }

        let wg = WindowedGraph::new(g.into(), -1, 1);

<<<<<<< HEAD
        assert_eq!(wg.vertex(1).unwrap().id(), 1);
=======
        assert_eq!(wg.vertex(1).unwrap().unwrap().id(), 1);
>>>>>>> 64def986
    }

    #[test]
    fn graph_has_vertex_check_fail() {
        let vs: Vec<(i64, u64)> = vec![
            (1, 0),
            (-100, 262),
            // (327226439, 108748364996394682),
            (1, 9135428456135679950),
            // (0, 1),
            // (2, 2),
        ];
        let g = Graph::new(2);

        for (t, v) in &vs {
            g.add_vertex(*t, *v, &vec![])
                .map_err(|err| println!("{:?}", err))
                .ok();
        }

        let wg = WindowedGraph::new(g, 1, 2);
        assert!(!wg.has_vertex(262).unwrap())
    }

    #[quickcheck]
    fn windowed_graph_has_vertex(mut vs: Vec<(i64, u64)>) -> TestResult {
        if vs.is_empty() {
            return TestResult::discard();
        }

        vs.sort_by_key(|v| v.1); // Sorted by vertex
        vs.dedup_by_key(|v| v.1); // Have each vertex only once to avoid headaches
        vs.sort_by_key(|v| v.0); // Sorted by time

        let rand_start_index = rand::thread_rng().gen_range(0..vs.len());
        let rand_end_index = rand::thread_rng().gen_range(rand_start_index..vs.len());

        let g = Graph::new(2);

        for (t, v) in &vs {
            g.add_vertex(*t, *v, &vec![])
                .map_err(|err| println!("{:?}", err))
                .ok();
        }

        let start = vs.get(rand_start_index).expect("start index in range").0;
        let end = vs.get(rand_end_index).expect("end index in range").0;

        let wg = WindowedGraph::new(g, start, end);

        let rand_test_index: usize = rand::thread_rng().gen_range(0..vs.len());

        let (i, v) = vs.get(rand_test_index).expect("test index in range");
        if (start..end).contains(i) {
            if wg.has_vertex(*v).unwrap() {
                TestResult::passed()
            } else {
                TestResult::error(format!(
                    "Vertex {:?} was not in window {:?}",
                    (i, v),
                    start..end
                ))
            }
        } else {
            if !wg.has_vertex(*v).unwrap() {
                TestResult::passed()
            } else {
                TestResult::error(format!(
                    "Vertex {:?} was in window {:?}",
                    (i, v),
                    start..end
                ))
            }
        }
    }

    #[quickcheck]
    fn windowed_graph_has_edge(mut edges: Vec<(i64, (u64, u64))>) -> TestResult {
        if edges.is_empty() {
            return TestResult::discard();
        }

        edges.sort_by_key(|e| e.1); // Sorted by edge
        edges.dedup_by_key(|e| e.1); // Have each edge only once to avoid headaches
        edges.sort_by_key(|e| e.0); // Sorted by time

        let rand_start_index = rand::thread_rng().gen_range(0..edges.len());
        let rand_end_index = rand::thread_rng().gen_range(rand_start_index..edges.len());

        let g = Graph::new(2);

        for (t, e) in &edges {
            g.add_edge(*t, e.0, e.1, &vec![]).unwrap();
        }

        let start = edges.get(rand_start_index).expect("start index in range").0;
        let end = edges.get(rand_end_index).expect("end index in range").0;

        let wg = WindowedGraph::new(g, start, end);

        let rand_test_index: usize = rand::thread_rng().gen_range(0..edges.len());

        let (i, e) = edges.get(rand_test_index).expect("test index in range");
        if (start..end).contains(i) {
            if wg.has_edge(e.0, e.1).unwrap() {
                TestResult::passed()
            } else {
                TestResult::error(format!(
                    "Edge {:?} was not in window {:?}",
                    (i, e),
                    start..end
                ))
            }
        } else {
            if !wg.has_edge(e.0, e.1).unwrap() {
                TestResult::passed()
            } else {
                TestResult::error(format!("Edge {:?} was in window {:?}", (i, e), start..end))
            }
        }
    }

    #[quickcheck]
    fn windowed_graph_edge_count(mut edges: Vec<(i64, (u64, u64))>) -> TestResult {
        edges.sort_by_key(|e| e.1); // Sorted by edge
        edges.dedup_by_key(|e| e.1); // Have each edge only once to avoid headaches

        let mut window: [i64; 2] = rand::thread_rng().gen();
        window.sort();
        let window = window[0]..window[1];
        let true_edge_count = edges.iter().filter(|e| window.contains(&e.0)).count();

        let g = Graph::new(2);

        for (t, e) in &edges {
            g.add_edge(*t, e.0, e.1, &vec![("test".to_owned(), Prop::Bool(true))])
                .unwrap();
        }

        let wg = WindowedGraph::new(g, window.start, window.end);
        TestResult::from_bool(wg.num_edges().unwrap() == true_edge_count)
    }

    #[quickcheck]
    fn trivial_window_has_all_edges(edges: Vec<(i64, u64, u64)>) -> bool {
        let g = Graph::new(10);
        edges
            .into_par_iter()
            .filter(|e| e.0 < i64::MAX)
            .for_each(|(t, src, dst)| {
                g.add_edge(t, src, dst, &vec![("test".to_owned(), Prop::Bool(true))])
                    .unwrap()
            });
        let w = g.window(i64::MIN, i64::MAX);
        g.edges()
            .all(|e| w.has_edge(e.src().id(), e.dst().id()).unwrap())
    }

    #[quickcheck]
    fn large_vertex_in_window(dsts: Vec<u64>) -> bool {
        let dsts: Vec<u64> = dsts.into_iter().unique().collect();
        let n = dsts.len();
        let g = Graph::new(1);

        for dst in dsts {
            let t = 1;
            g.add_edge(t, 0, dst, &vec![]).unwrap();
        }
        let w = g.window(i64::MIN, i64::MAX);
        w.num_edges().unwrap() == n
    }

    #[test]
    fn windowed_graph_vertex_ids() {
        let vs = vec![(1, 1, 2), (3, 3, 4), (5, 5, 6), (7, 7, 1)];

        let args = vec![(i64::MIN, 8), (i64::MIN, 2), (i64::MIN, 4), (3, 6)];

        let expected = vec![
            vec![1, 2, 3, 4, 5, 6, 7],
            vec![1, 2],
            vec![1, 2, 3, 4],
            vec![3, 4, 5, 6],
        ];

        let g = Graph::new(1);

        for (t, src, dst) in &vs {
            g.add_edge(*t, *src, *dst, &vec![]).unwrap();
        }

        let res: Vec<_> = (0..=3)
            .map(|i| {
                let wg = g.window(args[i].0, args[i].1);
                let mut e = wg.vertex_ids().collect::<Vec<_>>();
                e.sort();
                e
            })
            .collect_vec();

        assert_eq!(res, expected);

        let g = Graph::new(3);
        for (src, dst, t) in &vs {
            g.add_edge(*src, *dst, *t, &vec![]).unwrap();
        }
        let res: Vec<_> = (0..=3)
            .map(|i| {
                let wg = g.window(args[i].0, args[i].1);
                let mut e = wg.vertex_ids().collect::<Vec<_>>();
                e.sort();
                e
            })
            .collect_vec();
        assert_eq!(res, expected);
    }

    #[test]
    fn windowed_graph_vertices() {
        let vs = vec![
            (1, 1, 2),
            (2, 1, 3),
            (-1, 2, 1),
            (0, 1, 1),
            (7, 3, 2),
            (1, 1, 1),
        ];

        let g = Graph::new(1);

        g.add_vertex(
            0,
            1,
            &vec![
                ("type".into(), Prop::Str("wallet".into())),
                ("cost".into(), Prop::F32(99.5)),
            ],
        )
        .map_err(|err| println!("{:?}", err))
        .ok();

        g.add_vertex(
            -1,
            2,
            &vec![
                ("type".into(), Prop::Str("wallet".into())),
                ("cost".into(), Prop::F32(10.0)),
            ],
        )
        .map_err(|err| println!("{:?}", err))
        .ok();

        g.add_vertex(
            6,
            3,
            &vec![
                ("type".into(), Prop::Str("wallet".into())),
                ("cost".into(), Prop::F32(76.2)),
            ],
        )
        .map_err(|err| println!("{:?}", err))
        .ok();

        for (t, src, dst) in &vs {
            g.add_edge(
                *t,
                *src,
                *dst,
                &vec![("eprop".into(), Prop::Str("commons".into()))],
            )
            .unwrap();
        }

        let wg = g.window(-2, 0);

        let actual = wg.vertices().map(|tv| tv.id()).collect::<Vec<_>>();

        let expected = vec![1, 2];

        assert_eq!(actual, expected);

        // Check results from multiple graphs with different number of shards
        let g = Graph::new(10);

        g.add_vertex(
            0,
            1,
            &vec![
                ("type".into(), Prop::Str("wallet".into())),
                ("cost".into(), Prop::F32(99.5)),
            ],
        )
        .map_err(|err| println!("{:?}", err))
        .ok();

        g.add_vertex(
            -1,
            2,
            &vec![
                ("type".into(), Prop::Str("wallet".into())),
                ("cost".into(), Prop::F32(10.0)),
            ],
        )
        .map_err(|err| println!("{:?}", err))
        .ok();

        g.add_vertex(
            6,
            3,
            &vec![
                ("type".into(), Prop::Str("wallet".into())),
                ("cost".into(), Prop::F32(76.2)),
            ],
        )
        .map_err(|err| println!("{:?}", err))
        .ok();

        for (t, src, dst) in &vs {
            g.add_edge(*t, *src, *dst, &vec![]).unwrap();
        }

        let expected = wg.vertices().map(|tv| tv.id()).collect::<Vec<_>>();

        assert_eq!(actual, expected);
    }
}<|MERGE_RESOLUTION|>--- conflicted
+++ resolved
@@ -547,11 +547,7 @@
 
         let wg = WindowedGraph::new(g.into(), -1, 1);
 
-<<<<<<< HEAD
-        assert_eq!(wg.vertex(1).unwrap().id(), 1);
-=======
         assert_eq!(wg.vertex(1).unwrap().unwrap().id(), 1);
->>>>>>> 64def986
     }
 
     #[test]
