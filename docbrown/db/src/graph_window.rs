--- conflicted
+++ resolved
@@ -1,7 +1,3 @@
-<<<<<<< HEAD
-use crate::graph::Graph;
-use crate::perspective::Perspective;
-=======
 //! A windowed view is a subset of a graph between a specific time window.
 //! For example, lets say you wanted to run an algorithm each month over a graph, graph window
 //! would allow you to split the graph into 30 day chunks to do so.
@@ -44,10 +40,8 @@
 use crate::perspective::Perspective;
 use crate::view_api::internal::GraphViewInternalOps;
 use crate::view_api::GraphViewOps;
->>>>>>> 17342f9f
 use docbrown_core::{
     tgraph::{EdgeRef, VertexRef},
-    tgraph_shard::errors::GraphError,
     Direction, Prop,
 };
 use std::cmp::{max, min};
@@ -137,11 +131,6 @@
     }
 }
 
-<<<<<<< HEAD
-impl GraphViewInternalOps for WindowedGraph {
-    fn vertices_len(&self) -> Result<usize, GraphError> {
-        Ok(self.graph.vertices_len_window(self.t_start, self.t_end))
-=======
 /// Implementation of the GraphViewInternalOps trait for WindowedGraph.
 /// This trait provides operations to a `WindowedGraph` used internally by the `GraphWindowSet`.
 /// *Note: All functions in this are bound by the time set in the windowed graph.
@@ -167,7 +156,6 @@
     /// Returns the number of vertices in the windowed view.
     fn vertices_len(&self) -> usize {
         self.graph.vertices_len_window(self.t_start, self.t_end)
->>>>>>> 17342f9f
     }
 
     /// Returns the number of vertices in the windowed view, for a window specified by start and end times.
@@ -185,14 +173,9 @@
             .vertices_len_window(self.actual_start(t_start), self.actual_end(t_end))
     }
 
-<<<<<<< HEAD
-    fn edges_len(&self) -> Result<usize, GraphError> {
-        Ok(self.graph.edges_len_window(self.t_start, self.t_end))
-=======
     /// Returns the number of edges in the windowed view.
     fn edges_len(&self) -> usize {
         self.graph.edges_len_window(self.t_start, self.t_end)
->>>>>>> 17342f9f
     }
 
     /// Returns the number of edges in the windowed view, for a window specified by start and end times.
@@ -210,13 +193,6 @@
             .edges_len_window(self.actual_start(t_start), self.actual_end(t_end))
     }
 
-<<<<<<< HEAD
-    fn has_edge_ref<V1: Into<VertexRef>, V2: Into<VertexRef>>(
-        &self,
-        src: V1,
-        dst: V2,
-    ) -> Result<bool, GraphError> {
-=======
     /// Check if there is an edge from src to dst in the window.
     ///
     /// # Arguments
@@ -232,7 +208,6 @@
     ///
     /// Returns an error if either `src` or `dst` is not a valid vertex.
     fn has_edge_ref(&self, src: VertexRef, dst: VertexRef) -> bool {
->>>>>>> 17342f9f
         self.graph
             .has_edge_ref_window(src, dst, self.t_start, self.t_end)
     }
@@ -259,14 +234,11 @@
         dst: VertexRef,
         t_start: i64,
         t_end: i64,
-    ) -> Result<bool, GraphError> {
+    ) -> bool {
         self.graph
             .has_edge_ref_window(src, dst, self.actual_start(t_start), self.actual_end(t_end))
     }
 
-<<<<<<< HEAD
-    fn has_vertex_ref<V: Into<VertexRef>>(&self, v: V) -> Result<bool, GraphError> {
-=======
     /// Check if a vertex v exists in the window.
     ///
     /// # Arguments
@@ -281,19 +253,10 @@
     ///
     /// Returns an error if `v` is not a valid vertex.
     fn has_vertex_ref(&self, v: VertexRef) -> bool {
->>>>>>> 17342f9f
         self.graph
             .has_vertex_ref_window(v, self.t_start, self.t_end)
     }
 
-<<<<<<< HEAD
-    fn has_vertex_ref_window<V: Into<VertexRef>>(
-        &self,
-        v: V,
-        t_start: i64,
-        t_end: i64,
-    ) -> Result<bool, GraphError> {
-=======
     /// Check if a vertex v exists in the window defined by t_start and t_end.
     ///
     /// # Arguments
@@ -310,24 +273,10 @@
     ///
     /// Returns an error if `v` is not a valid vertex.
     fn has_vertex_ref_window(&self, v: VertexRef, t_start: i64, t_end: i64) -> bool {
->>>>>>> 17342f9f
         self.graph
             .has_vertex_ref_window(v, self.actual_start(t_start), self.actual_end(t_end))
     }
 
-<<<<<<< HEAD
-    fn degree(&self, v: VertexRef, d: Direction) -> Result<usize, GraphError> {
-        self.graph.degree_window(v, self.t_start, self.t_end, d)
-    }
-
-    fn degree_window(
-        &self,
-        v: VertexRef,
-        t_start: i64,
-        t_end: i64,
-        d: Direction,
-    ) -> Result<usize, GraphError> {
-=======
     /// Returns the number of edges from a vertex in the window.
     ///
     /// # Arguments
@@ -363,23 +312,10 @@
     ///
     /// Returns an error if `v` is not a valid vertex.
     fn degree_window(&self, v: VertexRef, t_start: i64, t_end: i64, d: Direction) -> usize {
->>>>>>> 17342f9f
         self.graph
             .degree_window(v, self.actual_start(t_start), self.actual_end(t_end), d)
     }
 
-<<<<<<< HEAD
-    fn vertex_ref(&self, v: u64) -> Result<Option<VertexRef>, GraphError> {
-        self.graph.vertex_ref_window(v, self.t_start, self.t_end)
-    }
-
-    fn vertex_ref_window(
-        &self,
-        v: u64,
-        t_start: i64,
-        t_end: i64,
-    ) -> Result<Option<VertexRef>, GraphError> {
-=======
     /// Get the reference of the vertex with ID v if it exists
     ///
     /// # Arguments
@@ -413,7 +349,6 @@
     ///
     /// Returns an error if `v` is not a valid vertex.
     fn vertex_ref_window(&self, v: u64, t_start: i64, t_end: i64) -> Option<VertexRef> {
->>>>>>> 17342f9f
         self.graph
             .vertex_ref_window(v, self.actual_start(t_start), self.actual_end(t_end))
     }
@@ -460,13 +395,6 @@
             .vertex_refs_window(self.actual_start(t_start), self.actual_end(t_end))
     }
 
-<<<<<<< HEAD
-    fn edge_ref<V1: Into<VertexRef>, V2: Into<VertexRef>>(
-        &self,
-        src: V1,
-        dst: V2,
-    ) -> Result<Option<EdgeRef>, GraphError> {
-=======
     fn vertex_refs_shard(&self, shard: usize) -> Box<dyn Iterator<Item = VertexRef> + Send> {
         self.graph
             .vertex_refs_window_shard(shard, self.t_start, self.t_end)
@@ -500,7 +428,6 @@
     ///
     /// Returns an error if `src` or `dst` are not valid vertices.
     fn edge_ref(&self, src: VertexRef, dst: VertexRef) -> Option<EdgeRef> {
->>>>>>> 17342f9f
         self.graph
             .edge_ref_window(src, dst, self.t_start, self.t_end)
     }
@@ -527,7 +454,7 @@
         dst: VertexRef,
         t_start: i64,
         t_end: i64,
-    ) -> Result<Option<EdgeRef>, GraphError> {
+    ) -> Option<EdgeRef> {
         self.graph
             .edge_ref_window(src, dst, self.actual_start(t_start), self.actual_end(t_end))
     }
@@ -699,21 +626,6 @@
             .neighbours_ids_window(v, self.actual_start(t_start), self.actual_end(t_end), d)
     }
 
-<<<<<<< HEAD
-    fn static_vertex_prop(&self, v: VertexRef, name: String) -> Result<Option<Prop>, GraphError> {
-        self.graph.static_vertex_prop(v, name)
-    }
-
-    fn static_vertex_prop_keys(&self, v: VertexRef) -> Result<Vec<String>, GraphError> {
-        self.graph.static_vertex_prop_keys(v)
-    }
-
-    fn temporal_vertex_prop_vec(
-        &self,
-        v: VertexRef,
-        name: String,
-    ) -> Result<Vec<(i64, Prop)>, GraphError> {
-=======
     /// Get the static property of a vertex
     ///
     /// # Arguments
@@ -765,7 +677,6 @@
     ///
     /// A result of an vector of a tuple of a timestamp and a property
     fn temporal_vertex_prop_vec(&self, v: VertexRef, name: String) -> Vec<(i64, Prop)> {
->>>>>>> 17342f9f
         self.graph
             .temporal_vertex_prop_vec_window(v, name, self.t_start, self.t_end)
     }
@@ -792,7 +703,7 @@
         name: String,
         t_start: i64,
         t_end: i64,
-    ) -> Result<Vec<(i64, Prop)>, GraphError> {
+    ) -> Vec<(i64, Prop)> {
         self.graph.temporal_vertex_prop_vec_window(
             v,
             name,
@@ -801,12 +712,6 @@
         )
     }
 
-<<<<<<< HEAD
-    fn temporal_vertex_props(
-        &self,
-        v: VertexRef,
-    ) -> Result<HashMap<String, Vec<(i64, Prop)>>, GraphError> {
-=======
     /// Get all temporal properties of a vertex
     ///
     /// # Arguments
@@ -821,7 +726,6 @@
     ///
     /// - `GraphError` - Raised if vertex or property does not exist
     fn temporal_vertex_props(&self, v: VertexRef) -> HashMap<String, Vec<(i64, Prop)>> {
->>>>>>> 17342f9f
         self.graph
             .temporal_vertex_props_window(v, self.t_start, self.t_end)
     }
@@ -847,7 +751,7 @@
         v: VertexRef,
         t_start: i64,
         t_end: i64,
-    ) -> Result<HashMap<String, Vec<(i64, Prop)>>, GraphError> {
+    ) -> HashMap<String, Vec<(i64, Prop)>> {
         self.graph.temporal_vertex_props_window(
             v,
             self.actual_start(t_start),
@@ -855,21 +759,6 @@
         )
     }
 
-<<<<<<< HEAD
-    fn static_edge_prop(&self, e: EdgeRef, name: String) -> Result<Option<Prop>, GraphError> {
-        self.graph.static_edge_prop(e, name)
-    }
-
-    fn static_edge_prop_keys(&self, e: EdgeRef) -> Result<Vec<String>, GraphError> {
-        self.graph.static_edge_prop_keys(e)
-    }
-
-    fn temporal_edge_props_vec(
-        &self,
-        e: EdgeRef,
-        name: String,
-    ) -> Result<Vec<(i64, Prop)>, GraphError> {
-=======
     /// Get the static property of an edge
     ///
     /// # Arguments
@@ -929,7 +818,6 @@
     ///
     /// - `GraphError` - Raised if edge or property does not exist
     fn temporal_edge_props_vec(&self, e: EdgeRef, name: String) -> Vec<(i64, Prop)> {
->>>>>>> 17342f9f
         self.graph
             .temporal_edge_props_vec_window(e, name, self.t_start, self.t_end)
     }
@@ -956,7 +844,7 @@
         name: String,
         t_start: i64,
         t_end: i64,
-    ) -> Result<Vec<(i64, Prop)>, GraphError> {
+    ) -> Vec<(i64, Prop)> {
         self.graph.temporal_edge_props_vec_window(
             e,
             name,
@@ -1001,65 +889,6 @@
         self.graph
             .temporal_edge_props_window(e, self.actual_start(t_start), self.actual_end(t_end))
     }
-<<<<<<< HEAD
-}
-
-impl WindowedGraph {
-    pub fn new(graph: Graph, t_start: i64, t_end: i64) -> Self {
-        WindowedGraph {
-            graph,
-            t_start,
-            t_end,
-        }
-    }
-}
-
-impl GraphViewOps for WindowedGraph {
-    type Vertex = WindowedVertex;
-    type VertexIter = Self::Vertices;
-    type Vertices = Box<dyn Iterator<Item = WindowedVertex> + Send>;
-    type Edge = WindowedEdge;
-    type Edges = Box<dyn Iterator<Item = WindowedEdge> + Send>;
-
-    fn num_vertices(&self) -> Result<usize, GraphError> {
-        // FIXME: This needs Optimising badly
-        Ok(self.vertices().count())
-    }
-
-    fn earliest_time(&self) -> Result<Option<i64>, GraphError> {
-        // FIXME: This should return the actual earliest_time in the view, need low-level method
-        let r = self.graph.earliest_time()?;
-        Ok(r.map(|i| self.actual_start(i)))
-    }
-
-    fn latest_time(&self) -> Result<Option<i64>, GraphError> {
-        // FIXME: This should return the actual latest_time in the view, need low-level method
-        let r = self.graph.latest_time()?;
-        Ok(r.map(|i| self.actual_end(i)))
-    }
-
-    fn num_edges(&self) -> Result<usize, GraphError> {
-        // FIXME: This needs Optimising badly
-        Ok(self.edges().count())
-    }
-
-    fn has_vertex<T: InputVertex>(&self, v: T) -> Result<bool, GraphError> {
-        self.graph
-            .has_vertex_ref_window(v.id(), self.t_start, self.t_end)
-    }
-
-    fn has_edge<T: InputVertex>(&self, src: T, dst: T) -> Result<bool, GraphError> {
-        self.graph
-            .has_edge_ref_window(src.id(), dst.id(), self.t_start, self.t_end)
-    }
-
-    fn vertex<T: InputVertex>(&self, v: T) -> Result<Option<WindowedVertex>, GraphError> {
-        let graph_w = Arc::new(self.clone());
-        let r = self
-            .graph
-            .vertex_ref_window(v.id(), self.t_start, self.t_end)?;
-        Ok(r.map(move |vv| WindowedVertex::new(graph_w, vv)))
-=======
 
     fn num_shards(&self) -> usize {
         self.graph.num_shards()
@@ -1068,7 +897,6 @@
     fn vertices_shard(&self, shard_id: usize) -> Box<dyn Iterator<Item = VertexRef> + Send> {
         self.graph
             .vertices_shard_window(shard_id, self.t_start, self.t_end)
->>>>>>> 17342f9f
     }
 
     fn vertices_shard_window(
@@ -1085,18 +913,6 @@
     }
 }
 
-<<<<<<< HEAD
-    fn edge<T: InputVertex>(&self, src: T, dst: T) -> Result<Option<WindowedEdge>, GraphError> {
-        let graph_w = self.clone();
-        let r = self
-            .graph
-            .edge_ref_window(src.id(), dst.id(), self.t_start, self.t_end)?;
-        Ok(r.map(|ev| WindowedEdge::new(Arc::new(graph_w.clone()), ev)))
-    }
-
-    fn edges(&self) -> Self::Edges {
-        Box::new(self.vertices().flat_map(|v| v.out_edges()))
-=======
 /// A windowed graph is a graph that only allows access to vertices and edges within a time window.
 ///
 /// This struct is used to represent a graph with a time window. It is constructed
@@ -1131,7 +947,6 @@
             t_start,
             t_end,
         }
->>>>>>> 17342f9f
     }
 }
 
@@ -1168,12 +983,8 @@
 
         let actual = wg
             .vertices()
-<<<<<<< HEAD
-            .map(|v| (v.id(), v.degree().unwrap()))
-=======
             .iter()
             .map(|v| (v.id(), v.degree()))
->>>>>>> 17342f9f
             .collect::<Vec<_>>();
 
         let expected = vec![(2, 1), (1, 2)];
@@ -1199,8 +1010,8 @@
         }
 
         let wg = g.window(i64::MIN, i64::MAX);
-        assert_eq!(wg.edge(1, 3).unwrap().unwrap().src().id(), 1);
-        assert_eq!(wg.edge(1, 3).unwrap().unwrap().dst().id(), 3);
+        assert_eq!(wg.edge(1, 3).unwrap().src().id(), 1);
+        assert_eq!(wg.edge(1, 3).unwrap().dst().id(), 3);
     }
 
     #[test]
@@ -1222,11 +1033,7 @@
 
         let wg = WindowedGraph::new(g, -1, 1);
 
-<<<<<<< HEAD
-        assert_eq!(wg.vertex(1).unwrap().unwrap().id(), 1);
-=======
         assert_eq!(wg.vertex(1).unwrap().id(), 1);
->>>>>>> 17342f9f
     }
 
     #[test]
@@ -1248,7 +1055,7 @@
         }
 
         let wg = WindowedGraph::new(g, 1, 2);
-        assert!(!wg.has_vertex(262).unwrap())
+        assert!(!wg.has_vertex(262))
     }
 
     #[quickcheck]
@@ -1281,7 +1088,7 @@
 
         let (i, v) = vs.get(rand_test_index).expect("test index in range");
         if (start..end).contains(i) {
-            if wg.has_vertex(*v).unwrap() {
+            if wg.has_vertex(*v) {
                 TestResult::passed()
             } else {
                 TestResult::error(format!(
@@ -1291,7 +1098,7 @@
                 ))
             }
         } else {
-            if !wg.has_vertex(*v).unwrap() {
+            if !wg.has_vertex(*v) {
                 TestResult::passed()
             } else {
                 TestResult::error(format!(
@@ -1331,7 +1138,7 @@
 
         let (i, e) = edges.get(rand_test_index).expect("test index in range");
         if (start..end).contains(i) {
-            if wg.has_edge(e.0, e.1).unwrap() {
+            if wg.has_edge(e.0, e.1) {
                 TestResult::passed()
             } else {
                 TestResult::error(format!(
@@ -1341,7 +1148,7 @@
                 ))
             }
         } else {
-            if !wg.has_edge(e.0, e.1).unwrap() {
+            if !wg.has_edge(e.0, e.1) {
                 TestResult::passed()
             } else {
                 TestResult::error(format!("Edge {:?} was in window {:?}", (i, e), start..end))
@@ -1367,7 +1174,7 @@
         }
 
         let wg = WindowedGraph::new(g, window.start, window.end);
-        TestResult::from_bool(wg.num_edges().unwrap() == true_edge_count)
+        TestResult::from_bool(wg.num_edges() == true_edge_count)
     }
 
     #[quickcheck]
@@ -1381,8 +1188,7 @@
                     .unwrap()
             });
         let w = g.window(i64::MIN, i64::MAX);
-        g.edges()
-            .all(|e| w.has_edge(e.src().id(), e.dst().id()).unwrap())
+        g.edges().all(|e| w.has_edge(e.src().id(), e.dst().id()))
     }
 
     #[quickcheck]
@@ -1396,7 +1202,7 @@
             g.add_edge(t, 0, dst, &vec![]).unwrap();
         }
         let w = g.window(i64::MIN, i64::MAX);
-        w.num_edges().unwrap() == n
+        w.num_edges() == n
     }
 
     #[test]
