--- conflicted
+++ resolved
@@ -1,9 +1,5 @@
 use crate::graph::Graph;
-<<<<<<< HEAD
-use crate::perspective::Perspective;
-=======
 use crate::perspective::{Perspective};
->>>>>>> 47c7a61b
 use docbrown_core::{
     tgraph::{EdgeRef, VertexRef},
     tgraph_shard::exceptions::GraphError,
@@ -306,14 +302,10 @@
         )
     }
 
-<<<<<<< HEAD
     fn temporal_vertex_props(
         &self,
         v: VertexRef,
     ) -> Result<HashMap<String, Vec<(i64, Prop)>>, GraphError> {
-=======
-    fn temporal_vertex_props(&self, v: VertexRef) -> HashMap<String, Vec<(i64, Prop)>> {
->>>>>>> 47c7a61b
         self.graph
             .temporal_vertex_props_window(v, self.t_start, self.t_end)
     }
@@ -323,11 +315,7 @@
         v: VertexRef,
         t_start: i64,
         t_end: i64,
-<<<<<<< HEAD
     ) -> Result<HashMap<String, Vec<(i64, Prop)>>, GraphError> {
-=======
-    ) -> HashMap<String, Vec<(i64, Prop)>> {
->>>>>>> 47c7a61b
         self.graph.temporal_vertex_props_window(
             v,
             self.actual_start(t_start),
@@ -449,9 +437,6 @@
         )
     }
 
-<<<<<<< HEAD
-    fn edge<T: InputVertex>(&self, src: T, dst: T) -> Result<Option<WindowedEdge>, GraphError> {
-=======
     fn vertices_shard(&self, shard: usize) -> Self::Vertices {
         let graph_w = self.clone();
         Box::new(
@@ -461,8 +446,7 @@
         )
     }
 
-    fn edge<T: InputVertex>(&self, src: T, dst: T) -> Option<WindowedEdge> {
->>>>>>> 47c7a61b
+    fn edge<T: InputVertex>(&self, src: T, dst: T) -> Result<Option<WindowedEdge>, GraphError> {
         let graph_w = self.clone();
         let r = self
             .graph
@@ -577,11 +561,7 @@
         let g = Graph::new(2);
 
         for (t, v) in &vs {
-<<<<<<< HEAD
-            g.add_vertex(*t, *v, &vec![]).unwrap();
-=======
             g.add_vertex(*t, *v, &vec![]).map_err(|err| println!("{:?}", err)).ok();
->>>>>>> 47c7a61b
         }
 
         let wg = WindowedGraph::new(g, 1, 2);
@@ -604,11 +584,7 @@
         let g = Graph::new(2);
 
         for (t, v) in &vs {
-<<<<<<< HEAD
-            g.add_vertex(*t, *v, &vec![]).unwrap();
-=======
             g.add_vertex(*t, *v, &vec![]).map_err(|err| println!("{:?}", err)).ok();
->>>>>>> 47c7a61b
         }
 
         let start = vs.get(rand_start_index).expect("start index in range").0;
@@ -802,11 +778,7 @@
                 ("type".into(), Prop::Str("wallet".into())),
                 ("cost".into(), Prop::F32(99.5)),
             ],
-<<<<<<< HEAD
-        ).unwrap();
-=======
         ).map_err(|err| println!("{:?}", err)).ok();
->>>>>>> 47c7a61b
 
         g.add_vertex(
             -1,
@@ -815,11 +787,7 @@
                 ("type".into(), Prop::Str("wallet".into())),
                 ("cost".into(), Prop::F32(10.0)),
             ],
-<<<<<<< HEAD
-        ).unwrap();
-=======
         ).map_err(|err| println!("{:?}", err)).ok();
->>>>>>> 47c7a61b
 
         g.add_vertex(
             6,
@@ -828,11 +796,7 @@
                 ("type".into(), Prop::Str("wallet".into())),
                 ("cost".into(), Prop::F32(76.2)),
             ],
-<<<<<<< HEAD
-        ).unwrap();
-=======
         ).map_err(|err| println!("{:?}", err)).ok();
->>>>>>> 47c7a61b
 
         for (t, src, dst) in &vs {
             g.add_edge(
@@ -861,11 +825,7 @@
                 ("type".into(), Prop::Str("wallet".into())),
                 ("cost".into(), Prop::F32(99.5)),
             ],
-<<<<<<< HEAD
-        ).unwrap();
-=======
         ).map_err(|err| println!("{:?}", err)).ok();
->>>>>>> 47c7a61b
 
         g.add_vertex(
             -1,
@@ -874,11 +834,7 @@
                 ("type".into(), Prop::Str("wallet".into())),
                 ("cost".into(), Prop::F32(10.0)),
             ],
-<<<<<<< HEAD
-        ).unwrap();
-=======
         ).map_err(|err| println!("{:?}", err)).ok();
->>>>>>> 47c7a61b
 
         g.add_vertex(
             6,
@@ -887,11 +843,7 @@
                 ("type".into(), Prop::Str("wallet".into())),
                 ("cost".into(), Prop::F32(76.2)),
             ],
-<<<<<<< HEAD
-        ).unwrap();
-=======
         ).map_err(|err| println!("{:?}", err)).ok();
->>>>>>> 47c7a61b
 
         for (t, src, dst) in &vs {
             g.add_edge(*t, *src, *dst, &vec![]).unwrap();
