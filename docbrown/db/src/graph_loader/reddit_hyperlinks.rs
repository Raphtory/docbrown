<<<<<<< HEAD
=======
//! Load (a subset of) Reddit hyperlinks dataset into a graph.
//! The dataset is available at http://snap.stanford.edu/data/soc-redditHyperlinks-title.tsv
//! The hyperlink network represents the directed connections between two subreddits (a subreddit
//! is a community on Reddit). We also provide subreddit embeddings. The network is extracted
//! from publicly available Reddit data of 2.5 years from Jan 2014 to April 2017.
//! *NOTE: It may take a while to download the dataset
//!
//! ## Dataset statistics
//! * Number of nodes (subreddits) 	35,776
//! * Number of edges (hyperlink between subreddits) 	137,821
//! * Timespan 	Jan 2014 - April 2017
//!
//! ## Source
//! S. Kumar, W.L. Hamilton, J. Leskovec, D. Jurafsky. Community Interaction and Conflict
//! on the Web. World Wide Web Conference, 2018.
//!
//! ## Properties
//!
//!  * SOURCE_SUBREDDIT: the subreddit where the link originates
//!  * TARGET_SUBREDDIT: the subreddit where the link ends
//!  * POST_ID: the post in the source subreddit that starts the link
//!  * TIMESTAMP: time time of the post
//!  * POST_LABEL: label indicating if the source post is explicitly negative towards the target
//! post. The value is -1 if the source is negative towards the target, and 1 if it is neutral or
//! positive. The label is created using crowd-sourcing and training a text based classifier, and
//! is better than simple sentiment analysis of the posts. Please see the reference paper for details.
//!  * POST_PROPERTIES: a vector representing the text properties of the source post, listed as a
//! list of comma separated numbers. This can be found on the source website
//!
//! Example:
//! ```no_run
//! use docbrown_db::graph_loader::reddit_hyperlinks::reddit_graph;
//! use docbrown_db::graph::Graph;
//! use docbrown_db::view_api::*;
//!
//! let graph = reddit_graph(1, 120);
//!
//! println!("The graph has {:?} vertices", graph.num_vertices());
//! println!("The graph has {:?} edges", graph.num_edges());
//! ```

>>>>>>> 17342f9f
use crate::{graph::Graph, graph_loader::fetch_file};
use chrono::*;
use docbrown_core::Prop;
use itertools::Itertools;
use std::fs::File;
use std::io::{self, BufRead};
use std::path::Path;
use std::path::PathBuf;

<<<<<<< HEAD
//https://snap.stanford.edu/data/soc-RedditHyperlinks.html
pub fn reddit_file(timeout: u64) -> Result<PathBuf, Box<dyn std::error::Error>> {
    fetch_file(
        "reddit.tsv",
        "https://snap.stanford.edu/data/soc-redditHyperlinks-body.tsv",
=======
/// Download the dataset and return the path to the file
/// # Arguments
/// * `timeout` - The timeout in seconds for downloading the dataset
/// # Returns
/// * `PathBuf` - The path to the file
pub fn reddit_file(timeout: u64) -> Result<PathBuf, Box<dyn std::error::Error>> {
    fetch_file(
        "reddit-title.tsv",
        "http://snap.stanford.edu/data/soc-redditHyperlinks-title.tsv",
>>>>>>> 17342f9f
        timeout,
    )
}

/// Read the file line by line
fn read_lines<P>(filename: P) -> io::Result<io::Lines<io::BufReader<File>>>
where
    P: AsRef<Path>,
{
    let file = File::open(filename)?;
    Ok(io::BufReader::new(file).lines())
}

<<<<<<< HEAD
=======
/// Load the Reddit hyperlinks dataset into a graph and return it
///
/// # Arguments
///
/// * `shards` - The number of shards to use for the graph
/// * `timeout` - The timeout in seconds for downloading the dataset
///
/// # Returns
///
/// * `Graph` - The graph containing the Reddit hyperlinks dataset
>>>>>>> 17342f9f
pub fn reddit_graph(shards: usize, timeout: u64) -> Graph {
    let graph = {
        let g = Graph::new(shards);

        if let Ok(path) = reddit_file(timeout) {
            if let Ok(lines) = read_lines(path.as_path()) {
                // Consumes the iterator, returns an (Optional) String
                for line in lines.dropping(1) {
                    if let Ok(reddit) = line {
                        let reddit: Vec<&str> = reddit.split("	").collect();
                        let src_id = &reddit[0];
                        let dst_id = &reddit[1];
                        let post_id = reddit[2].to_string();

                        match NaiveDateTime::parse_from_str(reddit[3], "%Y-%m-%d %H:%M:%S") {
                            Ok(time) => {
                                let time = time.timestamp();
                                let post_label: i32 = reddit[4].parse::<i32>().unwrap();
                                let post_properties: Vec<f64> = reddit[5]
                                    .split(",")
                                    .map(|s| s.parse::<f64>().unwrap())
                                    .collect();
                                let edge_properties = &vec![
                                    ("post_label".to_string(), Prop::I32(post_label)),
                                    ("post_id".to_string(), Prop::Str(post_id)),
                                    ("word_count".to_string(), Prop::F64(post_properties[7])),
                                    ("long_words".to_string(), Prop::F64(post_properties[9])),
                                    ("sentences".to_string(), Prop::F64(post_properties[13])),
                                    ("readability".to_string(), Prop::F64(post_properties[17])),
                                    (
                                        "positive_sentiment".to_string(),
<<<<<<< HEAD
                                        Prop::F64(post_properties[17]),
                                    ),
                                    (
                                        "negative_sentiment".to_string(),
                                        Prop::F64(post_properties[17]),
                                    ),
                                    (
                                        "compound_sentiment".to_string(),
                                        Prop::F64(post_properties[17]),
                                    ),
                                ];
                                g.add_vertex(time, src_id.clone(), &vec![])
                                    .map_err(|err| println!("{:?}", err))
                                    .ok();
                                g.add_vertex(time, dst_id.clone(), &vec![])
                                    .map_err(|err| println!("{:?}", err))
                                    .ok();
                                g.add_edge(time, src_id.clone(), dst_id.clone(), edge_properties);
=======
                                        Prop::F64(post_properties[18]),
                                    ),
                                    (
                                        "negative_sentiment".to_string(),
                                        Prop::F64(post_properties[19]),
                                    ),
                                    (
                                        "compound_sentiment".to_string(),
                                        Prop::F64(post_properties[20]),
                                    ),
                                ];
                                g.add_vertex(time, *src_id, &vec![])
                                    .map_err(|err| println!("{:?}", err))
                                    .ok();
                                g.add_vertex(time, *dst_id, &vec![])
                                    .map_err(|err| println!("{:?}", err))
                                    .ok();
                                g.add_edge(time, *src_id, *dst_id, edge_properties);
>>>>>>> 17342f9f
                            }
                            Err(e) => {
                                println!("{}", e)
                            }
                        }
                    }
                }
            }
        };

        g
    };
    graph
}
// #[cfg(test)]
// mod reddit_test {
//     use crate::graph_loader::reddit_hyperlinks::reddit_graph;
//     use crate::view_api::GraphViewOps;
//
//     #[test]
//     fn check_data() {
//         if let Ok(g) = reddit_graph(1, 600) {
//             println!("{} {}",g.num_vertices(),g.num_edges());
//         };
//     }
// }
//<|MERGE_RESOLUTION|>--- conflicted
+++ resolved
@@ -1,5 +1,3 @@
-<<<<<<< HEAD
-=======
 //! Load (a subset of) Reddit hyperlinks dataset into a graph.
 //! The dataset is available at http://snap.stanford.edu/data/soc-redditHyperlinks-title.tsv
 //! The hyperlink network represents the directed connections between two subreddits (a subreddit
@@ -41,7 +39,6 @@
 //! println!("The graph has {:?} edges", graph.num_edges());
 //! ```
 
->>>>>>> 17342f9f
 use crate::{graph::Graph, graph_loader::fetch_file};
 use chrono::*;
 use docbrown_core::Prop;
@@ -51,13 +48,6 @@
 use std::path::Path;
 use std::path::PathBuf;
 
-<<<<<<< HEAD
-//https://snap.stanford.edu/data/soc-RedditHyperlinks.html
-pub fn reddit_file(timeout: u64) -> Result<PathBuf, Box<dyn std::error::Error>> {
-    fetch_file(
-        "reddit.tsv",
-        "https://snap.stanford.edu/data/soc-redditHyperlinks-body.tsv",
-=======
 /// Download the dataset and return the path to the file
 /// # Arguments
 /// * `timeout` - The timeout in seconds for downloading the dataset
@@ -67,7 +57,6 @@
     fetch_file(
         "reddit-title.tsv",
         "http://snap.stanford.edu/data/soc-redditHyperlinks-title.tsv",
->>>>>>> 17342f9f
         timeout,
     )
 }
@@ -81,8 +70,6 @@
     Ok(io::BufReader::new(file).lines())
 }
 
-<<<<<<< HEAD
-=======
 /// Load the Reddit hyperlinks dataset into a graph and return it
 ///
 /// # Arguments
@@ -93,7 +80,6 @@
 /// # Returns
 ///
 /// * `Graph` - The graph containing the Reddit hyperlinks dataset
->>>>>>> 17342f9f
 pub fn reddit_graph(shards: usize, timeout: u64) -> Graph {
     let graph = {
         let g = Graph::new(shards);
@@ -125,26 +111,6 @@
                                     ("readability".to_string(), Prop::F64(post_properties[17])),
                                     (
                                         "positive_sentiment".to_string(),
-<<<<<<< HEAD
-                                        Prop::F64(post_properties[17]),
-                                    ),
-                                    (
-                                        "negative_sentiment".to_string(),
-                                        Prop::F64(post_properties[17]),
-                                    ),
-                                    (
-                                        "compound_sentiment".to_string(),
-                                        Prop::F64(post_properties[17]),
-                                    ),
-                                ];
-                                g.add_vertex(time, src_id.clone(), &vec![])
-                                    .map_err(|err| println!("{:?}", err))
-                                    .ok();
-                                g.add_vertex(time, dst_id.clone(), &vec![])
-                                    .map_err(|err| println!("{:?}", err))
-                                    .ok();
-                                g.add_edge(time, src_id.clone(), dst_id.clone(), edge_properties);
-=======
                                         Prop::F64(post_properties[18]),
                                     ),
                                     (
@@ -163,7 +129,6 @@
                                     .map_err(|err| println!("{:?}", err))
                                     .ok();
                                 g.add_edge(time, *src_id, *dst_id, edge_properties);
->>>>>>> 17342f9f
                             }
                             Err(e) => {
                                 println!("{}", e)
