//! Load (a subset of) Reddit hyperlinks dataset into a graph.
//! The dataset is available at https://snap.stanford.edu/data/soc-redditHyperlinks-body.tsv
//! The hyperlink network represents the directed connections between two subreddits (a subreddit
//! is a community on Reddit). We also provide subreddit embeddings. The network is extracted
//! from publicly available Reddit data of 2.5 years from Jan 2014 to April 2017.
//! *NOTE: It may take a while to download the dataset
//!
//! ## Dataset statistics
//! * Number of nodes (subreddits) 	35,776
//! * Number of edges (hyperlink between subreddits) 	137,821
//! * Timespan 	Jan 2014 - April 2017
//!
//! ## Source
//! S. Kumar, W.L. Hamilton, J. Leskovec, D. Jurafsky. Community Interaction and Conflict
//! on the Web. World Wide Web Conference, 2018.
//!
//! ## Properties
//!
//!  * SOURCE_SUBREDDIT: the subreddit where the link originates
//!  * TARGET_SUBREDDIT: the subreddit where the link ends
//!  * POST_ID: the post in the source subreddit that starts the link
//!  * TIMESTAMP: time time of the post
//!  * POST_LABEL: label indicating if the source post is explicitly negative towards the target
//! post. The value is -1 if the source is negative towards the target, and 1 if it is neutral or
//! positive. The label is created using crowd-sourcing and training a text based classifier, and
//! is better than simple sentiment analysis of the posts. Please see the reference paper for details.
//!  * POST_PROPERTIES: a vector representing the text properties of the source post, listed as a
//! list of comma separated numbers. This can be found on the source website
//!
//! Example:
//! ```no_run
//! use docbrown_db::graph_loader::reddit_hyperlinks::reddit_graph;
//! use docbrown_db::graph::Graph;
//! use docbrown_db::view_api::*;
//!
//! let graph = reddit_graph(1, 120);
//!
//! println!("The graph has {:?} vertices", graph.num_vertices());
//! println!("The graph has {:?} edges", graph.num_edges());
//! ```

use crate::{graph::Graph, graph_loader::fetch_file};
use chrono::*;
use docbrown_core::Prop;
use itertools::Itertools;
use std::fs::File;
use std::io::{self, BufRead};
use std::path::Path;
use std::path::PathBuf;

/// Download the dataset and return the path to the file
/// # Arguments
/// * `timeout` - The timeout in seconds for downloading the dataset
/// # Returns
/// * `PathBuf` - The path to the file
pub fn reddit_file(timeout: u64) -> Result<PathBuf, Box<dyn std::error::Error>> {
    fetch_file(
        "reddit.tsv",
        "https://snap.stanford.edu/data/soc-redditHyperlinks-body.tsv",
        timeout,
    )
}

/// Read the file line by line
fn read_lines<P>(filename: P) -> io::Result<io::Lines<io::BufReader<File>>>
where
    P: AsRef<Path>,
{
    let file = File::open(filename)?;
    Ok(io::BufReader::new(file).lines())
}

/// Load the Reddit hyperlinks dataset into a graph and return it
///
/// # Arguments
///
/// * `shards` - The number of shards to use for the graph
/// * `timeout` - The timeout in seconds for downloading the dataset
///
/// # Returns
///
/// * `Graph` - The graph containing the Reddit hyperlinks dataset
pub fn reddit_graph(shards: usize, timeout: u64) -> Graph {
    let graph = {
        let g = Graph::new(shards);

        if let Ok(path) = reddit_file(timeout) {
            if let Ok(lines) = read_lines(path.as_path()) {
                // Consumes the iterator, returns an (Optional) String
                for line in lines.dropping(1) {
                    if let Ok(reddit) = line {
                        let reddit: Vec<&str> = reddit.split("	").collect();
                        let src_id = &reddit[0];
                        let dst_id = &reddit[1];
                        let post_id = reddit[2].to_string();

                        match NaiveDateTime::parse_from_str(reddit[3], "%Y-%m-%d %H:%M:%S") {
                            Ok(time) => {
                                let time = time.timestamp();
                                let post_label: i32 = reddit[4].parse::<i32>().unwrap();
                                let post_properties: Vec<f64> = reddit[5]
                                    .split(",")
                                    .map(|s| s.parse::<f64>().unwrap())
                                    .collect();
                                let edge_properties = &vec![
                                    ("post_label".to_string(), Prop::I32(post_label)),
                                    ("post_id".to_string(), Prop::Str(post_id)),
                                    ("word_count".to_string(), Prop::F64(post_properties[7])),
                                    ("long_words".to_string(), Prop::F64(post_properties[9])),
                                    ("sentences".to_string(), Prop::F64(post_properties[13])),
                                    ("readability".to_string(), Prop::F64(post_properties[17])),
                                    (
                                        "positive_sentiment".to_string(),
                                        Prop::F64(post_properties[17]),
                                    ),
                                    (
                                        "negative_sentiment".to_string(),
                                        Prop::F64(post_properties[17]),
                                    ),
                                    (
                                        "compound_sentiment".to_string(),
                                        Prop::F64(post_properties[17]),
                                    ),
                                ];
                                g.add_vertex(time, *src_id, &vec![])
                                    .map_err(|err| println!("{:?}", err))
                                    .ok();
                                g.add_vertex(time, *dst_id, &vec![])
                                    .map_err(|err| println!("{:?}", err))
                                    .ok();
<<<<<<< HEAD
                                g.add_edge(
                                    time,
                                    src_id.clone(),
                                    dst_id.clone(),
                                    edge_properties,
                                    None,
                                );
=======
                                g.add_edge(time, *src_id, *dst_id, edge_properties);
>>>>>>> f4a7394d
                            }
                            Err(e) => {
                                println!("{}", e)
                            }
                        }
                    }
                }
            }
        };

        g
    };
    graph
}
// #[cfg(test)]
// mod reddit_test {
//     use crate::graph_loader::reddit_hyperlinks::reddit_graph;
//     use crate::view_api::GraphViewOps;
//
//     #[test]
//     fn check_data() {
//         if let Ok(g) = reddit_graph(1, 600) {
//             println!("{} {}",g.num_vertices(),g.num_edges());
//         };
//     }
// }
//<|MERGE_RESOLUTION|>--- conflicted
+++ resolved
@@ -128,17 +128,7 @@
                                 g.add_vertex(time, *dst_id, &vec![])
                                     .map_err(|err| println!("{:?}", err))
                                     .ok();
-<<<<<<< HEAD
-                                g.add_edge(
-                                    time,
-                                    src_id.clone(),
-                                    dst_id.clone(),
-                                    edge_properties,
-                                    None,
-                                );
-=======
-                                g.add_edge(time, *src_id, *dst_id, edge_properties);
->>>>>>> f4a7394d
+                                g.add_edge(time, *src_id, *dst_id, edge_properties, None);
                             }
                             Err(e) => {
                                 println!("{}", e)
