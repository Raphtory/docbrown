--- conflicted
+++ resolved
@@ -1,5 +1,3 @@
-<<<<<<< HEAD
-=======
 //! Load the Lord of the Rings dataset into a graph.
 //! The dataset is available at https://raw.githubusercontent.com/Raphtory/Data/main/lotr.csv
 //! and is a list of interactions between characters in the Lord of the Rings books
@@ -25,7 +23,6 @@
 //! println!("The graph has {:?} edges", graph.num_edges());
 //! ```
 
->>>>>>> 31789cea
 use crate::{
     graph::Graph,
     graph_loader::{fetch_file, CsvLoader},
