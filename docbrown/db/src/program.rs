--- conflicted
+++ resolved
@@ -10,11 +10,8 @@
     sync::Arc,
 };
 
-<<<<<<< HEAD
-=======
 use crate::vertex::VertexView;
 use crate::view_api::{GraphViewOps, VertexViewOps};
->>>>>>> 8eca9183
 use docbrown_core::{
     agg::Accumulator,
     state::{AccId, ShuffleComputeState},
@@ -22,104 +19,10 @@
 };
 use itertools::Itertools;
 use rayon::prelude::*;
-<<<<<<< HEAD
 use rustc_hash::FxHashSet;
-=======
-use rustc_hash::{FxHashMap, FxHashSet};
-
-/// Module containing graph algorithms that can be run on docbrown graphs
-pub mod algo {
-
-    use crate::algorithms::triplet_count::TripletCount;
-    use rustc_hash::FxHashMap;
-
-    use crate::view_api::GraphViewOps;
-
-    use super::{
-        GlobalEvalState, Program, SimpleConnectedComponents, TriangleCountS1, TriangleCountS2,
-    };
-
-    /// Computes the connected components of a graph using the Simple Connected Components algorithm
-    ///
-    /// # Arguments
-    ///
-    /// * `g` - A reference to the graph
-    /// * `window` - A range indicating the temporal window to consider
-    /// * `iter_count` - The number of iterations to run
-    ///
-    /// # Returns
-    ///
-    /// A hash map containing the mapping from component ID to the number of vertices in the component
-    pub fn connected_components<G: GraphViewOps>(g: &G, iter_count: usize) -> FxHashMap<u64, u64> {
-        let cc = SimpleConnectedComponents {};
-
-        let gs = cc.run(g, true, iter_count);
-
-        cc.produce_output(g, &gs)
-    }
-
-    /// Computes the number of triangles in a graph using a fast algorithm
-    ///
-    /// # Arguments
-    ///
-    /// * `g` - A reference to the graph
-    /// * `window` - A range indicating the temporal window to consider
-    ///
-    /// # Returns
-    ///
-    /// An optional integer containing the number of triangles in the graph. If the computation failed,
-    /// the function returns `None`.
-    ///
-    /// # Example
-    /// ```rust
-    /// use std::{cmp::Reverse, iter::once};
-    /// use docbrown_db::graph::Graph;
-    /// use docbrown_db::program::algo::triangle_counting_fast;
-    /// let graph = Graph::new(2);
-    ///
-    /// let edges = vec![
-    ///     // triangle 1
-    ///     (1, 2, 1),
-    ///     (2, 3, 1),
-    ///     (3, 1, 1),
-    ///     //triangle 2
-    ///     (4, 5, 1),
-    ///     (5, 6, 1),
-    ///     (6, 4, 1),
-    ///     // triangle 4 and 5
-    ///     (7, 8, 2),
-    ///     (8, 9, 3),
-    ///     (9, 7, 4),
-    ///     (8, 10, 5),
-    ///     (10, 9, 6),
-    /// ];
-    ///
-    /// for (src, dst, ts) in edges {
-    ///     graph.add_edge(ts, src, dst, &vec![]);
-    /// }
-    ///
-    /// let actual_tri_count = triangle_counting_fast(&graph);
-    /// ```
-    ///
-    pub fn triangle_counting_fast<G: GraphViewOps>(g: &G) -> Option<usize> {
-        let mut gs = GlobalEvalState::new(g.clone(), false);
-        let tc = TriangleCountS1 {};
-
-        tc.run_step(g, &mut gs);
-
-        let tc = TriangleCountS2 {};
-
-        tc.run_step(g, &mut gs);
-
-        tc.produce_output(g, &gs)
-    }
-}
->>>>>>> 8eca9183
-
-/// Alias for ComputeStateMap
-use crate::vertex::VertexView;
-use crate::view_api::internal::GraphViewInternalOps;
-use crate::view_api::GraphViewOps;
+
+use crate::algorithms::triplet_count::TripletCount;
+use rustc_hash::FxHashMap;
 
 type CS = ComputeStateMap;
 
@@ -997,625 +900,4 @@
     fn produce_output<G: GraphViewOps>(&self, g: &G, gs: &GlobalEvalState<G>) -> Self::Out
     where
         Self: Sync;
-<<<<<<< HEAD
-=======
-}
-
-/// A simple connected components algorithm
-#[derive(Default)]
-struct SimpleConnectedComponents {}
-
-/// A simple connected components algorithm
-impl Program for SimpleConnectedComponents {
-    type Out = FxHashMap<u64, u64>;
-
-    fn local_eval<G: GraphViewOps>(&self, c: &LocalState<G>) {
-        let min = c.agg(state::def::min(0));
-
-        c.step(|vv| {
-            let g_id = vv.global_id();
-            vv.update(&min, g_id);
-
-            for n in vv.neighbours() {
-                let my_min = vv.read(&min);
-                n.update(&min, my_min);
-            }
-        })
-    }
-
-    fn post_eval<G: GraphViewOps>(&self, c: &mut GlobalEvalState<G>) {
-        // this will make the global state merge all the values for all partitions
-        let min = c.agg(state::def::min::<u64>(0));
-
-        c.step(|vv| {
-            let current = vv.read(&min);
-            let prev = vv.read_prev(&min);
-            current != prev
-        })
-    }
-
-    fn produce_output<G: GraphViewOps>(&self, g: &G, gs: &GlobalEvalState<G>) -> Self::Out
-    where
-        Self: Sync,
-    {
-        let agg = state::def::min::<u64>(0);
-
-        let mut results: FxHashMap<u64, u64> = FxHashMap::default();
-
-        (0..g.num_shards())
-            .into_iter()
-            .fold(&mut results, |res, part_id| {
-                gs.fold_state(&agg, part_id, res, |res, v_id, cc| {
-                    res.insert(*v_id, cc);
-                    res
-                })
-            });
-
-        results
-    }
-}
-
-/// Step 1 for the triangle counting algorithm
-pub struct TriangleCountS1 {}
-
-/// Step 1 for the triangle counting algorithm
-impl Program for TriangleCountS1 {
-    type Out = ();
-
-    fn local_eval<G: GraphViewOps>(&self, c: &LocalState<G>) {
-        let neighbors_set = c.agg(state::def::hash_set(0));
-
-        c.step(|s| {
-            for t in s.neighbours() {
-                if s.global_id() > t.global_id() {
-                    t.update(&neighbors_set, s.global_id());
-                }
-            }
-        });
-    }
-
-    fn post_eval<G: GraphViewOps>(&self, c: &mut GlobalEvalState<G>) {
-        let _ = c.agg(state::def::hash_set::<u64>(0));
-        c.step(|_| false)
-    }
-
-    fn produce_output<G: GraphViewOps>(&self, _g: &G, _gs: &GlobalEvalState<G>) -> Self::Out
-    where
-        Self: Sync,
-    {
-    }
-}
-
-/// Step 2 for the triangle counting algorithm
-pub struct TriangleCountS2 {}
-
-/// Step 2 for the triangle counting algorithm
-impl Program for TriangleCountS2 {
-    type Out = Option<usize>;
-    fn local_eval<G: GraphViewOps>(&self, c: &LocalState<G>) {
-        let neighbors_set = c.agg(state::def::hash_set::<u64>(0));
-        let count = c.global_agg(state::def::sum::<usize>(1));
-
-        c.step(|s| {
-            for t in s.neighbours() {
-                if s.global_id() > t.global_id() {
-                    let intersection_count = {
-                        // when using entry() we need to make sure the reference is released before we can update the state, otherwise we break the Rc<RefCell<_>> invariant
-                        // where there can either be one mutable or many immutable references
-
-                        match (
-                            s.entry(&neighbors_set)
-                                .read_ref()
-                                .unwrap_or(&FxHashSet::default()),
-                            t.entry(&neighbors_set)
-                                .read_ref()
-                                .unwrap_or(&FxHashSet::default()),
-                        ) {
-                            (s_set, t_set) => {
-                                let intersection = s_set.intersection(t_set);
-                                intersection.count()
-                            }
-                        }
-                    };
-
-                    s.global_update(&count, intersection_count);
-                }
-            }
-        });
-    }
-
-    fn post_eval<G: GraphViewOps>(&self, c: &mut GlobalEvalState<G>) {
-        let _ = c.global_agg(state::def::sum::<usize>(1));
-        c.step(|_| false)
-    }
-
-    fn produce_output<G: GraphViewOps>(&self, _g: &G, gs: &GlobalEvalState<G>) -> Self::Out
-    where
-        Self: Sync,
-    {
-        gs.read_global_state(&state::def::sum::<usize>(1))
-    }
-}
-
-/// A slower Step 2 for the triangle counting algorithm
-pub struct TriangleCountSlowS2 {}
-
-/// A slower Step 2 for the triangle counting algorithm
-impl Program for TriangleCountSlowS2 {
-    type Out = usize;
-
-    fn local_eval<G: GraphViewOps>(&self, c: &LocalState<G>) {
-        let count = c.global_agg(state::def::sum::<usize>(0));
-
-        c.step(|v| {
-            let my_neighbours_less_myself = v
-                .neighbours()
-                .map(|n| n.global_id())
-                .filter(|n| *n != v.global_id())
-                .collect::<FxHashSet<_>>();
-
-            let c1 = my_neighbours_less_myself.len();
-
-            for n in v.neighbours() {
-                if v.global_id() > n.global_id() {
-                    let nn_less_itself = n
-                        .neighbours()
-                        .map(|n| n.global_id())
-                        .filter(|v| *v != n.global_id())
-                        .collect::<FxHashSet<_>>();
-
-                    let c2 = my_neighbours_less_myself
-                        .difference(&nn_less_itself)
-                        .count();
-                    v.global_update(&count, c1 - c2);
-                }
-            }
-        })
-    }
-
-    fn post_eval<G: GraphViewOps>(&self, c: &mut GlobalEvalState<G>) {
-        let a = c.global_agg(state::def::sum::<usize>(0));
-        c.step(|_| false)
-    }
-
-    fn produce_output<G: GraphViewOps>(&self, _g: &G, _gs: &GlobalEvalState<G>) -> Self::Out
-    where
-        Self: Sync,
-    {
-        todo!()
-    }
-}
-
-#[cfg(test)]
-mod program_test {
-    use std::{cmp::Reverse, iter::once};
-
-    use crate::program::algo::{connected_components, triangle_counting_fast};
-
-    use super::*;
-    use crate::graph::Graph;
-    use crate::view_api::*;
-    use docbrown_core::state;
-    use itertools::chain;
-    use pretty_assertions::assert_eq;
-    use rustc_hash::FxHashMap;
-
-    #[test]
-    fn triangle_count_1() {
-        let graph = Graph::new(2);
-
-        let edges = vec![
-            // triangle 1
-            (1, 2, 1),
-            (2, 3, 1),
-            (3, 1, 1),
-            //triangle 2
-            (4, 5, 1),
-            (5, 6, 1),
-            (6, 4, 1),
-            // triangle 4 and 5
-            (7, 8, 2),
-            (8, 9, 3),
-            (9, 7, 4),
-            (8, 10, 5),
-            (10, 9, 6),
-        ];
-
-        for (src, dst, ts) in edges {
-            graph.add_edge(ts, src, dst, &vec![]);
-        }
-
-        let actual_tri_count = triangle_counting_fast(&graph);
-
-        assert_eq!(actual_tri_count, Some(4))
-    }
-
-    #[test]
-    fn triangle_count_1_slow() {
-        let graph = Graph::new(2);
-
-        let edges = vec![
-            // triangle 1
-            (1, 2, 1),
-            (2, 3, 1),
-            (3, 1, 1),
-            //triangle 2
-            (4, 5, 1),
-            (5, 6, 1),
-            (6, 4, 1),
-            // triangle 4 and 5
-            (7, 8, 2),
-            (8, 9, 3),
-            (9, 7, 4),
-            (8, 10, 5),
-            (10, 9, 6),
-        ];
-
-        for (src, dst, ts) in edges {
-            graph.add_edge(ts, src, dst, &vec![]);
-        }
-
-        let program_s1 = TriangleCountSlowS2 {};
-        let agg = state::def::sum::<usize>(0);
-
-        let windowed_graph = graph.window(0, 95);
-        let mut gs = GlobalEvalState::new(windowed_graph.clone(), false);
-
-        program_s1.run_step(&windowed_graph, &mut gs);
-
-        let actual_tri_count = gs.read_global_state(&agg).map(|v| v / 3);
-
-        assert_eq!(actual_tri_count, Some(4))
-    }
-
-    #[test]
-    fn triangle_count_2() {
-        let graph = Graph::new(4);
-
-        let edges = vec![
-            (1, 2, 1),
-            (1, 3, 2),
-            (1, 4, 3),
-            (3, 1, 4),
-            (3, 4, 5),
-            (3, 5, 6),
-            (4, 5, 7),
-            (5, 6, 8),
-            (5, 8, 9),
-            (7, 5, 10),
-            (8, 5, 11),
-            (1, 9, 12),
-            (9, 1, 13),
-            (6, 3, 14),
-            (4, 8, 15),
-            (8, 3, 16),
-            (5, 10, 17),
-            (10, 5, 18),
-            (10, 8, 19),
-            (1, 11, 20),
-            (11, 1, 21),
-            (9, 11, 22),
-            (11, 9, 23),
-        ];
-
-        for (src, dst, ts) in edges {
-            graph.add_edge(ts, src, dst, &vec![]);
-        }
-
-        let program_s1 = TriangleCountSlowS2 {};
-        let agg = state::def::sum::<usize>(0);
-        let graph_window = graph.window(0, 64);
-
-        let mut gs = GlobalEvalState::new(graph_window.clone(), false);
-
-        program_s1.run_step(&graph_window, &mut gs);
-
-        let actual_tri_count = gs.read_global_state(&agg).map(|v| v / 3);
-
-        assert_eq!(actual_tri_count, Some(8));
-    }
-
-    #[test]
-    fn triangle_count_3() {
-        let graph = Graph::new(2);
-
-        let edges = vec![
-            (1, 2, 1),
-            (1, 3, 2),
-            (1, 4, 3),
-            (3, 1, 4),
-            (3, 4, 5),
-            (3, 5, 6),
-            (4, 5, 7),
-            (5, 6, 8),
-            (5, 8, 9),
-            (7, 5, 10),
-            (8, 5, 11),
-            (1, 9, 12),
-            (9, 1, 13),
-            (6, 3, 14),
-            (4, 8, 15),
-            (8, 3, 16),
-            (5, 10, 17),
-            (10, 5, 18),
-            (10, 8, 19),
-            (1, 11, 20),
-            (11, 1, 21),
-            (9, 11, 22),
-            (11, 9, 23),
-        ];
-
-        for (src, dst, ts) in edges {
-            graph.add_edge(ts, src, dst, &vec![]);
-        }
-
-        let graph_window = graph.window(0, 27);
-
-        let actual_tri_count = triangle_counting_fast(&graph_window);
-
-        assert_eq!(actual_tri_count, Some(8))
-    }
-
-    #[test]
-    fn simple_connected_components() {
-        let program = SimpleConnectedComponents::default();
-
-        let graph = Graph::new(2);
-
-        let edges = vec![
-            (1, 2, 1),
-            (2, 3, 2),
-            (3, 4, 3),
-            (3, 5, 4),
-            (6, 5, 5),
-            (7, 8, 6),
-            (8, 7, 7),
-        ];
-
-        for (src, dst, ts) in edges {
-            graph.add_edge(ts, src, dst, &vec![]);
-        }
-
-        let graph_window = graph.window(0, 10);
-        let mut gs = GlobalEvalState::new(graph_window.clone(), true);
-        program.run_step(&graph_window, &mut gs);
-
-        let agg = state::def::min::<u64>(0);
-
-        let expected =             // output from the eval running on the first shard
-            vec![
-                vec![7, 1, 3, 3], // shard 0 (2, 4, 6, 8)
-                vec![3, 7, 1, 2], // shard 1 (1, 3, 5, 7)
-            ];
-
-        let actual_part1 = &gs.read_vec_partitions(&agg)[0];
-        let actual_part2 = &gs.read_vec_partitions(&agg)[1];
-
-        // after one step all partitions have the same data since it's been merged and broadcasted
-        assert_eq!(actual_part1, actual_part2);
-        println!("ACTUAL: {:?}", actual_part1);
-        assert_eq!(actual_part1, &expected);
-
-        program.run_step(&graph_window, &mut gs);
-
-        let expected =             // output from the eval running on the first shard
-            vec![
-                vec![7, 1, 2, 3], // shard 0 (2, 4, 6, 8)
-                vec![2, 7, 1, 1], // shard 1 (1, 3, 5, 7)
-            ];
-
-        let actual_part1 = &gs.read_vec_partitions(&agg)[0];
-        let actual_part2 = &gs.read_vec_partitions(&agg)[1];
-
-        // after one step all partitions have the same data since it's been merged and broadcasted
-        assert_eq!(actual_part1, actual_part2);
-        println!("ACTUAL: {:?}", actual_part1);
-        assert_eq!(actual_part1, &expected);
-
-        program.run_step(&graph_window, &mut gs);
-
-        let expected =             // output from the eval running on the first shard
-            vec![
-                vec![7, 1, 1, 2], // shard 0 (2, 4, 6, 8)
-                vec![1, 7, 1, 1], // shard 1 (1, 3, 5, 7)
-            ];
-
-        let actual_part1 = &gs.read_vec_partitions(&agg)[0];
-        let actual_part2 = &gs.read_vec_partitions(&agg)[1];
-
-        // after one step all partitions have the same data since it's been merged and broadcasted
-        assert_eq!(actual_part1, actual_part2);
-        println!("ACTUAL: {:?}", actual_part1);
-        assert_eq!(actual_part1, &expected);
-
-        program.run_step(&graph_window, &mut gs);
-
-        let expected =             // output from the eval running on the first shard
-            vec![
-                vec![7, 1, 1, 1], // shard 0 (2, 4, 6, 8)
-                vec![1, 7, 1, 1], // shard 1 (1, 3, 5, 7)
-            ];
-
-        let actual_part1 = &gs.read_vec_partitions(&agg)[0];
-        let actual_part2 = &gs.read_vec_partitions(&agg)[1];
-
-        // after one step all partitions have the same data since it's been merged and broadcasted
-        assert_eq!(actual_part1, actual_part2);
-        println!("ACTUAL: {:?}", actual_part1);
-        assert_eq!(actual_part1, &expected);
-    }
-
-    #[test]
-    fn run_loop_simple_connected_components() {
-        let graph = Graph::new(2);
-
-        let edges = vec![
-            (1, 2, 1),
-            (2, 3, 2),
-            (3, 4, 3),
-            (3, 5, 4),
-            (6, 5, 5),
-            (7, 8, 6),
-            (8, 7, 7),
-        ];
-
-        for (src, dst, ts) in edges {
-            graph.add_edge(ts, src, dst, &vec![]);
-        }
-
-        let graph_window = graph.window(0, 10);
-
-        let results: FxHashMap<u64, u64> = connected_components(&graph_window, usize::MAX)
-            .into_iter()
-            .map(|(k, v)| (k, v))
-            .collect();
-
-        assert_eq!(
-            results,
-            vec![
-                (1, 1),
-                (2, 1),
-                (3, 1),
-                (4, 1),
-                (5, 1),
-                (6, 1),
-                (7, 7),
-                (8, 7),
-            ]
-            .into_iter()
-            .collect::<FxHashMap<u64, u64>>()
-        );
-    }
-
-    #[test]
-    fn simple_connected_components_2() {
-        let graph = Graph::new(2);
-
-        let edges = vec![
-            (1, 2, 1),
-            (1, 3, 2),
-            (1, 4, 3),
-            (3, 1, 4),
-            (3, 4, 5),
-            (3, 5, 6),
-            (4, 5, 7),
-            (5, 6, 8),
-            (5, 8, 9),
-            (7, 5, 10),
-            (8, 5, 11),
-            (1, 9, 12),
-            (9, 1, 13),
-            (6, 3, 14),
-            (4, 8, 15),
-            (8, 3, 16),
-            (5, 10, 17),
-            (10, 5, 18),
-            (10, 8, 19),
-            (1, 11, 20),
-            (11, 1, 21),
-            (9, 11, 22),
-            (11, 9, 23),
-        ];
-
-        for (src, dst, ts) in edges {
-            graph.add_edge(ts, src, dst, &vec![]);
-        }
-
-        let graph_window = graph.window(0, 25);
-
-        let results: FxHashMap<u64, u64> = connected_components(&graph_window, usize::MAX)
-            .into_iter()
-            .map(|(k, v)| (k, v))
-            .collect();
-
-        assert_eq!(
-            results,
-            vec![
-                (1, 1),
-                (2, 1),
-                (3, 1),
-                (4, 1),
-                (5, 1),
-                (6, 1),
-                (7, 1),
-                (8, 1),
-                (9, 1),
-                (10, 1),
-                (11, 1),
-            ]
-            .into_iter()
-            .collect::<FxHashMap<u64, u64>>()
-        );
-    }
-
-    // connected components on a graph with 1 node and a self loop
-    #[test]
-    fn simple_connected_components_3() {
-        let graph = Graph::new(2);
-
-        let edges = vec![(1, 1, 1)];
-
-        for (src, dst, ts) in edges {
-            graph.add_edge(ts, src, dst, &vec![]);
-        }
-
-        let graph_window = graph.window(0, 25);
-
-        let results: FxHashMap<u64, u64> = connected_components(&graph_window, usize::MAX);
-
-        assert_eq!(
-            results,
-            vec![(1, 1),].into_iter().collect::<FxHashMap<u64, u64>>()
-        );
-    }
-
-    #[quickcheck]
-    fn circle_graph_the_smallest_value_is_the_cc(vs: Vec<u64>) {
-        if !vs.is_empty() {
-            let vs = vs.into_iter().unique().collect::<Vec<u64>>();
-
-            let smallest = vs.iter().min().unwrap();
-
-            let first = vs[0];
-            // pairs of vertices from vs one after the next
-            let edges = vs
-                .iter()
-                .zip(chain!(vs.iter().skip(1), once(&first)))
-                .map(|(a, b)| (*a, *b))
-                .collect::<Vec<(u64, u64)>>();
-
-            assert_eq!(edges[0].0, first);
-            assert_eq!(edges.last().unwrap().1, first);
-
-            let graph = Graph::new(2);
-
-            for (src, dst) in edges.iter() {
-                graph.add_edge(0, *src, *dst, &vec![]);
-            }
-
-            // now we do connected components over window 0..1
-
-            let graph_window = graph.window(0, 1);
-
-            let components: FxHashMap<u64, u64> = connected_components(&graph_window, usize::MAX);
-
-            let actual = components
-                .iter()
-                .group_by(|(_, cc)| *cc)
-                .into_iter()
-                .map(|(cc, group)| (cc, Reverse(group.count())))
-                .sorted_by(|l, r| l.1.cmp(&r.1))
-                .map(|(cc, count)| (*cc, count.0))
-                .take(1)
-                .next();
-
-            assert_eq!(
-                actual,
-                Some((*smallest, edges.len())),
-                "actual: {:?}",
-                actual
-            );
-        }
-    }
->>>>>>> 8eca9183
 }