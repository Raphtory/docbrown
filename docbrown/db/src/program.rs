--- conflicted
+++ resolved
@@ -19,18 +19,7 @@
 use rayon::prelude::*;
 use rustc_hash::{FxHashMap, FxHashSet};
 
-<<<<<<< HEAD
-=======
-use crate::vertex::VertexView;
-use crate::view_api::GraphViewOps;
-use crate::{
-    graph::Graph,
-    graph_window::{WindowedGraph, WindowedVertex},
-    view_api::{internal::GraphViewInternalOps, VertexViewOps},
-};
-
 /// Module containing graph algorithms that can be run on docbrown graphs
->>>>>>> 31789cea
 pub mod algo {
 
     use rustc_hash::FxHashMap;
@@ -41,9 +30,6 @@
         GlobalEvalState, Program, SimpleConnectedComponents, TriangleCountS1, TriangleCountS2,
     };
 
-<<<<<<< HEAD
-    pub fn connected_components<G: GraphViewOps>(g: &G, iter_count: usize) -> FxHashMap<u64, u64> {
-=======
     /// Computes the connected components of a graph using the Simple Connected Components algorithm
     ///
     /// # Arguments
@@ -55,12 +41,7 @@
     /// # Returns
     ///
     /// A hash map containing the mapping from component ID to the number of vertices in the component
-    pub fn connected_components(
-        g: &Graph,
-        window: Range<i64>,
-        iter_count: usize,
-    ) -> FxHashMap<u64, u64> {
->>>>>>> 31789cea
+    pub fn connected_components<G: GraphViewOps>(g: &G, iter_count: usize) -> FxHashMap<u64, u64> {
         let cc = SimpleConnectedComponents {};
 
         let gs = cc.run(g, true, iter_count);
@@ -68,10 +49,6 @@
         cc.produce_output(g, &gs)
     }
 
-<<<<<<< HEAD
-    pub fn triangle_counting_fast<G: GraphViewOps>(g: &G) -> Option<usize> {
-        let mut gs = GlobalEvalState::new(g.clone(), false);
-=======
     /// Computes the number of triangles in a graph using a fast algorithm
     ///
     /// # Arguments
@@ -115,9 +92,8 @@
     /// let actual_tri_count = triangle_counting_fast(&graph, 0..96);
     /// ```
     ///
-    pub fn triangle_counting_fast(g: &Graph, window: Range<i64>) -> Option<usize> {
-        let mut gs = GlobalEvalState::new(g.clone(), window.clone(), false);
->>>>>>> 31789cea
+    pub fn triangle_counting_fast<G: GraphViewOps>(g: &G) -> Option<usize> {
+        let mut gs = GlobalEvalState::new(g.clone(), false);
         let tc = TriangleCountS1 {};
 
         tc.run_step(g, &mut gs);
@@ -143,12 +119,8 @@
 where
     A: StateType;
 
-<<<<<<< HEAD
+/// A struct representing the local state of a shard.
 pub struct LocalState<G: GraphViewOps> {
-=======
-/// A struct representing the local state of a shard.
-pub struct LocalState {
->>>>>>> 31789cea
     ss: usize,
     shard: usize,
     graph: G,
@@ -156,10 +128,7 @@
     next_vertex_set: Option<Arc<FxHashSet<u64>>>,
 }
 
-<<<<<<< HEAD
 impl<G: GraphViewOps> LocalState<G> {
-=======
-impl LocalState {
     /// Creates a new `LocalState` object.
     ///
     /// # Arguments
@@ -174,7 +143,6 @@
     /// # Returns
     ///
     /// A new `LocalState` object.
->>>>>>> 31789cea
     pub fn new(
         ss: usize,
         shard: usize,
@@ -251,17 +219,8 @@
             Some(ref next_vertex_set) => Box::new(
                 next_vertex_set
                     .iter()
-<<<<<<< HEAD
                     .flat_map(|&v| graph.vertex_ref(v))
                     .map(|vref| VertexView::new(graph.clone(), vref)),
-=======
-                    .flat_map(|&v| {
-                        graph
-                            .vertex_ref(v as u64)
-                            .expect("vertex ID in set not available in graph")
-                    })
-                    .map(|vref| VertexView::new(window_graph.clone(), vref)),
->>>>>>> 31789cea
             ),
         };
 
@@ -310,9 +269,6 @@
     post_agg_state: Arc<parking_lot::RwLock<Option<ShuffleComputeState<CS>>>>, // FIXME this is a pointer to one of the states in states, beware of deadlocks
 }
 
-<<<<<<< HEAD
-impl<G: GraphViewOps> GlobalEvalState<G> {
-=======
 /// Implementation of the GlobalEvalState struct.
 /// The GlobalEvalState struct is used to represent the state of the computation across all shards.
 ///
@@ -320,7 +276,7 @@
 ///  
 ///
 ///
-impl GlobalEvalState {
+impl<G: GraphViewOps> GlobalEvalState<G> {
     /// Reads the vector partitions for the given accumulator.
     ///
     /// # Arguments
@@ -342,7 +298,6 @@
     ///
     /// * `OUT: StateType`
     /// * `A: 'static`
->>>>>>> 31789cea
     pub fn read_vec_partitions<A, IN, OUT, ACC: Accumulator<A, IN, OUT>>(
         &self,
         agg: &AccId<A, IN, OUT, ACC>,
@@ -455,11 +410,6 @@
         }) == Some(true)
     }
 
-<<<<<<< HEAD
-    // make new Context with n_parts as input
-    pub fn new(g: G, keep_past_state: bool) -> Self {
-        let n_parts = g.num_shards();
-=======
     /// Creates a new `Context` object with the specified parameters with n_parts as input.
     ///
     /// # Arguments
@@ -473,7 +423,6 @@
     /// A new `Context` object.
     pub fn new(g: Graph, window: Range<i64>, keep_past_state: bool) -> Self {
         let n_parts = g.nr_shards;
->>>>>>> 31789cea
         let mut states = Vec::with_capacity(n_parts);
         for _ in 0..n_parts {
             states.push(Arc::new(parking_lot::RwLock::new(Some(
@@ -654,19 +603,7 @@
 
                 let rc_state = Rc::new(RefCell::new(own_state));
 
-<<<<<<< HEAD
                 for vv in prev_vertex_set.iter().flat_map(|v_id| graph.vertex(*v_id)) {
-=======
-                for vv in prev_vertex_set
-                    .iter()
-                    .flat_map(|v_id| {
-                        graph
-                            .vertex_ref(*v_id)
-                            .expect("Vertex ID in set not available in graph")
-                    })
-                    .map(|v| WindowedVertex::new(window_graph.clone(), v))
-                {
->>>>>>> 31789cea
                     let evv = EvalVertexView::new(self.ss, vv, rc_state.clone());
                     let g_id = evv.global_id();
                     // we need to account for the vertices that will be included in the next step
@@ -735,27 +672,19 @@
     }
 }
 
-<<<<<<< HEAD
-pub struct EvalVertexView<G: GraphViewOps> {
-=======
 /// `EvalVertexView` represents a view of a vertex in a computation graph.
 ///
 /// The view contains the evaluation step, the `WindowedVertex` representing the vertex, and a shared
 /// reference to the `ShuffleComputeState`.
-pub struct EvalVertexView {
->>>>>>> 31789cea
+pub struct EvalVertexView<G: GraphViewOps> {
     ss: usize,
     vv: VertexView<G>,
     state: Rc<RefCell<ShuffleComputeState<CS>>>,
 }
 
-<<<<<<< HEAD
+/// `EvalVertexView` represents a view of a vertex in a computation graph.
 impl<G: GraphViewOps> EvalVertexView<G> {
-=======
-/// `EvalVertexView` represents a view of a vertex in a computation graph.
-impl EvalVertexView {
     /// Update the vertex state with the provided input value using the given accumulator.
->>>>>>> 31789cea
     pub fn update<A, IN, OUT, ACC: Accumulator<A, IN, OUT>>(
         &self,
         agg_r: &AggRef<A, IN, OUT, ACC>,
@@ -851,9 +780,6 @@
             .unwrap()
     }
 
-<<<<<<< HEAD
-    pub fn new(ss: usize, vv: VertexView<G>, state: Rc<RefCell<ShuffleComputeState<CS>>>) -> Self {
-=======
     /// Create a new `EvalVertexView` from the given super-step counter, `WindowedVertex` and
     /// `ShuffleComputeState`.
     ///
@@ -866,8 +792,7 @@
     /// # Returns
     ///
     /// A new `EvalVertexView`.
-    pub fn new(ss: usize, vv: WindowedVertex, state: Rc<RefCell<ShuffleComputeState<CS>>>) -> Self {
->>>>>>> 31789cea
+    pub fn new(ss: usize, vv: VertexView<G>, state: Rc<RefCell<ShuffleComputeState<CS>>>) -> Self {
         Self { ss, vv, state }
     }
 
@@ -876,48 +801,34 @@
         self.vv.id()
     }
 
-<<<<<<< HEAD
-    pub fn neighbours_out(&self) -> impl Iterator<Item = Self> + '_ {
-=======
     /// Return an iterator over the out-neighbors of this vertex.
     ///
     /// Each neighbor is returned as an `EvalVertexView`, which can be used to read and update the
     /// neighbor's state.
-    pub fn neighbours_out(&self) -> impl Iterator<Item = EvalVertexView> + '_ {
->>>>>>> 31789cea
+    pub fn neighbours_out(&self) -> impl Iterator<Item = Self> + '_ {
         self.vv
             .out_neighbours()
             .into_iter()
             .map(move |vv| EvalVertexView::new(self.ss, vv, self.state.clone()))
     }
 
-<<<<<<< HEAD
-    pub fn neighbours_in(&self) -> impl Iterator<Item = Self> + '_ {
-=======
     /// Return an iterator over the in-neighbors of this vertex.
     ///
     /// Each neighbor is returned as an `EvalVertexView`, which can be used to read and update the
     /// neighbor's state.
-    pub fn neighbours_in(&self) -> impl Iterator<Item = EvalVertexView> + '_ {
->>>>>>> 31789cea
+    pub fn neighbours_in(&self) -> impl Iterator<Item = Self> + '_ {
         self.vv
             .in_neighbours()
-            .into_iter()
             .map(move |vv| EvalVertexView::new(self.ss, vv, self.state.clone()))
     }
 
-<<<<<<< HEAD
-    pub fn neighbours(&self) -> impl Iterator<Item = Self> + '_ {
-=======
     /// Return an iterator over the neighbors of this vertex (inbound and outbound).
     ///
     /// Each neighbor is returned as an `EvalVertexView`, which can be used to read and update the
     /// neighbor's state.
-    pub fn neighbours(&self) -> impl Iterator<Item = EvalVertexView> + '_ {
->>>>>>> 31789cea
+    pub fn neighbours(&self) -> impl Iterator<Item = Self> + '_ {
         self.vv
             .neighbours()
-            .into_iter()
             .map(move |vv| EvalVertexView::new(self.ss, vv, self.state.clone()))
     }
 }
@@ -927,18 +838,11 @@
     /// The output type of the program.
     type Out;
 
-<<<<<<< HEAD
+    /// Performs local evaluation of the program on a local state.
     fn local_eval<G: GraphViewOps>(&self, c: &LocalState<G>);
 
+    /// Performs post-evaluation of the program on a global evaluation state.
     fn post_eval<G: GraphViewOps>(&self, c: &mut GlobalEvalState<G>);
-
-    fn run_step<G: GraphViewOps>(&self, g: &G, c: &mut GlobalEvalState<G>)
-=======
-    /// Performs local evaluation of the program on a local state.
-    fn local_eval(&self, c: &LocalState);
-
-    /// Performs post-evaluation of the program on a global evaluation state.
-    fn post_eval(&self, c: &mut GlobalEvalState);
 
     /// Runs a single step of the program on a graph and a global evaluation state.
     ///
@@ -950,8 +854,7 @@
     /// # Panics
     ///
     /// Panics if the state lock is contended.
-    fn run_step(&self, g: &Graph, c: &mut GlobalEvalState)
->>>>>>> 31789cea
+    fn run_step<G: GraphViewOps>(&self, g: &G, c: &mut GlobalEvalState<G>)
     where
         Self: Sync,
     {
@@ -996,9 +899,6 @@
         println!("DONE POST STEP ss: {}", c.ss)
     }
 
-<<<<<<< HEAD
-    fn run<G: GraphViewOps>(
-=======
     /// Runs the program on a graph, with a given window and iteration count.
     ///
     /// # Arguments
@@ -1015,8 +915,7 @@
     /// # Panics
     ///
     /// Panics if the state lock is contended.
-    fn run(
->>>>>>> 31789cea
+    fn run<G: GraphViewOps>(
         &self,
         g: &G,
         keep_past_state: bool,
@@ -1038,9 +937,6 @@
         c
     }
 
-<<<<<<< HEAD
-    fn produce_output<G: GraphViewOps>(&self, g: &G, gs: &GlobalEvalState<G>) -> Self::Out
-=======
     /// Produces the output of the program for a given graph and global evaluation state.
     ///
     /// # Arguments
@@ -1056,8 +952,7 @@
     /// # Panics
     ///
     /// Panics if the state lock is contended.
-    fn produce_output(&self, g: &Graph, window: Range<i64>, gs: &GlobalEvalState) -> Self::Out
->>>>>>> 31789cea
+    fn produce_output<G: GraphViewOps>(&self, g: &G, gs: &GlobalEvalState<G>) -> Self::Out
     where
         Self: Sync;
 }
