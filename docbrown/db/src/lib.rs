#[cfg(test)]
#[macro_use(quickcheck)]
extern crate quickcheck_macros;

<<<<<<< HEAD
pub mod graphdb;
pub mod loaders;
pub mod graph_loader;
pub mod graphgen;
=======
pub mod csv_loader;
pub mod graph;
pub mod graph_loader;
pub mod graph_window;
pub mod polars_loader;
>>>>>>> 392bcc04
<|MERGE_RESOLUTION|>--- conflicted
+++ resolved
@@ -2,15 +2,9 @@
 #[macro_use(quickcheck)]
 extern crate quickcheck_macros;
 
-<<<<<<< HEAD
-pub mod graphdb;
-pub mod loaders;
-pub mod graph_loader;
-pub mod graphgen;
-=======
 pub mod csv_loader;
 pub mod graph;
 pub mod graph_loader;
+pub mod graphgen;
 pub mod graph_window;
-pub mod polars_loader;
->>>>>>> 392bcc04
+pub mod polars_loader;