#[cfg(test)]
#[macro_use(quickcheck)]
extern crate quickcheck_macros;

pub mod csv_loader;
<<<<<<< HEAD
pub mod data;
pub mod graph;
=======
pub mod graph;
pub mod graph_loader;
>>>>>>> de6e7d64
pub mod graph_window;
pub mod polars_loader;<|MERGE_RESOLUTION|>--- conflicted
+++ resolved
@@ -3,12 +3,7 @@
 extern crate quickcheck_macros;
 
 pub mod csv_loader;
-<<<<<<< HEAD
-pub mod data;
-pub mod graph;
-=======
 pub mod graph;
 pub mod graph_loader;
->>>>>>> de6e7d64
 pub mod graph_window;
 pub mod polars_loader;