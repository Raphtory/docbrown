--- conflicted
+++ resolved
@@ -7,8 +7,5 @@
 pub mod graph_loader;
 pub mod graph_window;
 pub mod polars_loader;
-<<<<<<< HEAD
 pub mod perspective;
-=======
-pub mod algorithms;
->>>>>>> f7451ee8
+pub mod algorithms;