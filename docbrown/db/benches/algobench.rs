use crate::common::bench;
use criterion::{criterion_group, criterion_main, Criterion};
use docbrown_db::algorithms::local_clustering_coefficient::local_clustering_coefficient;
use docbrown_db::algorithms::triangle_count::global_triangle_count;
use docbrown_db::algorithms::triangle_count::local_triangle_count;
use docbrown_db::graph::Graph;
use docbrown_db::view_api::*;
use rayon::prelude::*;
mod common;

<<<<<<< HEAD
pub fn global_triangle_count_analysis(c: &mut Criterion) {
    let mut group = c.benchmark_group("global_triangle_count");
    group.sample_size(10);
    bench(&mut group, "global_triangle_count", None, |b| {
        let g = docbrown_db::graph_loader::lotr_graph::lotr_graph(1);
        let windowed_graph = g.window(i64::MIN, i64::MAX);
        b.iter(|| {
            global_triangle_count(&windowed_graph).unwrap();
        });
    });

    group.finish();
}
=======
//TODO swap to new trianglecount
// pub fn global_triangle_count_analysis(c: &mut Criterion) {
//     let mut group = c.benchmark_group("global_triangle_count");
//     group.sample_size(10);
//     bench(&mut group, "global_triangle_count", None, |b| {
//         let g = docbrown_db::graph_loader::lotr_graph::lotr_graph(1);
//         let windowed_graph = g.window(i64::MIN, i64::MAX);
//         b.iter(|| {
//             global_triangle_count(&windowed_graph).unwrap();
//         });
//     });
//
//     group.finish();
// }
>>>>>>> 17342f9f

pub fn local_triangle_count_analysis(c: &mut Criterion) {
    let mut group = c.benchmark_group("local_triangle_count");
    group.sample_size(10);
    bench(&mut group, "local_triangle_count", None, |b| {
        let g = docbrown_db::graph_loader::lotr_graph::lotr_graph(1);
        let windowed_graph = g.window(i64::MIN, i64::MAX);

        b.iter(|| {
            let vertex_ids = windowed_graph.vertices().id().collect::<Vec<_>>();

            vertex_ids.into_par_iter().for_each(|v| {
                local_triangle_count(&windowed_graph, v).unwrap();
            });
        })
    });

    group.finish();
}

pub fn local_clustering_coefficient_analysis(c: &mut Criterion) {
    let mut group = c.benchmark_group("local_clustering_coefficient");

    bench(&mut group, "local_clustering_coefficient", None, |b| {
        let g: Graph = Graph::new(1);
        let windowed_graph = g.window(0, 5);

        let vs = vec![
            (1, 2, 1),
            (1, 3, 2),
            (1, 4, 3),
            (3, 1, 4),
            (3, 4, 5),
            (3, 5, 6),
            (4, 5, 7),
            (5, 6, 8),
            (5, 8, 9),
            (7, 5, 10),
            (8, 5, 11),
            (1, 9, 12),
            (9, 1, 13),
            (6, 3, 14),
            (4, 8, 15),
            (8, 3, 16),
            (5, 10, 17),
            (10, 5, 18),
            (10, 8, 19),
            (1, 11, 20),
            (11, 1, 21),
            (9, 11, 22),
            (11, 9, 23),
        ];

        for (src, dst, t) in &vs {
            g.add_edge(*t, *src, *dst, &vec![]).unwrap();
        }

        b.iter(|| local_clustering_coefficient(&windowed_graph, 1))
    });

    group.finish();
}

criterion_group!(
    benches,
    local_triangle_count_analysis,
    local_clustering_coefficient_analysis
);
criterion_main!(benches);<|MERGE_RESOLUTION|>--- conflicted
+++ resolved
@@ -1,28 +1,12 @@
 use crate::common::bench;
 use criterion::{criterion_group, criterion_main, Criterion};
 use docbrown_db::algorithms::local_clustering_coefficient::local_clustering_coefficient;
-use docbrown_db::algorithms::triangle_count::global_triangle_count;
-use docbrown_db::algorithms::triangle_count::local_triangle_count;
+use docbrown_db::algorithms::local_triangle_count::local_triangle_count;
 use docbrown_db::graph::Graph;
 use docbrown_db::view_api::*;
 use rayon::prelude::*;
 mod common;
 
-<<<<<<< HEAD
-pub fn global_triangle_count_analysis(c: &mut Criterion) {
-    let mut group = c.benchmark_group("global_triangle_count");
-    group.sample_size(10);
-    bench(&mut group, "global_triangle_count", None, |b| {
-        let g = docbrown_db::graph_loader::lotr_graph::lotr_graph(1);
-        let windowed_graph = g.window(i64::MIN, i64::MAX);
-        b.iter(|| {
-            global_triangle_count(&windowed_graph).unwrap();
-        });
-    });
-
-    group.finish();
-}
-=======
 //TODO swap to new trianglecount
 // pub fn global_triangle_count_analysis(c: &mut Criterion) {
 //     let mut group = c.benchmark_group("global_triangle_count");
@@ -37,7 +21,6 @@
 //
 //     group.finish();
 // }
->>>>>>> 17342f9f
 
 pub fn local_triangle_count_analysis(c: &mut Criterion) {
     let mut group = c.benchmark_group("local_triangle_count");
