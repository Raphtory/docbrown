--- conflicted
+++ resolved
@@ -2,148 +2,6 @@
 use common::{run_analysis_benchmarks, run_ingestion_benchmarks};
 use criterion::{criterion_group, criterion_main, Criterion, Throughput};
 use docbrown_db::data;
-<<<<<<< HEAD
-use docbrown_db::graph::Graph;
-use std::collections::hash_map::DefaultHasher;
-use std::error::Error;
-use std::fs::File;
-use std::hash::{Hash, Hasher};
-use std::ops::Range;
-use std::path::Path;
-use std::time::Duration;
-
-fn hash<T: Hash>(t: &T) -> u64 {
-    let mut s = DefaultHasher::new();
-    t.hash(&mut s);
-    s.finish()
-}
-
-fn load_csv(graph: &mut Graph, path: &Path, source: usize, target: usize, time: Option<usize>) {
-    let mut times: Range<i64> = (0..i64::MAX);
-    let mut metadata = csv_sniffer::Sniffer::new().sniff_path(path).unwrap();
-    metadata.dialect.header = csv_sniffer::metadata::Header {
-        has_header_row: false,
-        num_preamble_rows: 0,
-    };
-    let ids_are_numbers =
-        metadata.types[source] == Type::Unsigned && metadata.types[target] == Type::Unsigned;
-    let mut reader = metadata
-        .dialect
-        .open_reader(File::open(path).unwrap())
-        .unwrap();
-
-    let mut parse_record = |rec: &StringRecord| {
-        let source_str = rec.get(source).ok_or("No source id")?;
-        let target_str = rec.get(target).ok_or("No target id")?;
-        let (source_value, target_value): (u64, u64) = if ids_are_numbers {
-            (source_str.parse::<u64>()?, target_str.parse::<u64>()?)
-        } else {
-            (hash(&source_str), hash(&target_str))
-        };
-        let time_value: i64 = match time {
-            Some(time) => rec.get(time).ok_or("No time value")?.parse()?,
-            None => times.next().ok_or("Max time reached")?,
-        };
-        Ok::<(u64, u64, i64), Box<dyn Error>>((source_value, target_value, time_value))
-    };
-
-    for record in reader.records() {
-        let record_ok = record.unwrap();
-        let (source_id, target_id, time) =
-            parse_record(&record_ok).expect(&format!("Unable to parse record: {:?}", record_ok));
-        graph.add_vertex(time, source_id, &vec![]);
-        graph.add_vertex(time, target_id, &vec![]);
-        graph.add_edge(time, source_id, target_id, &vec![]);
-    }
-}
-
-pub fn additions(c: &mut Criterion) {
-    let mut graph = Graph::new(4);
-    graph.add_vertex(0, 0, &vec![]);
-
-    let mut g = c.benchmark_group("additions");
-    g.throughput(Throughput::Elements(1));
-    g.warm_up_time(Duration::from_millis(10));
-    g.measurement_time(Duration::from_millis(10));
-
-    let mut times: Range<i64> = 0..i64::MAX;
-    let mut indexes: Range<u64> = 0..u64::MAX;
-
-    g.bench_function("existing vertex constant time", |b| {
-        b.iter(|| graph.add_vertex(0, 0, &vec![]))
-    });
-    g.bench_function("existing vertex varying time", |b: &mut Bencher| {
-        b.iter_batched(
-            || times.next().unwrap(),
-            |t| graph.add_vertex(t, 0, &vec![]),
-            BatchSize::SmallInput,
-        )
-    });
-    g.bench_function("new vertex constant time", |b: &mut Bencher| {
-        b.iter_batched(
-            || indexes.next().unwrap(),
-            |vid| graph.add_vertex(0, vid, &vec![]),
-            BatchSize::SmallInput,
-        )
-    });
-
-    g.bench_function("existing edge constant time", |b| {
-        b.iter(|| graph.add_edge(0, 0, 1, &vec![]))
-    });
-    g.bench_function("existing edge varying time", |b: &mut Bencher| {
-        b.iter_batched(
-            || times.next().unwrap(),
-            |t| graph.add_edge(t, 0, 0, &vec![]),
-            BatchSize::SmallInput,
-        )
-    });
-    g.bench_function("new edge constant time", |b: &mut Bencher| {
-        b.iter_batched(
-            || (indexes.next().unwrap(), indexes.next().unwrap()),
-            |(v1, v2)| graph.add_edge(0, v1, v2, &vec![]),
-            BatchSize::SmallInput,
-        )
-    });
-
-    g.finish();
-}
-
-pub fn ingestion(c: &mut Criterion) {
-    let mut g = c.benchmark_group("ingestion");
-
-    g.throughput(Throughput::Elements(2649));
-    let lotr = data::lotr().unwrap();
-    g.bench_function("lotr.csv", |b: &mut Bencher| {
-        b.iter(|| {
-            let mut graph = Graph::new(3);
-            load_csv(&mut graph, &lotr, 0, 1, Some(2));
-        })
-    });
-
-    // TODO: uncomment or move to different bench
-    // g.throughput(Throughput::Elements(1400000));
-    // g.sample_size(20);
-    // let twitter = data::twitter().unwrap();
-    // g.bench_function("twitter.csv", |b: &mut Bencher| {
-    //     b.iter(|| {
-    //         let mut graph = GraphDB::new(3);
-    //         load_csv(&mut graph, &twitter, 0, 1, None);
-    //     })
-    // });
-
-    g.finish();
-}
-
-pub fn analysis(c: &mut Criterion) {
-    let mut g = c.benchmark_group("analysis");
-    g.warm_up_time(Duration::from_millis(100));
-    g.warm_up_time(Duration::from_millis(100));
-    let lotr = data::lotr().unwrap();
-    let mut graph = Graph::new(3);
-    load_csv(&mut graph, &lotr, 0, 1, Some(2));
-    g.bench_function("n_edges", |b| b.iter(|| graph.edges_len()));
-    g.finish();
-=======
 
 mod common;
 
@@ -156,7 +14,6 @@
     let mut analysis_group = c.benchmark_group("analysis");
     run_analysis_benchmarks(&mut analysis_group, || data::lotr_graph(4), None);
     analysis_group.finish();
->>>>>>> f4a3a31e
 }
 
 criterion_group!(benches, base);
