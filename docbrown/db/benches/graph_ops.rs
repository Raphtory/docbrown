use common::run_analysis_benchmarks;
use criterion::{criterion_group, criterion_main, Criterion};
use docbrown_db::graph_loader::sx_superuser_graph::sx_superuser_graph;
use docbrown_db::view_api::*;

mod common;

pub fn graph(c: &mut Criterion) {
    let mut graph_group = c.benchmark_group("analysis_graph");
    let graph = sx_superuser_graph(2).unwrap();
    run_analysis_benchmarks(&mut graph_group, || graph.clone(), None);
    graph_group.finish();
    let mut graph_window_group_100 = c.benchmark_group("analysis_graph_window_100");
    graph_window_group_100.sample_size(10);
    run_analysis_benchmarks(
        &mut graph_window_group_100,
        || graph.window(i64::MIN, i64::MAX),
        None,
    );
    graph_window_group_100.finish();
    let mut graph_window_group_10 = c.benchmark_group("analysis_graph_window_10");
<<<<<<< HEAD
    let latest = graph.latest_time().expect("non-empty graph").unwrap();
    let earliest = graph.earliest_time().expect("non-empty graph").unwrap();
=======
    let latest = graph.end().expect("non-empty graph");
    let earliest = graph.start().expect("non-empty graph");
>>>>>>> 8eca9183
    let start = latest - (latest - earliest) / 10;
    graph_window_group_10.sample_size(10);
    run_analysis_benchmarks(
        &mut graph_window_group_10,
        || graph.window(start, latest + 1),
        None,
    );
    graph_window_group_10.finish();
}

criterion_group!(benches, graph);
criterion_main!(benches);<|MERGE_RESOLUTION|>--- conflicted
+++ resolved
@@ -19,13 +19,8 @@
     );
     graph_window_group_100.finish();
     let mut graph_window_group_10 = c.benchmark_group("analysis_graph_window_10");
-<<<<<<< HEAD
-    let latest = graph.latest_time().expect("non-empty graph").unwrap();
-    let earliest = graph.earliest_time().expect("non-empty graph").unwrap();
-=======
-    let latest = graph.end().expect("non-empty graph");
-    let earliest = graph.start().expect("non-empty graph");
->>>>>>> 8eca9183
+    let latest = graph.end().expect("non-empty graph").unwrap();
+    let earliest = graph.start().expect("non-empty graph").unwrap();
     let start = latest - (latest - earliest) / 10;
     graph_window_group_10.sample_size(10);
     run_analysis_benchmarks(
