[package]
name = "docbrown-core"
version.workspace = true
edition = "2021"
keywords = ["graph", "temporal-graph", "temporal"]

# See more keys and their definitions at https://doc.rust-lang.org/cargo/reference/manifest.html

[dependencies]
roaring={ version = "0.10", features = ["serde"] }
itertools="0.10"
# csv = "1.1.6"
replace_with = "0.1"
thiserror = "1"
rand = "0.8.5"
sorted_vector_map = "0.1"
# flume = "0.10"
futures = "0.3"
genawaiter = "0.99"
parking_lot = { version = "0.12" , features = ["serde", "arc_lock"] }
serde = { version = "1", features = ["derive","rc"] }
bincode = "1"

# crossbeam = "0.8"
# crossbeam-utils = "0.8"
tokio = { version = "1", features = ["sync"] }
<<<<<<< HEAD
=======
rustc-hash = "1.1.0"
>>>>>>> de6e7d64

[dev-dependencies]
criterion = "0.4"
quickcheck = "1"
quickcheck_macros = "1"
csv = "1"
pretty_assertions = "1"

[[bench]]
name = "tgraph_benchmarks"
harness = false

# [profile.release]
# debug = 1

# [rust]
# debuginfo-level = 1<|MERGE_RESOLUTION|>--- conflicted
+++ resolved
@@ -24,10 +24,7 @@
 # crossbeam = "0.8"
 # crossbeam-utils = "0.8"
 tokio = { version = "1", features = ["sync"] }
-<<<<<<< HEAD
-=======
 rustc-hash = "1.1.0"
->>>>>>> de6e7d64
 
 [dev-dependencies]
 criterion = "0.4"
