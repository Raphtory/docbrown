use parking_lot::{MappedRwLockReadGuard, RwLock, RwLockReadGuard};
use serde::{Deserialize, Serialize};
use std::ops::Range;
use std::path::Path;
use std::sync::Arc;

use genawaiter::rc::gen;
use genawaiter::yield_;

<<<<<<< HEAD
use crate::graph::{EdgeView, TemporalGraph};
use crate::graphview::{
    EdgeIterator, GraphViewInternals, NeighboursIterator, PropertyHistory, VertexIterator,
};
use crate::vertexview::{VertexPointer, VertexView, VertexViewMethods};
=======
use crate::graph::{EdgeView, TemporalGraph, VertexView};
>>>>>>> a4fdd94f
use crate::{Direction, Prop};
use itertools::*;

#[derive(Debug)]
pub struct TEdge {
    src: u64,
    dst: u64,
    // edge_meta_id: AdjEdge,
    pub t: Option<i64>,
    is_remote: bool,
}

impl<'a> From<EdgeView<'a, TemporalGraph>> for TEdge {
    fn from(e: EdgeView<'a, TemporalGraph>) -> Self {
        Self {
            src: e.global_src(),
            dst: e.global_dst(),
            t: e.time(),
            is_remote: e.is_remote(),
        }
    }
}

<<<<<<< HEAD
// FIXME: This implementation is currently asking for deadlocks when using the iterators as we acquire read locks while still holding a read lock.
// Probably, the best option is to create read and write locked views of the graph which hold on to the lock guard and then allow working with the iterators without problems.
=======
#[derive(Debug)]
pub struct TVertex {
    pub g_id: u64,
    pub w: Option<Range<i64>>,
}

impl<'a> From<VertexView<'a, TemporalGraph>> for TVertex {
    fn from(v: VertexView<'a, TemporalGraph>) -> Self {
        Self {
            g_id: v.global_id(),
            w: v.window(),
        }
    }
}

>>>>>>> a4fdd94f
#[derive(Clone, Debug, Default, Serialize, Deserialize)]
#[repr(transparent)]
pub struct TemporalGraphPart(pub Arc<RwLock<TemporalGraph>>);

// pub struct ReadLockedGraphPart<'a>{
//     guard: &'a
// }

impl TemporalGraphPart {
    pub fn load_from_file<P: AsRef<Path>>(path: P) -> Result<Self, Box<bincode::ErrorKind>> {
        // use BufReader for better performance
        let f = std::fs::File::open(path).unwrap();
        let mut reader = std::io::BufReader::new(f);
        bincode::deserialize_from(&mut reader)
    }

    pub fn save_to_file<P: AsRef<Path>>(&self, path: P) -> Result<(), Box<bincode::ErrorKind>> {
        // use BufWriter for better performance
        let f = std::fs::File::create(path).unwrap();
        let mut writer = std::io::BufWriter::new(f);
        bincode::serialize_into(&mut writer, self)
    }

    #[inline(always)]
    fn write_shard<A, F>(&self, f: F) -> A
    where
        F: Fn(&mut TemporalGraph) -> A,
    {
        let mut shard = self.0.write();
        f(&mut shard)
    }

    #[inline(always)]
    fn read_shard<A, F>(&self, f: F) -> A
    where
        F: Fn(&TemporalGraph) -> A,
    {
        let shard = self.0.read();
        f(&shard)
    }

    /// FIXME: Trait for this
    pub fn add_vertex(&self, v: u64, t: i64, props: &Vec<(String, Prop)>) {
        self.write_shard(|tg| tg.add_vertex(v, t))
    }

    pub fn add_edge(&self, src: u64, dst: u64, t: i64, props: &Vec<(String, Prop)>) {
        self.write_shard(|tg| tg.add_edge_with_props(src, dst, t, props))
    }

    pub fn add_edge_remote_out(&self, src: u64, dst: u64, t: i64, props: &Vec<(String, Prop)>) {
        self.write_shard(|tg| tg.add_edge_remote_out(src, dst, t, props))
    }

    pub fn add_edge_remote_into(&self, src: u64, dst: u64, t: i64, props: &Vec<(String, Prop)>) {
        self.write_shard(|tg| tg.add_edge_remote_into(src, dst, t, props))
    }

<<<<<<< HEAD
    pub fn neighbours_window_t(
        &self,
        v: u64,
        t_start: i64,
        t_end: i64,
        d: Direction,
    ) -> impl Iterator<Item = TEdge> {
=======
    pub fn degree(&self, v: u64, d: Direction) -> usize {
        self.read_shard(|tg: &TemporalGraph| tg.degree(v, d))
    }

    pub fn degree_window(&self, v: u64, t_start: i64, t_end: i64, d: Direction) -> usize {
        self.read_shard(|tg: &TemporalGraph| tg.degree_window(v, &(t_start..t_end), d))
    }

    pub fn vertices(&self) -> impl Iterator<Item = u64> {
>>>>>>> a4fdd94f
        let tg = self.clone();

        let vertices_iter = gen!({
            let g = tg.0.read();
<<<<<<< HEAD
            let chunks = (*g)
                .neighbours_window_t(v, &(t_start..t_end), d)
                .map(|e| e.into());
            let iter = chunks.into_iter();
=======
            let iter = (*g).vertices().into_iter();
>>>>>>> a4fdd94f
            for v_id in iter {
                yield_!(v_id)
            }
        });

        vertices_iter.into_iter()
    }
}

<<<<<<< HEAD
impl GraphViewInternals for TemporalGraphPart {
    fn local_n_vertices(&self) -> usize {
        self.read_shard(|tg| tg.local_n_vertices())
    }

    fn local_vertex(&self, gid: u64) -> Option<VertexView<Self>> {
        self.read_shard(|g| g.local_vertex(gid).map(move |v| v.as_view_of(self)))
    }

    fn local_vertex_window(&self, gid: u64, w: Range<i64>) -> Option<VertexView<Self>> {
        self.read_shard(|g| {
            g.local_vertex_window(gid, w.clone())
                .map(|v| v.as_view_of(self))
        })
    }

    fn local_contains_vertex(&self, gid: u64) -> bool {
        self.read_shard(|tg| tg.local_contains_vertex(gid))
    }

    fn local_contains_vertex_window(&self, gid: u64, w: Range<i64>) -> bool {
        self.read_shard(|tg| tg.local_contains_vertex_window(gid, w.clone()))
    }

    fn iter_local_vertices(&self) -> VertexIterator<Self> {
        let vertex_iter = gen!({
            let g = self.0.read();
            let iter = (*g).iter_local_vertices().map(move |v| v.as_view_of(self));
            for v in iter {
                yield_!(v)
=======
    // TODO: check if there is any value in returning Vec<usize> vs just usize, what is the cost of the generator
    pub fn vertices_window(&self, t_start: i64, t_end: i64) -> impl Iterator<Item = TVertex> {
        let tg = self.clone();
        let vertices_iter = gen!({
            let g = tg.0.read();
            let iter = (*g).vertices_window(t_start..t_end).map(|v| v.into());
            for v_id in iter {
                yield_!(v_id)
            }
        });
        vertices_iter.into_iter()
    }

    pub fn neighbours(&self, v: u64, d: Direction) -> impl Iterator<Item = TEdge> {
        let tg = self.clone();
        let vertices_iter = gen!({
            let g = tg.0.read();
            let chunks = (*g).neighbours(v, d).map(|e| e.into());
            let iter = chunks.into_iter();
            for v_id in iter {
                yield_!(v_id)
>>>>>>> a4fdd94f
            }
        });
        Box::new(vertex_iter.into_iter())
    }

    // TODO: check if there is any value in returning Vec<usize> vs just usize, what is the cost of the generator
    fn iter_local_vertices_window(&self, window: Range<i64>) -> VertexIterator<Self> {
        let vertex_iter = gen!({
            let g = self.0.read();
            let iter = (*g)
                .iter_local_vertices_window(window)
                .map(|v| v.as_view_of(self));
            for v in iter {
                yield_!(v)
            }
        });
        Box::new(vertex_iter.into_iter())
    }

    fn degree(&self, vertex: VertexPointer, direction: Direction) -> usize {
        self.read_shard(|g| g.degree(vertex.clone(), direction))
    }

    fn neighbours(&self, vertex: VertexPointer, direction: Direction) -> NeighboursIterator<Self> {
        let vertex_iter = gen!({
            let g = self.0.read();
            let iter = (*g)
                .neighbours(vertex, direction)
                .map(|v| v.as_view_of(self));
            for v in iter {
                yield_!(v)
            }
        });
        Box::new(vertex_iter.into_iter())
    }

    fn edges(&self, vertex: VertexPointer, direction: Direction) -> EdgeIterator<Self> {
        let edge_iter = gen!({
            let g = self.0.read();
            let iter = (*g).edges(vertex, direction).map(|v| v.as_view_of(self));
            for v in iter {
                yield_!(v)
            }
        });
        Box::new(edge_iter.into_iter())
    }

    fn property_history<'a>(
        &'a self,
        vertex: VertexPointer,
        name: &'a str,
    ) -> Option<PropertyHistory<'a>> {
        self.read_shard(|g| g.property_history(vertex.clone(), name))
    }
}

#[cfg(test)]
mod temporal_graph_partition_test {
    use super::TemporalGraphPart;
<<<<<<< HEAD
    use crate::graphview::GraphViewInternals;
    use crate::vertexview::VertexViewMethods;
=======
    use crate::Direction;
>>>>>>> a4fdd94f
    use itertools::Itertools;
    use quickcheck::{Arbitrary, TestResult};
    use rand::Rng;

    // non overlaping time intervals
    #[derive(Clone, Debug)]
    struct Intervals(Vec<(i64, i64)>);

    impl Arbitrary for Intervals {
        fn arbitrary(g: &mut quickcheck::Gen) -> Self {
            let mut some_nums = Vec::<i64>::arbitrary(g);
            some_nums.sort();
            let intervals = some_nums
                .into_iter()
                .tuple_windows()
                .filter(|(a, b)| a != b)
                .collect_vec();
            Intervals(intervals)
        }
    }

    #[quickcheck]
    fn shard_contains_vertex(vs: Vec<(u64, i64)>) -> TestResult {
        if vs.is_empty() {
            return TestResult::discard();
        }

        let g = TemporalGraphPart::default();

        let rand_index = rand::thread_rng().gen_range(0..vs.len());
        let rand_vertex = vs.get(rand_index).unwrap().0;

        for (v, t) in vs {
            g.add_vertex(v.into(), t.into(), &vec![]);
        }

        TestResult::from_bool(g.contains(rand_vertex))
    }

    #[test]
    fn shard_contains_vertex_window() {
        let vs = vec![
            (1, 2, 1),
            (1, 3, 2),
            (2, 1, -1),
            (1, 1, 0),
            (3, 2, 7),
            (1, 1, 1),
        ];

        let g = TemporalGraphPart::default();

        for (src, dst, t) in &vs {
            g.add_edge(*src, *dst, *t, &vec![]);
        }

        assert!(g.contains_window(1, -1, 7));
        assert!(!g.contains_window(2, 0, 1));
        assert!(g.contains_window(3, 0, 8));
    }

    #[quickcheck]
    fn add_vertex_to_shard_len_grows(vs: Vec<(u8, u8)>) {
        let g = TemporalGraphPart::default();

        let expected_len = vs.iter().map(|(v, _)| v).sorted().dedup().count();
        for (v, t) in vs {
            g.add_vertex(v.into(), t.into(), &vec![]);
        }

        assert_eq!(g.local_n_vertices(), expected_len)
    }

    #[test]
    fn shard_vertices() {
        let vs = vec![
            (1, 2, 1),
            (1, 3, 2),
            (2, 1, -1),
            (1, 1, 0),
            (3, 2, 7),
            (1, 1, 1),
        ];

        let g = TemporalGraphPart::default();

        for (src, dst, t) in &vs {
            g.add_edge(*src, *dst, *t, &vec![]);
        }

        let actual = g.vertices().collect::<Vec<_>>();
        assert_eq!(actual, vec![1, 2, 3]);
    }

    // add one single vertex per interval
    // then go through each window
    // and select the vertices
    // should recover each inserted vertex exactly once
    #[quickcheck]
    fn iterate_vertex_windows(intervals: Intervals) {
        let g = TemporalGraphPart::default();

        for (v, (t_start, _)) in intervals.0.iter().enumerate() {
            g.add_vertex(v.try_into().unwrap(), *t_start, &vec![])
        }

        for (v, (t_start, t_end)) in intervals.0.iter().enumerate() {
<<<<<<< HEAD
            let mut vertex_window = g.iter_local_vertices_window(*t_start..*t_end);
            let v_actual = vertex_window.next().map(|v| v.gid);
            assert_eq!(Some(v.try_into().unwrap()), v_actual);
            assert!(vertex_window.next().is_none()); // one vertex per interval
=======
            let vertex_window = g
                .vertices_window(*t_start, *t_end)
                .map(move |v| v.g_id)
                .collect::<Vec<_>>();
            let iter = &mut vertex_window.iter();
            let v_actual = iter.next();
            assert_eq!(Some(v as u64), Some(*v_actual.unwrap()));
            assert_eq!(None, iter.next()); // one vertex per interval
>>>>>>> a4fdd94f
        }
    }

    #[test]
    fn get_shard_degree() {
        let vs = vec![
            (1, 2, 1),
            (1, 3, 2),
            (2, 1, -1),
            (1, 1, 0),
            (3, 2, 7),
            (1, 1, 1),
        ];

        let g = TemporalGraphPart::default();

        for (src, dst, t) in &vs {
            g.add_edge(*src, *dst, *t, &vec![]);
        }

<<<<<<< HEAD
        let v100 = g.local_vertex(100).unwrap();
        let v101 = g.local_vertex(101).unwrap();
        let v104 = g.local_vertex(104).unwrap();
        let v105 = g.local_vertex(105).unwrap();

        assert_eq!(
            g.degree(v101.as_pointer().with_window(0..i64::MAX), Direction::IN),
            1
        );
        assert_eq!(
            g.degree(v100.as_pointer().with_window(0..i64::MAX), Direction::IN),
            0
        );
        assert_eq!(
            g.degree(v101.as_pointer().with_window(0..1), Direction::IN),
            0
        );
        assert_eq!(
            g.degree(v101.as_pointer().with_window(10..20), Direction::IN),
            0
        );
        assert_eq!(
            g.degree(v105.as_pointer().with_window(0..i64::MAX), Direction::IN),
            0
        );
        assert_eq!(
            g.degree(v104.as_pointer().with_window(0..i64::MAX), Direction::IN),
            2
        )
=======
        let expected = vec![(2, 3, 3), (2, 1, 2), (1, 1, 2)];
        let actual = (1..=3)
            .map(|i| {
                (
                    g.degree(i, Direction::IN),
                    g.degree(i, Direction::OUT),
                    g.degree(i, Direction::BOTH),
                )
            })
            .collect::<Vec<_>>();

        assert_eq!(actual, expected);
>>>>>>> a4fdd94f
    }

    #[test]
    fn get_shard_degree_window() {
        let g = TemporalGraphPart::default();

        g.add_vertex(100, 1, &vec![]);
        g.add_vertex(101, 2, &vec![]);
        g.add_vertex(102, 3, &vec![]);
        g.add_vertex(103, 4, &vec![]);
        g.add_vertex(104, 5, &vec![]);
        g.add_vertex(105, 5, &vec![]);

        g.add_edge(100, 101, 6, &vec![]);
        g.add_edge(100, 102, 7, &vec![]);
        g.add_edge(101, 103, 8, &vec![]);
        g.add_edge(102, 104, 9, &vec![]);
        g.add_edge(110, 104, 9, &vec![]);

<<<<<<< HEAD
        let v100 = g.local_vertex(100).unwrap();
        let v101 = g.local_vertex(101).unwrap();
        let v103 = g.local_vertex(103).unwrap();
        let v105 = g.local_vertex(105).unwrap();

        assert_eq!(g.degree(v101.as_pointer(), Direction::OUT), 1);
        assert_eq!(g.degree(v103.as_pointer(), Direction::OUT), 0);
        assert_eq!(g.degree(v105.as_pointer(), Direction::OUT), 0);
        assert_eq!(
            g.degree(v101.as_pointer().with_window(0..1), Direction::OUT),
            0
        );
        assert_eq!(
            g.degree(v101.as_pointer().with_window(10..20), Direction::OUT),
            0
        );
        assert_eq!(
            g.degree(v100.as_pointer().with_window(0..i64::MAX), Direction::OUT),
            2
        )
=======
        assert_eq!(g.degree_window(101, 0, i64::MAX, Direction::IN), 1);
        assert_eq!(g.degree_window(100, 0, i64::MAX, Direction::IN), 0);
        assert_eq!(g.degree_window(101, 0, 1, Direction::IN), 0);
        assert_eq!(g.degree_window(101, 10, 20, Direction::IN), 0);
        assert_eq!(g.degree_window(105, 0, i64::MAX, Direction::IN), 0);
        assert_eq!(g.degree_window(104, 0, i64::MAX, Direction::IN), 2);

        assert_eq!(g.degree_window(101, 0, i64::MAX, Direction::OUT), 1);
        assert_eq!(g.degree_window(103, 0, i64::MAX, Direction::OUT), 0);
        assert_eq!(g.degree_window(105, 0, i64::MAX, Direction::OUT), 0);
        assert_eq!(g.degree_window(101, 0, 1, Direction::OUT), 0);
        assert_eq!(g.degree_window(101, 10, 20, Direction::OUT), 0);
        assert_eq!(g.degree_window(100, 0, i64::MAX, Direction::OUT), 2);

        assert_eq!(g.degree_window(101, 0, i64::MAX, Direction::BOTH), 2);
        assert_eq!(g.degree_window(100, 0, i64::MAX, Direction::BOTH), 2);
        assert_eq!(g.degree_window(100, 0, 1, Direction::BOTH), 0);
        assert_eq!(g.degree_window(100, 10, 20, Direction::BOTH), 0);
        assert_eq!(g.degree_window(105, 0, i64::MAX, Direction::BOTH), 0);
>>>>>>> a4fdd94f
    }

    #[test]
    fn get_shard_neighbours() {
        let vs = vec![
            (1, 2, 1),
            (1, 3, 2),
            (2, 1, -1),
            (1, 1, 0),
            (3, 2, 7),
            (1, 1, 1),
        ];

        let g = TemporalGraphPart::default();

        for (src, dst, t) in &vs {
            g.add_edge(*src, *dst, *t, &vec![]);
        }

        let expected = vec![(2, 3, 5), (2, 1, 3), (1, 1, 2)];
        let actual = (1..=3)
            .map(|i| {
                (
                    g.neighbours(i, Direction::IN).collect::<Vec<_>>().len(),
                    g.neighbours(i, Direction::OUT).collect::<Vec<_>>().len(),
                    g.neighbours(i, Direction::BOTH).collect::<Vec<_>>().len(),
                )
            })
            .collect::<Vec<_>>();

        assert_eq!(actual, expected);
    }

<<<<<<< HEAD
        let v100 = g.local_vertex(100).unwrap();
        let v101 = g.local_vertex(101).unwrap();
        let v105 = g.local_vertex(105).unwrap();
        assert_eq!(g.degree(v101.as_pointer(), Direction::BOTH), 2);
        assert_eq!(g.degree(v100.as_pointer(), Direction::BOTH), 2);
        assert_eq!(
            g.degree(v100.as_pointer().with_window(0..1), Direction::BOTH),
            0
        );
        assert_eq!(
            g.degree(v100.as_pointer().with_window(10..20), Direction::BOTH),
            0
        );
        assert_eq!(g.degree(v105.as_pointer(), Direction::BOTH), 0)
=======
    #[test]
    fn get_shard_neighbours_window() {
        let vs = vec![
            (1, 2, 1),
            (1, 3, 2),
            (2, 1, -1),
            (1, 1, 0),
            (3, 2, 7),
            (1, 1, 1),
        ];

        let g = TemporalGraphPart::default();

        for (src, dst, t) in &vs {
            g.add_edge(*src, *dst, *t, &vec![]);
        }

        let expected = vec![(2, 3, 2), (1, 0, 0), (1, 0, 0)];
        let actual = (1..=3)
            .map(|i| {
                (
                    g.neighbours_window(i, -1, 7, Direction::IN)
                        .collect::<Vec<_>>()
                        .len(),
                    g.neighbours_window(i, 1, 7, Direction::OUT)
                        .collect::<Vec<_>>()
                        .len(),
                    g.neighbours_window(i, 0, 1, Direction::BOTH)
                        .collect::<Vec<_>>()
                        .len(),
                )
            })
            .collect::<Vec<_>>();

        assert_eq!(actual, expected);
    }

    #[test]
    fn get_shard_neighbours_window_t() {
        let vs = vec![
            (1, 2, 1),
            (1, 3, 2),
            (2, 1, -1),
            (1, 1, 0),
            (3, 2, 7),
            (1, 1, 1),
        ];

        let g = TemporalGraphPart::default();

        for (src, dst, t) in &vs {
            g.add_edge(*src, *dst, *t, &vec![]);
        }

        let in_actual = (1..=3)
            .map(|i| {
                g.neighbours_window_t(i, -1, 7, Direction::IN)
                    .map(|e| e.t.unwrap())
                    .collect::<Vec<_>>()
            })
            .collect::<Vec<_>>();
        assert_eq!(vec![vec![-1, 0, 1], vec![1], vec![2]], in_actual);

        let out_actual = (1..=3)
            .map(|i| {
                g.neighbours_window_t(i, 1, 7, Direction::OUT)
                    .map(|e| e.t.unwrap())
                    .collect::<Vec<_>>()
            })
            .collect::<Vec<_>>();
        assert_eq!(vec![vec![1, 1, 2], vec![], vec![]], out_actual);

        let both_actual = (1..=3)
            .map(|i| {
                g.neighbours_window_t(i, 0, 1, Direction::BOTH)
                    .map(|e| e.t.unwrap())
                    .collect::<Vec<_>>()
            })
            .collect::<Vec<_>>();
        assert_eq!(vec![vec![0, 0], vec![], vec![]], both_actual);
>>>>>>> a4fdd94f
    }
}<|MERGE_RESOLUTION|>--- conflicted
+++ resolved
@@ -1,4 +1,4 @@
-use parking_lot::{MappedRwLockReadGuard, RwLock, RwLockReadGuard};
+use parking_lot::RwLock;
 use serde::{Deserialize, Serialize};
 use std::ops::Range;
 use std::path::Path;
@@ -7,15 +7,11 @@
 use genawaiter::rc::gen;
 use genawaiter::yield_;
 
-<<<<<<< HEAD
 use crate::graph::{EdgeView, TemporalGraph};
 use crate::graphview::{
     EdgeIterator, GraphViewInternals, NeighboursIterator, PropertyHistory, VertexIterator,
 };
 use crate::vertexview::{VertexPointer, VertexView, VertexViewMethods};
-=======
-use crate::graph::{EdgeView, TemporalGraph, VertexView};
->>>>>>> a4fdd94f
 use crate::{Direction, Prop};
 use itertools::*;
 
@@ -39,33 +35,11 @@
     }
 }
 
-<<<<<<< HEAD
 // FIXME: This implementation is currently asking for deadlocks when using the iterators as we acquire read locks while still holding a read lock.
 // Probably, the best option is to create read and write locked views of the graph which hold on to the lock guard and then allow working with the iterators without problems.
-=======
-#[derive(Debug)]
-pub struct TVertex {
-    pub g_id: u64,
-    pub w: Option<Range<i64>>,
-}
-
-impl<'a> From<VertexView<'a, TemporalGraph>> for TVertex {
-    fn from(v: VertexView<'a, TemporalGraph>) -> Self {
-        Self {
-            g_id: v.global_id(),
-            w: v.window(),
-        }
-    }
-}
-
->>>>>>> a4fdd94f
 #[derive(Clone, Debug, Default, Serialize, Deserialize)]
 #[repr(transparent)]
-pub struct TemporalGraphPart(pub Arc<RwLock<TemporalGraph>>);
-
-// pub struct ReadLockedGraphPart<'a>{
-//     guard: &'a
-// }
+pub struct TemporalGraphPart(Arc<RwLock<TemporalGraph>>);
 
 impl TemporalGraphPart {
     pub fn load_from_file<P: AsRef<Path>>(path: P) -> Result<Self, Box<bincode::ErrorKind>> {
@@ -117,7 +91,6 @@
         self.write_shard(|tg| tg.add_edge_remote_into(src, dst, t, props))
     }
 
-<<<<<<< HEAD
     pub fn neighbours_window_t(
         &self,
         v: u64,
@@ -125,29 +98,13 @@
         t_end: i64,
         d: Direction,
     ) -> impl Iterator<Item = TEdge> {
-=======
-    pub fn degree(&self, v: u64, d: Direction) -> usize {
-        self.read_shard(|tg: &TemporalGraph| tg.degree(v, d))
-    }
-
-    pub fn degree_window(&self, v: u64, t_start: i64, t_end: i64, d: Direction) -> usize {
-        self.read_shard(|tg: &TemporalGraph| tg.degree_window(v, &(t_start..t_end), d))
-    }
-
-    pub fn vertices(&self) -> impl Iterator<Item = u64> {
->>>>>>> a4fdd94f
         let tg = self.clone();
-
         let vertices_iter = gen!({
             let g = tg.0.read();
-<<<<<<< HEAD
             let chunks = (*g)
                 .neighbours_window_t(v, &(t_start..t_end), d)
                 .map(|e| e.into());
             let iter = chunks.into_iter();
-=======
-            let iter = (*g).vertices().into_iter();
->>>>>>> a4fdd94f
             for v_id in iter {
                 yield_!(v_id)
             }
@@ -157,7 +114,6 @@
     }
 }
 
-<<<<<<< HEAD
 impl GraphViewInternals for TemporalGraphPart {
     fn local_n_vertices(&self) -> usize {
         self.read_shard(|tg| tg.local_n_vertices())
@@ -188,29 +144,6 @@
             let iter = (*g).iter_local_vertices().map(move |v| v.as_view_of(self));
             for v in iter {
                 yield_!(v)
-=======
-    // TODO: check if there is any value in returning Vec<usize> vs just usize, what is the cost of the generator
-    pub fn vertices_window(&self, t_start: i64, t_end: i64) -> impl Iterator<Item = TVertex> {
-        let tg = self.clone();
-        let vertices_iter = gen!({
-            let g = tg.0.read();
-            let iter = (*g).vertices_window(t_start..t_end).map(|v| v.into());
-            for v_id in iter {
-                yield_!(v_id)
-            }
-        });
-        vertices_iter.into_iter()
-    }
-
-    pub fn neighbours(&self, v: u64, d: Direction) -> impl Iterator<Item = TEdge> {
-        let tg = self.clone();
-        let vertices_iter = gen!({
-            let g = tg.0.read();
-            let chunks = (*g).neighbours(v, d).map(|e| e.into());
-            let iter = chunks.into_iter();
-            for v_id in iter {
-                yield_!(v_id)
->>>>>>> a4fdd94f
             }
         });
         Box::new(vertex_iter.into_iter())
@@ -269,16 +202,13 @@
 
 #[cfg(test)]
 mod temporal_graph_partition_test {
+    use crate::Direction;
+
     use super::TemporalGraphPart;
-<<<<<<< HEAD
     use crate::graphview::GraphViewInternals;
     use crate::vertexview::VertexViewMethods;
-=======
-    use crate::Direction;
->>>>>>> a4fdd94f
     use itertools::Itertools;
-    use quickcheck::{Arbitrary, TestResult};
-    use rand::Rng;
+    use quickcheck::Arbitrary;
 
     // non overlaping time intervals
     #[derive(Clone, Debug)]
@@ -383,21 +313,10 @@
         }
 
         for (v, (t_start, t_end)) in intervals.0.iter().enumerate() {
-<<<<<<< HEAD
             let mut vertex_window = g.iter_local_vertices_window(*t_start..*t_end);
             let v_actual = vertex_window.next().map(|v| v.gid);
             assert_eq!(Some(v.try_into().unwrap()), v_actual);
             assert!(vertex_window.next().is_none()); // one vertex per interval
-=======
-            let vertex_window = g
-                .vertices_window(*t_start, *t_end)
-                .map(move |v| v.g_id)
-                .collect::<Vec<_>>();
-            let iter = &mut vertex_window.iter();
-            let v_actual = iter.next();
-            assert_eq!(Some(v as u64), Some(*v_actual.unwrap()));
-            assert_eq!(None, iter.next()); // one vertex per interval
->>>>>>> a4fdd94f
         }
     }
 
@@ -418,37 +337,6 @@
             g.add_edge(*src, *dst, *t, &vec![]);
         }
 
-<<<<<<< HEAD
-        let v100 = g.local_vertex(100).unwrap();
-        let v101 = g.local_vertex(101).unwrap();
-        let v104 = g.local_vertex(104).unwrap();
-        let v105 = g.local_vertex(105).unwrap();
-
-        assert_eq!(
-            g.degree(v101.as_pointer().with_window(0..i64::MAX), Direction::IN),
-            1
-        );
-        assert_eq!(
-            g.degree(v100.as_pointer().with_window(0..i64::MAX), Direction::IN),
-            0
-        );
-        assert_eq!(
-            g.degree(v101.as_pointer().with_window(0..1), Direction::IN),
-            0
-        );
-        assert_eq!(
-            g.degree(v101.as_pointer().with_window(10..20), Direction::IN),
-            0
-        );
-        assert_eq!(
-            g.degree(v105.as_pointer().with_window(0..i64::MAX), Direction::IN),
-            0
-        );
-        assert_eq!(
-            g.degree(v104.as_pointer().with_window(0..i64::MAX), Direction::IN),
-            2
-        )
-=======
         let expected = vec![(2, 3, 3), (2, 1, 2), (1, 1, 2)];
         let actual = (1..=3)
             .map(|i| {
@@ -461,11 +349,9 @@
             .collect::<Vec<_>>();
 
         assert_eq!(actual, expected);
->>>>>>> a4fdd94f
-    }
-
-    #[test]
-    fn get_shard_degree_window() {
+
+    #[test]
+    fn get_in_degree_window() {
         let g = TemporalGraphPart::default();
 
         g.add_vertex(100, 1, &vec![]);
@@ -481,28 +367,59 @@
         g.add_edge(102, 104, 9, &vec![]);
         g.add_edge(110, 104, 9, &vec![]);
 
-<<<<<<< HEAD
+        let v100 = g.local_vertex(100).unwrap();
+        let v101 = g.local_vertex(101).unwrap();
+        let v104 = g.local_vertex(104).unwrap();
+        let v105 = g.local_vertex(105).unwrap();
+
+        assert_eq!(
+            g.degree(v101.as_pointer().with_window(0..i64::MAX), Direction::IN),
+            1
+        );
+        assert_eq!(
+            g.degree(v100.as_pointer().with_window(0..i64::MAX), Direction::IN),
+            0
+        );
+        assert_eq!(
+            g.degree(v101.as_pointer().with_window(0..1), Direction::IN),
+            0
+        );
+        assert_eq!(
+            g.degree(v101.as_pointer().with_window(10..20), Direction::IN),
+            0
+        );
+        assert_eq!(
+            g.degree(v105.as_pointer().with_window(0..i64::MAX), Direction::IN),
+            0
+        );
+        assert_eq!(
+            g.degree(v104.as_pointer().with_window(0..i64::MAX), Direction::IN),
+            2
+        )
+    }
+
+    #[test]
+    fn get_shard_degree_window() {
+        let g = TemporalGraphPart::default();
+
+        g.add_vertex(100, 1, &vec![]);
+        g.add_vertex(101, 2, &vec![]);
+        g.add_vertex(102, 3, &vec![]);
+        g.add_vertex(103, 4, &vec![]);
+        g.add_vertex(104, 5, &vec![]);
+        g.add_vertex(105, 5, &vec![]);
+
+        g.add_edge(100, 101, 6, &vec![]);
+        g.add_edge(100, 102, 7, &vec![]);
+        g.add_edge(101, 103, 8, &vec![]);
+        g.add_edge(102, 104, 9, &vec![]);
+        g.add_edge(110, 104, 9, &vec![]);
+
         let v100 = g.local_vertex(100).unwrap();
         let v101 = g.local_vertex(101).unwrap();
         let v103 = g.local_vertex(103).unwrap();
         let v105 = g.local_vertex(105).unwrap();
 
-        assert_eq!(g.degree(v101.as_pointer(), Direction::OUT), 1);
-        assert_eq!(g.degree(v103.as_pointer(), Direction::OUT), 0);
-        assert_eq!(g.degree(v105.as_pointer(), Direction::OUT), 0);
-        assert_eq!(
-            g.degree(v101.as_pointer().with_window(0..1), Direction::OUT),
-            0
-        );
-        assert_eq!(
-            g.degree(v101.as_pointer().with_window(10..20), Direction::OUT),
-            0
-        );
-        assert_eq!(
-            g.degree(v100.as_pointer().with_window(0..i64::MAX), Direction::OUT),
-            2
-        )
-=======
         assert_eq!(g.degree_window(101, 0, i64::MAX, Direction::IN), 1);
         assert_eq!(g.degree_window(100, 0, i64::MAX, Direction::IN), 0);
         assert_eq!(g.degree_window(101, 0, 1, Direction::IN), 0);
@@ -522,7 +439,39 @@
         assert_eq!(g.degree_window(100, 0, 1, Direction::BOTH), 0);
         assert_eq!(g.degree_window(100, 10, 20, Direction::BOTH), 0);
         assert_eq!(g.degree_window(105, 0, i64::MAX, Direction::BOTH), 0);
->>>>>>> a4fdd94f
+
+    #[test]
+    fn get_degree_window() {
+        let g = TemporalGraphPart::default();
+
+        g.add_vertex(100, 1, &vec![]);
+        g.add_vertex(101, 2, &vec![]);
+        g.add_vertex(102, 3, &vec![]);
+        g.add_vertex(103, 4, &vec![]);
+        g.add_vertex(104, 5, &vec![]);
+        g.add_vertex(105, 5, &vec![]);
+
+        g.add_edge(100, 101, 6, &vec![]);
+        g.add_edge(100, 102, 7, &vec![]);
+        g.add_edge(100, 102, 8, &vec![]);
+        g.add_edge(101, 103, 8, &vec![]);
+        g.add_edge(102, 104, 9, &vec![]);
+        g.add_edge(110, 104, 9, &vec![]);
+
+        let v100 = g.local_vertex(100).unwrap();
+        let v101 = g.local_vertex(101).unwrap();
+        let v105 = g.local_vertex(105).unwrap();
+        assert_eq!(g.degree(v101.as_pointer(), Direction::BOTH), 2);
+        assert_eq!(g.degree(v100.as_pointer(), Direction::BOTH), 2);
+        assert_eq!(
+            g.degree(v100.as_pointer().with_window(0..1), Direction::BOTH),
+            0
+        );
+        assert_eq!(
+            g.degree(v100.as_pointer().with_window(10..20), Direction::BOTH),
+            0
+        );
+        assert_eq!(g.degree(v105.as_pointer(), Direction::BOTH), 0)
     }
 
     #[test]
@@ -556,22 +505,6 @@
         assert_eq!(actual, expected);
     }
 
-<<<<<<< HEAD
-        let v100 = g.local_vertex(100).unwrap();
-        let v101 = g.local_vertex(101).unwrap();
-        let v105 = g.local_vertex(105).unwrap();
-        assert_eq!(g.degree(v101.as_pointer(), Direction::BOTH), 2);
-        assert_eq!(g.degree(v100.as_pointer(), Direction::BOTH), 2);
-        assert_eq!(
-            g.degree(v100.as_pointer().with_window(0..1), Direction::BOTH),
-            0
-        );
-        assert_eq!(
-            g.degree(v100.as_pointer().with_window(10..20), Direction::BOTH),
-            0
-        );
-        assert_eq!(g.degree(v105.as_pointer(), Direction::BOTH), 0)
-=======
     #[test]
     fn get_shard_neighbours_window() {
         let vs = vec![
@@ -652,6 +585,5 @@
             })
             .collect::<Vec<_>>();
         assert_eq!(vec![vec![0, 0], vec![], vec![]], both_actual);
->>>>>>> a4fdd94f
     }
 }