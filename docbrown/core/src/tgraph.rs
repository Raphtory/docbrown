--- conflicted
+++ resolved
@@ -817,45 +817,10 @@
         self.props.static_vertex_keys(index)
     }
 
-<<<<<<< HEAD
+
     pub fn temporal_vertex_prop_keys(&self, v: u64) -> Vec<String> {
         let index = self.logical_to_physical[&v]; // this should panic as this v is not provided by the user
         self.props.temporal_vertex_keys(index)
-    }
-
-=======
->>>>>>> 877aec94
-    pub(crate) fn temporal_vertex_prop(
-        &self,
-        v: u64,
-        name: &str,
-    ) -> Box<dyn Iterator<Item = (&i64, Prop)> + '_> {
-        let index = self.logical_to_physical[&v];
-<<<<<<< HEAD
-        self.props.temporal_vertex_prop(index, name).unwrap_or(&TProp::Empty).iter()
-=======
-        self.props
-            .temporal_vertex_prop(index, name)
-            .unwrap_or(&TProp::Empty)
-            .iter()
->>>>>>> 877aec94
-    }
-
-    pub(crate) fn temporal_vertex_prop_window(
-        &self,
-        v: u64,
-        name: &str,
-        w: &Range<i64>,
-    ) -> Box<dyn Iterator<Item = (&i64, Prop)> + '_> {
-        let index = self.logical_to_physical[&v];
-<<<<<<< HEAD
-        self.props.temporal_vertex_prop(index, name).unwrap_or(&TProp::Empty).iter_window(w.clone())
-=======
-        self.props
-            .temporal_vertex_prop(index, name)
-            .unwrap_or(&TProp::Empty)
-            .iter_window(w.clone())
->>>>>>> 877aec94
     }
 
     pub(crate) fn temporal_vertex_prop_vec(&self, v: u64, name: &str) -> Vec<(i64, Prop)> {
