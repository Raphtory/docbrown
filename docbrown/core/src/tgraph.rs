--- conflicted
+++ resolved
@@ -1,9 +1,6 @@
-<<<<<<< HEAD
 //! A data structure for representing temporal graphs.
 
-=======
 use std::fmt::{Display, Formatter};
->>>>>>> 64def986
 use std::{
     collections::{BTreeMap, HashMap},
     ops::Range,
