use std::{
    collections::{BTreeMap, HashMap},
    ops::Range,
};

use itertools::Itertools;
use serde::{Deserialize, Serialize};

use crate::Prop;
use crate::{adj::Adj, tadjset::Edge};
use crate::{bitset::BitSet, tadjset::AdjEdge, Direction};
use crate::{props::Props, tadjset::TAdjSet};

#[derive(Debug, Serialize, Deserialize, PartialEq)]
pub struct TemporalGraph {
    // Maps global (logical) id to the local (physical) id which is an index to the adjacency list vector
    pub(crate) logical_to_physical: HashMap<u64, usize>,

    // Vector of adjacency lists
    pub(crate) adj_lists: Vec<Adj>,

    // Time index pointing at the index against adjacency lists.
    index: BTreeMap<i64, BitSet>,

    // Properties abstraction for both vertices and edges
    pub(crate) props: Props,
}

impl Default for TemporalGraph {
    fn default() -> Self {
        Self {
            logical_to_physical: Default::default(),
            adj_lists: Default::default(),
            index: Default::default(),
            props: Default::default(),
        }
    }
}

impl TemporalGraph {
    pub(crate) fn len(&self) -> usize {
        self.logical_to_physical.len()
    }

    pub(crate) fn out_edges_len(&self) -> usize {
        self.adj_lists
            .iter()
            .map(|adj| adj.out_edges_len())
            .reduce(|s1, s2| s1 + s2)
            .unwrap_or(0)
    }

<<<<<<< HEAD
    pub(crate) fn has_vertex(&self, v: u64) -> bool {
=======
    pub(crate) fn has_edge(&self, src: u64, dst: u64) -> bool {
        dbg!(&src);
        let v_pid = self.logical_to_physical[&src];

        match &self.adj_lists[v_pid] {
            Adj::Solo(_) => false,
            Adj::List {
                remote_into,
                out,
                remote_out,
                ..
            } => {
                if !self.contains_vertex(dst) {
                    remote_out.find(dst as usize).is_some()
                        || remote_into.find(dst as usize).is_some()
                } else {
                    out.find(self.logical_to_physical[&dst]).is_some()
                }
            }
        }
    }

    pub(crate) fn contains_vertex(&self, v: u64) -> bool {
>>>>>>> 044fe2e3
        self.logical_to_physical.contains_key(&v)
    }

    pub(crate) fn has_vertex_window(&self, r: &Range<i64>, v: u64) -> bool {
        if let Some(v_id) = self.logical_to_physical.get(&v) {
            self.index.range(r.clone()).any(|(_, bs)| bs.contains(v_id))
        } else {
            false
        }
    }

    pub(crate) fn add_vertex(&mut self, t: i64, v: u64) {
        self.add_vertex_with_props(t, v, &vec![])
    }

    pub(crate) fn add_vertex_with_props(&mut self, t: i64, v: u64, props: &Vec<(String, Prop)>) {
        let index = match self.logical_to_physical.get(&v) {
            None => {
                let physical_id: usize = self.adj_lists.len();
                self.adj_lists.push(Adj::Solo(v));

                self.logical_to_physical.insert(v, physical_id);

                self.index
                    .entry(t)
                    .and_modify(|set| {
                        set.push(physical_id);
                    })
                    .or_insert_with(|| BitSet::one(physical_id));
                physical_id
            }
            Some(pid) => {
                self.index
                    .entry(t)
                    .and_modify(|set| {
                        set.push(*pid);
                    })
                    .or_insert_with(|| BitSet::one(*pid));
                *pid
            }
        };

        self.props.upsert_vertex_props(t, index, props);
    }

    pub(crate) fn add_edge(&mut self, t: i64, src: u64, dst: u64) {
        self.add_edge_with_props(t, src, dst, &vec![])
    }

    pub(crate) fn add_edge_with_props(
        &mut self,
        t: i64,
        src: u64,
        dst: u64,
        props: &Vec<(String, Prop)>,
    ) {
        // mark the times of the vertices at t
        self.add_vertex(t, src);
        self.add_vertex(t, dst);

        let src_pid = self.logical_to_physical[&src];
        let dst_pid = self.logical_to_physical[&dst];

        let src_edge_meta_id = self.link_outbound_edge(t, src, src_pid, dst_pid, false);
        let dst_edge_meta_id = self.link_inbound_edge(t, dst, src_pid, dst_pid, false);

        if src_edge_meta_id != dst_edge_meta_id {
            panic!(
                "Failure on {src} -> {dst} at time: {t} {src_edge_meta_id} != {dst_edge_meta_id}"
            );
        }

        self.props.upsert_edge_props(t, src_edge_meta_id, props)
    }

    pub(crate) fn add_edge_remote_out(
        &mut self,
        t: i64,
        src: u64, // we are on the source shard
        dst: u64,
        props: &Vec<(String, Prop)>,
    ) {
        self.add_vertex(t, src);
        let src_pid = self.logical_to_physical[&src];
        let src_edge_meta_id =
            self.link_outbound_edge(t, src, src_pid, dst.try_into().unwrap(), true);

        self.props.upsert_edge_props(t, src_edge_meta_id, props)
    }

    pub(crate) fn add_edge_remote_into(
        &mut self,
        t: i64,
        src: u64,
        dst: u64, // we are on the destination shard
        props: &Vec<(String, Prop)>,
    ) {
        self.add_vertex(t, dst);

        let dst_pid = self.logical_to_physical[&dst];

        let dst_edge_meta_id =
            self.link_inbound_edge(t, dst, src.try_into().unwrap(), dst_pid, true);

        self.props.upsert_edge_props(t, dst_edge_meta_id, props)
    }

    pub(crate) fn degree(&self, v: u64, d: Direction) -> usize {
        let v_pid = self.logical_to_physical[&v];

        match &self.adj_lists[v_pid] {
            Adj::List {
                out,
                into,
                remote_out,
                remote_into,
                ..
            } => match d {
                Direction::OUT => out.len() + remote_out.len(),
                Direction::IN => into.len() + remote_into.len(),
                _ => {
                    vec![
                        out.iter(),
                        into.iter(),
                        remote_out.iter(),
                        remote_into.iter(),
                    ] // FIXME: there are better ways of doing this, all adj lists are sorted except for the HashMap
                    .into_iter()
                    .flatten()
                    .unique_by(|(v, _)| *v)
                    .count()
                }
            },
            _ => 0,
        }
    }

    pub(crate) fn degree_window(&self, v: u64, r: &Range<i64>, d: Direction) -> usize {
        let v_pid = self.logical_to_physical[&v];

        match &self.adj_lists[v_pid] {
            Adj::List {
                out,
                into,
                remote_out,
                remote_into,
                ..
            } => match d {
                Direction::OUT => out.len_window(r) + remote_out.len_window(r),
                Direction::IN => into.len_window(r) + remote_into.len_window(r),
                _ => vec![
                    out.iter_window(r),
                    into.iter_window(r),
                    remote_out.iter_window(r),
                    remote_into.iter_window(r),
                ]
                .into_iter()
                .flatten()
                .unique_by(|(v, _)| *v)
                .count(),
            },
            _ => 0,
        }
    }

    pub(crate) fn vertex(&self, v: u64) -> Option<VertexView<'_, Self>> {
        let pid = self.logical_to_physical.get(&v)?;
        let r = i64::MIN..i64::MAX;
        Some(match self.adj_lists[*pid] {
            Adj::Solo(lid) => VertexView {
                g_id: lid,
                pid: *pid,
                g: self,
                w: Some(r.clone()),
            },
            Adj::List { logical, .. } => VertexView {
                g_id: logical,
                pid: *pid,
                g: self,
                w: Some(r.clone()),
            },
        })
    }

    pub(crate) fn vertex_window(&self, v: u64, r: &Range<i64>) -> Option<VertexView<'_, Self>> {
        let pid = self.logical_to_physical.get(&v)?;
        let w = r.clone();
        let mut vs = self.index.range(w.clone()).flat_map(|(_, vs)| vs.iter());

        match vs.contains(&pid) {
            true => Some(match self.adj_lists[*pid] {
                Adj::Solo(lid) => VertexView {
                    g_id: lid,
                    pid: *pid,
                    g: self,
                    w: Some(w),
                },
                Adj::List { logical, .. } => VertexView {
                    g_id: logical,
                    pid: *pid,
                    g: self,
                    w: Some(w),
                },
            }),
            false => None,
        }
    }

    pub(crate) fn vertex_ids(&self) -> Box<dyn Iterator<Item = u64> + Send + '_> {
        Box::new(self.adj_lists.iter().map(|adj| *adj.logical()))
    }

    pub(crate) fn vertex_ids_window(
        &self,
        r: Range<i64>,
    ) -> Box<dyn Iterator<Item = u64> + Send + '_> {
        Box::new(
            self.index
                .range(r.clone())
                .map(|(_, vs)| vs.iter())
                .kmerge()
                .dedup()
                .map(move |pid| match self.adj_lists[pid] {
                    Adj::Solo(lid) => lid,
                    Adj::List { logical, .. } => logical,
                }),
        )
    }

    pub(crate) fn vertices(&self) -> Box<dyn Iterator<Item = VertexView<'_, Self>> + Send + '_> {
        Box::new(
            self.adj_lists
                .iter()
                .enumerate()
                .map(|(pid, v)| VertexView {
                    g_id: *v.logical(),
                    pid,
                    g: self,
                    w: None,
                }),
        )
    }

    pub(crate) fn vertices_window(
        &self,
        r: Range<i64>,
    ) -> Box<dyn Iterator<Item = VertexView<'_, Self>> + Send + '_> {
        let unique_vids = self
            .index
            .range(r.clone())
            .map(|(_, vs)| vs.iter())
            .kmerge()
            .dedup();

        let vs = unique_vids.map(move |pid| match self.adj_lists[pid] {
            Adj::Solo(lid) => VertexView {
                g_id: lid,
                pid,
                g: self,
                w: Some(r.clone()),
            },
            Adj::List { logical, .. } => VertexView {
                g_id: logical,
                pid,
                g: self,
                w: Some(r.clone()),
            },
        });

        Box::new(vs)
    }

    pub(crate) fn neighbours(
        &self,
        v: u64,
        d: Direction,
    ) -> Box<dyn Iterator<Item = EdgeView<'_, Self>> + Send + '_>
    where
        Self: Sized,
    {
        let v_pid = self.logical_to_physical[&v];

        match d {
            Direction::OUT => {
                Box::new(
                    self.neighbours_iter(v_pid, d)
                        .map(move |(v, e_meta)| EdgeView {
                            src_id: v_pid,
                            dst_id: *v,
                            t: None,
                            g: self,
                            e_meta,
                        }),
                )
            }
            Direction::IN => {
                Box::new(
                    self.neighbours_iter(v_pid, d)
                        .map(move |(v, e_meta)| EdgeView {
                            src_id: *v,
                            dst_id: v_pid,
                            t: None,
                            g: self,
                            e_meta,
                        }),
                )
            }
            Direction::BOTH => Box::new(itertools::chain!(
                self.neighbours(v, Direction::IN),
                self.neighbours(v, Direction::OUT)
            )),
        }
    }

    pub(crate) fn neighbours_window(
        &self,
        v: u64,
        w: &Range<i64>,
        d: Direction,
    ) -> Box<dyn Iterator<Item = EdgeView<'_, Self>> + Send + '_> {
        let v_pid = self.logical_to_physical[&v];

        match d {
            Direction::OUT => Box::new(self.neighbours_iter_window(v_pid, w, d).map(
                move |(v, e_meta)| EdgeView {
                    src_id: v_pid,
                    dst_id: v,
                    t: None,
                    g: self,
                    e_meta,
                },
            )),
            Direction::IN => Box::new(self.neighbours_iter_window(v_pid, w, d).map(
                move |(v, e_meta)| EdgeView {
                    src_id: v,
                    dst_id: v_pid,
                    t: None,
                    g: self,
                    e_meta,
                },
            )),
            Direction::BOTH => Box::new(itertools::chain!(
                self.neighbours_window(v, w, Direction::IN),
                self.neighbours_window(v, w, Direction::OUT)
            )),
        }
    }

    pub(crate) fn neighbours_window_t(
        &self,
        v: u64,
        r: &Range<i64>,
        d: Direction,
    ) -> Box<dyn Iterator<Item = EdgeView<'_, Self>> + Send + '_> {
        let v_pid = self.logical_to_physical[&v];

        match d {
            Direction::OUT => Box::new(self.neighbours_iter_window_t(v_pid, r, d).map(
                move |(v, t, e_meta)| EdgeView {
                    src_id: v_pid,
                    dst_id: v,
                    t: Some(t),
                    g: self,
                    e_meta,
                },
            )),
            Direction::IN => Box::new(self.neighbours_iter_window_t(v_pid, r, d).map(
                move |(v, t, e_meta)| EdgeView {
                    src_id: v,
                    dst_id: v_pid,
                    t: Some(t),
                    g: self,
                    e_meta,
                },
            )),
            Direction::BOTH => Box::new(itertools::chain!(
                self.neighbours_window_t(v, r, Direction::IN),
                self.neighbours_window_t(v, r, Direction::OUT)
            )),
        }
    }
}

impl TemporalGraph {
    fn link_inbound_edge(
        &mut self,
        t: i64,
        dst_gid: u64,
        src: usize, // may or may not be physical id depending on remote_edge flag
        dst_pid: usize,
        remote_edge: bool,
    ) -> usize {
        match &mut self.adj_lists[dst_pid] {
            entry @ Adj::Solo(_) => {
                let edge_id = self.props.get_next_available_edge_id();

                let edge = AdjEdge::new(edge_id, !remote_edge);

                *entry = Adj::new_into(dst_gid, src, t, edge);

                edge_id
            }
            Adj::List {
                into, remote_into, ..
            } => {
                let list = if remote_edge { remote_into } else { into };
                let edge_id: usize = list
                    .find(src)
                    .map(|e| e.edge_meta_id())
                    .unwrap_or(self.props.get_next_available_edge_id());

                list.push(t, src, AdjEdge::new(edge_id, !remote_edge)); // idempotent
                edge_id
            }
        }
    }

    fn link_outbound_edge(
        &mut self,
        t: i64,
        src_gid: u64,
        src_pid: usize,
        dst: usize, // may or may not pe physical id depending on remote_edge flag
        remote_edge: bool,
    ) -> usize {
        match &mut self.adj_lists[src_pid] {
            entry @ Adj::Solo(_) => {
                let edge_id = self.props.get_next_available_edge_id();

                let edge = AdjEdge::new(edge_id, !remote_edge);

                *entry = Adj::new_out(src_gid, dst, t, edge);

                edge_id
            }
            Adj::List {
                out, remote_out, ..
            } => {
                let list = if remote_edge { remote_out } else { out };
                let edge_id: usize = list
                    .find(dst)
                    .map(|e| e.edge_meta_id())
                    .unwrap_or(self.props.get_next_available_edge_id());

                list.push(t, dst, AdjEdge::new(edge_id, !remote_edge));
                edge_id
            }
        }
    }

    fn neighbours_iter(
        &self,
        vid: usize,
        d: Direction,
    ) -> Box<dyn Iterator<Item = (&usize, AdjEdge)> + Send + '_> {
        match &self.adj_lists[vid] {
            Adj::List {
                out,
                into,
                remote_out,
                remote_into,
                ..
            } => {
                match d {
                    Direction::OUT => Box::new(itertools::chain!(out.iter(), remote_out.iter())),
                    Direction::IN => Box::new(itertools::chain!(into.iter(), remote_into.iter())),
                    // This piece of code is only for the sake of symmetry. Not really used.
                    _ => Box::new(itertools::chain!(
                        out.iter(),
                        into.iter(),
                        remote_out.iter(),
                        remote_into.iter()
                    )),
                }
            }
            _ => Box::new(std::iter::empty()),
        }
    }

    fn neighbours_iter_window(
        &self,
        vid: usize,
        r: &Range<i64>,
        d: Direction,
    ) -> Box<dyn Iterator<Item = (usize, AdjEdge)> + Send + '_> {
        match &self.adj_lists[vid] {
            Adj::List {
                out,
                into,
                remote_out,
                remote_into,
                ..
            } => {
                match d {
                    Direction::OUT => Box::new(itertools::chain!(
                        out.iter_window(r),
                        remote_out.iter_window(r)
                    )),
                    Direction::IN => Box::new(itertools::chain!(
                        into.iter_window(r),
                        remote_into.iter_window(r),
                    )),
                    // This piece of code is only for the sake of symmetry. Not really used.
                    _ => Box::new(itertools::chain!(
                        out.iter_window(r),
                        into.iter_window(r),
                        remote_out.iter_window(r),
                        remote_into.iter_window(r)
                    )),
                }
            }
            _ => Box::new(std::iter::empty()),
        }
    }

    fn neighbours_iter_window_t(
        &self,
        vid: usize,
        window: &Range<i64>,
        d: Direction,
    ) -> Box<dyn Iterator<Item = (usize, i64, AdjEdge)> + Send + '_> {
        match &self.adj_lists[vid] {
            Adj::List {
                out,
                into,
                remote_out,
                remote_into,
                ..
            } => {
                match d {
                    Direction::OUT => Box::new(itertools::chain!(
                        out.iter_window_t(window),
                        remote_out.iter_window_t(window)
                    )),
                    Direction::IN => Box::new(itertools::chain!(
                        into.iter_window_t(window),
                        remote_into.iter_window_t(window),
                    )),
                    // This piece of code is only for the sake of symmetry. Not really used.
                    _ => Box::new(itertools::chain!(
                        out.iter_window_t(window),
                        into.iter_window_t(window),
                        remote_out.iter_window_t(window),
                        remote_into.iter_window_t(window)
                    )),
                }
            }
            _ => Box::new(std::iter::empty()),
        }
    }
}

// helps us track what are we iterating over
#[derive(Debug, PartialEq)]
pub(crate) struct VertexView<'a, G> {
    pub(crate) g_id: u64,
    pub(crate) pid: usize, // this needs to be Option<pid> if we ever want to map from EdgeView to VertexView, some edges are remote
    g: &'a G,
    pub(crate) w: Option<Range<i64>>,
}

impl<'a, G> VertexView<'a, G> {
    pub fn new(g: &'a G, g_id: u64, pid: usize, w: Option<Range<i64>>) -> Self {
        Self { g_id, pid, g, w }
    }
}

impl<'a> VertexView<'a, TemporalGraph> {

    pub fn graph(&self) -> &TemporalGraph {
        self.g
    }
    // FIXME: all the functions using global ID need to be changed to use the physical ID instead
    pub fn edges(
        &'a self,
        d: Direction,
    ) -> Box<dyn Iterator<Item = EdgeView<'a, TemporalGraph>> + 'a> {
        if let Some(r) = &self.w {
            self.g.neighbours_window(self.g_id, r, d)
        } else {
            self.g.neighbours(self.g_id, d)
        }
    }

    pub fn neighbours(
        &'a self,
        d: Direction,
    ) -> Box<dyn Iterator<Item = VertexView<'a, TemporalGraph>> + 'a> {
        let edges_iter = if let Some(r) = &self.w {
            self.g.neighbours_window(self.g_id, &r, d)
        } else {
            self.g.neighbours(self.g_id, d)
        };

        Box::new(edges_iter.map(|edge|{
            let EdgeView{src_id, dst_id, ..} = edge;

            let src_g_id = edge.global_src();
            let dst_g_id = edge.global_dst();

            if self.g_id == src_g_id {
                VertexView::new(self.g, dst_g_id, dst_id, self.w.clone())
            } else {
                VertexView::new(self.g, src_g_id, src_id, self.w.clone())
            }

        }))
    }

    pub fn props(&self, name: &'a str) -> Option<Box<dyn Iterator<Item = (&'a i64, Prop)> + 'a>> {
        let index = self.g.logical_to_physical.get(&self.g_id)?;
        let meta = self.g.props.vertex_meta.get(*index)?;
        let prop_id = self.g.props.prop_ids.get(name)?;
        Some(meta.iter(*prop_id))
    }

    pub fn props_window(
        &self,
        name: &'a str,
        r: Range<i64>,
    ) -> Option<Box<dyn Iterator<Item = (&'a i64, Prop)> + 'a>> {
        let index = self.g.logical_to_physical.get(&self.g_id)?;
        let meta = self.g.props.vertex_meta.get(*index)?;
        let prop_id = self.g.props.prop_ids.get(name)?;
        Some(meta.iter_window(*prop_id, r))
    }

    pub fn all_props<T: From<Prop>>(&self) -> Option<HashMap<String, Vec<(i64, T)>>> {
        let index = self.g.logical_to_physical.get(&self.g_id)?;
        let meta = self.g.props.vertex_meta.get(*index)?;

        let mut hm: HashMap<String, Vec<(i64, T)>> = HashMap::new();

        self.g.props.prop_ids.iter().for_each(|(k, v)| {
            if hm.contains_key(k) {
                let vs = hm.get_mut(k).unwrap();
                vs.append(
                    &mut meta
                        .iter(*v)
                        .map(|(x, y)| (*x, y.into()))
                        .collect::<Vec<(i64, T)>>(),
                )
            } else {
                let value = meta
                    .iter(*v)
                    .map(|(x, y)| (*x, y.into()))
                    .collect::<Vec<(i64, T)>>();
                if !value.is_empty() {
                    // self.g.props.prop_ids returns all prop ids, including edge property ids
                    hm.insert(k.clone(), Vec::from(value));
                }
            }
        });

        Some(hm) // Don't return "None" if hm.is_empty for Some({}) gets translated as {} in python
    }

    pub fn all_props_window<T: From<Prop>>(
        &self,
        r: Range<i64>,
    ) -> Option<HashMap<String, Vec<(i64, T)>>> {
        let index = self.g.logical_to_physical.get(&self.g_id)?;
        let meta = self.g.props.vertex_meta.get(*index)?;

        let mut hm: HashMap<String, Vec<(i64, T)>> = HashMap::new();

        self.g.props.prop_ids.iter().for_each(|(k, v)| {
            if hm.contains_key(k) {
                let vs = hm.get_mut(k).unwrap();
                vs.append(
                    &mut meta
                        .iter_window(*v, r.clone())
                        .map(|(x, y)| (*x, y.into()))
                        .collect::<Vec<(i64, T)>>(),
                )
            } else {
                let value = meta
                    .iter_window(*v, r.clone())
                    .map(|(x, y)| (*x, y.into()))
                    .collect::<Vec<(i64, T)>>();
                if !value.is_empty() {
                    // self.g.props.prop_ids returns all prop ids, including edge property ids
                    hm.insert(k.clone(), Vec::from(value));
                }
            }
        });

        Some(hm) // Don't return "None" if hm.is_empty for Some({}) gets translated as {} in python
    }
}

pub(crate) struct EdgeView<'a, G: Sized> {
    src_id: usize,
    dst_id: usize,
    g: &'a G,
    pub(crate) t: Option<i64>,
    e_meta: AdjEdge,
}

impl<'a> EdgeView<'a, TemporalGraph> {
    pub fn global_src(&self) -> u64 {
        if self.e_meta.is_local() {
            *self.g.adj_lists[self.src_id].logical()
        } else {
            self.src_id.try_into().unwrap()
        }
    }

    pub fn global_dst(&self) -> u64 {
        if self.e_meta.is_local() {
            *self.g.adj_lists[self.dst_id].logical()
        } else {
            self.dst_id.try_into().unwrap()
        }
    }

    pub fn is_remote(&self) -> bool {
        !self.e_meta.is_local()
    }

    pub fn props(&self, name: &'a str) -> Option<Box<dyn Iterator<Item = (&'a i64, Prop)> + 'a>> {
        // find the id of the property
        let prop_id = self.g.props.prop_ids.get(name)?;
        Some(self.g.props.edge_meta[self.e_meta.edge_meta_id()].iter(*prop_id))
    }

    pub fn props_window(
        &self,
        name: &'a str,
        r: Range<i64>,
    ) -> Option<Box<dyn Iterator<Item = (&'a i64, Prop)> + 'a>> {
        // find the id of the property
        let prop_id = self.g.props.prop_ids.get(name)?;
        Some(self.g.props.edge_meta[self.e_meta.edge_meta_id()].iter_window(*prop_id, r))
    }
}

#[cfg(test)]
extern crate quickcheck;

#[cfg(test)]
mod graph_test {
    use std::{path::PathBuf, vec};

    use csv::StringRecord;

    use crate::utils;

    use super::*;

    #[test]
    fn testhm() {
        let map = std::collections::HashMap::from([("a", 1), ("b", 2), ("c", 3)]);

        for val in map.values() {
            println!("sk: {:?}", val);
        }
    }

    #[test]
    fn add_vertex_at_time_t1() {
        let mut g = TemporalGraph::default();

        g.add_vertex(1, 9);

        assert!(g.has_vertex(9));
        assert!(g.has_vertex_window(&(1..15), 9));
        assert_eq!(g.vertices().map(|v| v.g_id).collect::<Vec<u64>>(), vec![9]);
        assert_eq!(g.props.vertex_meta.get(2), None);
    }

    #[test]
    fn add_vertices_with_1_property() {
        let mut g = TemporalGraph::default();

        let v_id = 1;
        let ts = 1;
        g.add_vertex_with_props(ts, v_id, &vec![("type".into(), Prop::Str("wallet".into()))]);

        assert!(g.has_vertex(v_id));
        assert!(g.has_vertex_window(&(1..15), v_id));
        assert_eq!(
            g.vertices().map(|v| v.g_id).collect::<Vec<u64>>(),
            vec![v_id]
        );

        let res = g
            .vertices()
            .flat_map(|v| v.props("type"))
            .flat_map(|v| v.collect::<Vec<_>>())
            .collect::<Vec<_>>();

        assert_eq!(res, vec![(&1, Prop::Str("wallet".into()))]);
    }

    #[test]
    fn add_vertices_with_multiple_properties() {
        let mut g = TemporalGraph::default();

        g.add_vertex_with_props(
            1,
            1,
            &vec![
                ("type".into(), Prop::Str("wallet".into())),
                ("active".into(), Prop::U32(0)),
            ],
        );

        let res = g
            .vertices()
            .flat_map(|v| {
                let type_ = v.props("type").map(|x| x.collect::<Vec<_>>());
                let active = v.props("active").map(|x| x.collect::<Vec<_>>());
                type_.zip(active).map(|(mut x, mut y)| {
                    x.append(&mut y);
                    x
                })
            })
            .flatten()
            .collect::<Vec<_>>();

        assert_eq!(
            res,
            vec![(&1, Prop::Str("wallet".into())), (&1, Prop::U32(0)),]
        );
    }

    #[test]
    fn add_vertices_with_1_property_different_times() {
        let mut g = TemporalGraph::default();

        g.add_vertex_with_props(
            1,
            1,
            &vec![
                ("type".into(), Prop::Str("wallet".into())),
                ("active".into(), Prop::U32(0)),
            ],
        );

        g.add_vertex_with_props(
            2,
            1,
            &vec![
                ("type".into(), Prop::Str("wallet".into())),
                ("active".into(), Prop::U32(1)),
            ],
        );

        g.add_vertex_with_props(
            3,
            1,
            &vec![
                ("type".into(), Prop::Str("wallet".into())),
                ("active".into(), Prop::U32(2)),
            ],
        );

        let res: Vec<(&i64, Prop)> = g
            .vertices()
            .flat_map(|v| {
                let type_ = v.props_window("type", 2..3).map(|x| x.collect::<Vec<_>>());
                let active = v
                    .props_window("active", 2..3)
                    .map(|x| x.collect::<Vec<_>>());
                type_.zip(active).map(|(mut x, mut y)| {
                    x.append(&mut y);
                    x
                })
            })
            .flatten()
            .collect::<Vec<_>>();

        assert_eq!(
            res,
            vec![(&2, Prop::Str("wallet".into())), (&2, Prop::U32(1)),]
        );
    }

    #[test]
    fn add_vertices_with_multiple_properties_at_different_times_window() {
        let mut g = TemporalGraph::default();

        g.add_vertex_with_props(
            1,
            1,
            &vec![
                ("type".into(), Prop::Str("wallet".into())),
                ("active".into(), Prop::U32(0)),
            ],
        );

        g.add_vertex_with_props(2, 1, &vec![("label".into(), Prop::I32(12345))]);

        g.add_vertex_with_props(
            3,
            1,
            &vec![
                ("origin".into(), Prop::F32(0.1)),
                ("active".into(), Prop::U32(2)),
            ],
        );

        let res = g
            .vertices()
            .flat_map(|v| {
                let type_ = v.props_window("type", 1..2).map(|x| x.collect::<Vec<_>>());
                let active = v
                    .props_window("active", 2..5)
                    .map(|x| x.collect::<Vec<_>>());
                let label = v.props_window("label", 2..5).map(|x| x.collect::<Vec<_>>());
                let origin = v
                    .props_window("origin", 2..5)
                    .map(|x| x.collect::<Vec<_>>());
                type_
                    .zip(active)
                    .map(|(mut x, mut y)| {
                        x.append(&mut y);
                        x
                    })
                    .zip(label)
                    .map(|(mut x, mut y)| {
                        x.append(&mut y);
                        x
                    })
                    .zip(origin)
                    .map(|(mut x, mut y)| {
                        x.append(&mut y);
                        x
                    })
            })
            .flatten()
            .collect::<Vec<_>>();

        assert_eq!(
            res,
            vec![
                (&1, Prop::Str("wallet".into())),
                (&3, Prop::U32(2)),
                (&2, Prop::I32(12345)),
                (&3, Prop::F32(0.1)),
            ]
        );
    }

    #[test]
    #[ignore = "Undecided on the semantics of the time window over vertices shoule be supported in Docbrown"]
    fn add_vertex_at_time_t1_window() {
        let mut g = TemporalGraph::default();

        g.add_vertex(9, 1);

        assert!(g.has_vertex(9));
        assert!(g.has_vertex_window(&(1..15), 9));
        assert!(g.has_vertex_window(&(5..15), 9)); // FIXME: this is wrong and we might need a different kind of window here
    }

    #[test]
    fn add_vertex_at_time_t1_t2() {
        let mut g = TemporalGraph::default();

        g.add_vertex(1, 9);
        g.add_vertex(2, 1);

        let actual: Vec<u64> = g.vertices_window(0..2).map(|v| v.g_id).collect();
        assert_eq!(actual, vec![9]);
        let actual: Vec<u64> = g.vertices_window(2..10).map(|v| v.g_id).collect();
        assert_eq!(actual, vec![1]);
        let actual: Vec<u64> = g.vertices_window(0..10).map(|v| v.g_id).collect();
        assert_eq!(actual, vec![9, 1]);
    }

    #[test]
    fn add_edge_at_time_t1() {
        let mut g = TemporalGraph::default();

        g.add_vertex(1, 9);
        g.add_vertex(2, 1);

        // 9 and 1 are not visible at time 3
        let actual: Vec<u64> = g.vertices_window(3..10).map(|v| v.g_id).collect();
        let expected: Vec<u64> = vec![];
        assert_eq!(actual, expected);

        g.add_edge(3, 9, 1);

        // 9 and 1 are now visible at time 3
        let actual: Vec<u64> = g.vertices_window(3..10).map(|v| v.g_id).collect();
        assert_eq!(actual, vec![9, 1]);

        // the outbound neighbours of 9 at time 0..2 is the empty set
        let actual: Vec<u64> = g
            .neighbours_window(9, &(0..2), Direction::OUT)
            .map(|e| e.global_dst())
            .collect();
        let expected: Vec<u64> = vec![];
        assert_eq!(actual, expected);

        // the outbound neighbours of 9 at time 0..4 are 1
        let actual: Vec<u64> = g
            .neighbours_window(9, &(0..4), Direction::OUT)
            .map(|e| e.global_dst())
            .collect();
        assert_eq!(actual, vec![1]);

        // the inbound neighbours of 1 at time 0..4 are 9
        let actual: Vec<u64> = g
            .neighbours_window(1, &(0..4), Direction::IN)
            .map(|e| e.global_src())
            .collect();
        assert_eq!(actual, vec![9]);
    }

    #[test]
    fn does_not_have_edge() {
        let mut g = TemporalGraph::default();
        g.add_vertex(1, 9);
        g.add_vertex(2, 11);
        g.add_edge(3, 11, 9);

        let actual: bool = g.has_edge(9, 11);

        assert_eq!(actual, false);
    }

    #[test]
    fn has_edge() {
        let mut g = TemporalGraph::default();
        g.add_vertex(1, 9);
        g.add_vertex(2, 11);
        g.add_edge(3, 9, 11);

        let actual: bool = g.has_edge(9, 11);

        assert_eq!(actual, true);
    }

    #[test]
    fn has_double_edge() {
        let mut g = TemporalGraph::default();
        g.add_vertex(1, 9);
        g.add_vertex(2, 11);
        g.add_edge(3, 9, 11);
        g.add_edge(4, 11, 9);

        let actual: bool = g.has_edge(9, 11);
        let actual2: bool = g.has_edge(11, 9);

        assert_eq!(actual, true);
        assert_eq!(actual2, true);
    }

    #[test]
    fn has_remote_out_edge() {
        let mut g = TemporalGraph::default();
        g.add_vertex(1, 9);
        g.add_edge_remote_out(2, 9, 7, &vec![("bla".to_string(), Prop::U32(1))]);

        let actual: bool = g.has_edge(9, 7);
        assert_eq!(actual, true);
    }

    #[test]
    fn has_remote_in_edge() {
        let mut g = TemporalGraph::default();

        g.add_vertex(1, 9);
        g.add_edge_remote_into(2, 7, 9, &vec![("bla".to_string(), Prop::U32(1))]);

        let actual: bool = g.has_edge(9, 7);
        assert_eq!(actual, true);
    }

    #[test]
    fn edge_exists_inside_window() {
        let mut g = TemporalGraph::default();
        g.add_vertex(1, 5);
        g.add_vertex(2, 7);
        g.add_edge(3, 5, 7);

        let actual: Vec<bool> = g
            .neighbours_window(5, &(0..4), Direction::OUT)
            .map(|e| g.has_edge(e.global_src(), e.global_dst()))
            .collect();

        assert_eq!(actual, vec![true]);
    }

    #[test]
    fn edge_does_not_exists_outside_window() {
        let mut g = TemporalGraph::default();
        g.add_vertex(5, 9);
        g.add_vertex(7, 10);
        g.add_edge(8, 9, 10);

        let actual: Vec<bool> = g
            .neighbours_window(9, &(0..4), Direction::OUT)
            .map(|e| g.has_edge(e.global_src(), e.global_dst()))
            .collect();

        //return empty as no edges in this window
        assert_eq!(actual, vec![]);
    }

    #[test]
    fn add_edge_at_time_t1_t2_t3() {
        let mut g = TemporalGraph::default();

        g.add_vertex(1, 9);
        g.add_vertex(2, 1);

        // 9 and 1 are not visible at time 3
        let actual: Vec<u64> = g.vertices_window(3..10).map(|v| v.g_id).collect();
        assert_eq!(actual, vec![]);

        g.add_edge(3, 9, 1);

        // 9 and 1 are now visible at time 3
        let actual: Vec<u64> = g.vertices_window(3..10).map(|v| v.g_id).collect();
        assert_eq!(actual, vec![9, 1]);

        // the outbound neighbours of 9 at time 0..2 is the empty set
        let actual: Vec<u64> = g
            .neighbours_window(9, &(0..2), Direction::OUT)
            .map(|e| e.global_dst())
            .collect();
        let expected: Vec<u64> = vec![];
        assert_eq!(actual, expected);

        // the outbound neighbours of 9 at time 0..4 are 1
        let actual: Vec<u64> = g
            .neighbours_window(9, &(0..4), Direction::OUT)
            .map(|e| e.global_dst())
            .collect();
        assert_eq!(actual, vec![1]);

        // the outbound neighbours of 9 at time 0..4 are 1
        let actual: Vec<u64> = g
            .neighbours_window(1, &(0..4), Direction::IN)
            .map(|e| e.global_src())
            .collect();
        assert_eq!(actual, vec![9]);
    }

    #[test]
    fn add_edge_at_time_t1_t2_t3_overwrite() {
        let mut g = TemporalGraph::default();

        g.add_vertex(1, 9);
        g.add_vertex(2, 1);

        // 9 and 1 are not visible at time 3
        let actual: Vec<u64> = g.vertices_window(3..10).map(|v| v.g_id).collect();
        assert_eq!(actual, vec![]);

        g.add_edge(3, 9, 1);
        g.add_edge(12, 9, 1); // add the same edge again at different time

        // 9 and 1 are now visible at time 3
        let actual: Vec<u64> = g.vertices_window(3..10).map(|v| v.g_id).collect();
        assert_eq!(actual, vec![9, 1]);

        // the outbound neighbours of 9 at time 0..2 is the empty set
        let actual: Vec<u64> = g
            .neighbours_window(9, &(0..2), Direction::OUT)
            .map(|e| e.global_dst())
            .collect();
        let expected: Vec<u64> = vec![];
        assert_eq!(actual, expected);

        // the outbound_t neighbours of 9 at time 0..4 are 1
        let actual: Vec<u64> = g
            .neighbours_window(9, &(0..4), Direction::OUT)
            .map(|e| e.global_dst())
            .collect();
        assert_eq!(actual, vec![1]);

        // the outbound_t neighbours of 9 at time 0..4 are 1
        let actual: Vec<u64> = g
            .neighbours_window(1, &(0..4), Direction::IN)
            .map(|e| e.global_src())
            .collect();
        assert_eq!(actual, vec![9]);

        let actual: Vec<u64> = g
            .neighbours_window(9, &(0..13), Direction::OUT)
            .map(|e| e.global_dst())
            .collect();
        assert_eq!(actual, vec![1]);

        // when we look for time we see both variants
        let actual: Vec<(i64, u64)> = g
            .neighbours_window_t(9, &(0..13), Direction::OUT)
            .map(|e| (e.t.unwrap(), e.global_dst()))
            .collect();
        assert_eq!(actual, vec![(3, 1), (12, 1)]);

        let actual: Vec<(i64, u64)> = g
            .neighbours_window_t(1, &(0..13), Direction::IN)
            .map(|e| (e.t.unwrap(), e.global_src()))
            .collect();
        assert_eq!(actual, vec![(3, 9), (12, 9)]);
    }

    #[test]
    fn add_edges_at_t1t2t3_check_times() {
        let mut g = TemporalGraph::default();

        g.add_vertex(1, 11);
        g.add_vertex(2, 22);
        g.add_vertex(3, 33);
        g.add_vertex(4, 44);

        g.add_edge(4, 11, 22);
        g.add_edge(5, 22, 33);
        g.add_edge(6, 11, 44);

        let actual = g.vertices_window(1..4).map(|v| v.g_id).collect::<Vec<_>>();

        assert_eq!(actual, vec![11, 22, 33]);

        let actual = g.vertices_window(1..6).map(|v| v.g_id).collect::<Vec<_>>();

        assert_eq!(actual, vec![11, 22, 33, 44]);

        let actual = g
            .neighbours_window(11, &(1..5), Direction::OUT)
            .map(|e| e.global_dst())
            .collect::<Vec<_>>();
        assert_eq!(actual, vec![22]);

        let actual = g
            .neighbours_window_t(11, &(1..5), Direction::OUT)
            .map(|e| (e.t.unwrap(), e.global_dst()))
            .collect::<Vec<_>>();
        assert_eq!(actual, vec![(4, 22)]);

        let actual = g
            .neighbours_window_t(44, &(1..17), Direction::IN)
            .map(|e| (e.t.unwrap(), e.global_src()))
            .collect::<Vec<_>>();
        assert_eq!(actual, vec![(6, 11)]);

        let actual = g
            .neighbours_window(44, &(1..6), Direction::IN)
            .map(|e| e.global_dst())
            .collect::<Vec<_>>();
        let expected: Vec<u64> = vec![];
        assert_eq!(actual, expected);

        let actual = g
            .neighbours_window(44, &(1..7), Direction::IN)
            .map(|e| e.global_src())
            .collect::<Vec<_>>();
        let expected: Vec<u64> = vec![11];
        assert_eq!(actual, expected);

        let actual = g
            .neighbours_window(44, &(9..100), Direction::IN)
            .map(|e| e.global_dst())
            .collect::<Vec<_>>();
        let expected: Vec<u64> = vec![];
        assert_eq!(actual, expected)
    }

    #[test]
    fn add_the_same_edge_multiple_times() {
        let mut g = TemporalGraph::default();

        g.add_vertex(1, 11);
        g.add_vertex(2, 22);

        g.add_edge(4, 11, 22);
        g.add_edge(4, 11, 22);

        let actual = g
            .neighbours_window(11, &(1..5), Direction::OUT)
            .map(|e| e.global_dst())
            .collect::<Vec<_>>();
        assert_eq!(actual, vec![22]);
    }

    #[test]
    fn add_edge_with_1_property() {
        let mut g = TemporalGraph::default();

        g.add_vertex(1, 11);
        g.add_vertex(2, 22);

        g.add_edge_with_props(4, 11, 22, &vec![("weight".into(), Prop::U32(12))]);

        let edge_weights = g
            .neighbours(11, Direction::OUT)
            .flat_map(|e| {
                e.props("weight").map(|i| {
                    i.flat_map(|(t, prop)| match prop {
                        Prop::U32(weight) => Some((t, weight)),
                        _ => None,
                    })
                    .collect::<Vec<_>>()
                })
            })
            .flatten()
            .collect::<Vec<_>>();

        assert_eq!(edge_weights, vec![(&4, 12)])
    }

    #[test]
    fn add_edge_with_multiple_properties() {
        let mut g = TemporalGraph::default();

        g.add_vertex(1, 11);
        g.add_vertex(2, 22);

        g.add_edge_with_props(
            4,
            11,
            22,
            &vec![
                ("weight".into(), Prop::U32(12)),
                ("amount".into(), Prop::F64(12.34)),
                ("label".into(), Prop::Str("blerg".into())),
            ],
        );

        let edge_weights = g
            .neighbours(11, Direction::OUT)
            .flat_map(|e| {
                let weight = e.props("weight").map(|x| x.collect::<Vec<_>>());
                let amount = e.props("amount").map(|x| x.collect::<Vec<_>>());
                let label = e.props("label").map(|x| x.collect::<Vec<_>>());
                weight
                    .zip(amount)
                    .map(|(mut x, mut y)| {
                        x.append(&mut y);
                        x
                    })
                    .zip(label)
                    .map(|(mut x, mut y)| {
                        x.append(&mut y);
                        x
                    })
            })
            .flatten()
            .collect::<Vec<_>>();

        assert_eq!(
            edge_weights,
            vec![
                (&4, Prop::U32(12)),
                (&4, Prop::F64(12.34)),
                (&4, Prop::Str("blerg".into())),
            ]
        )
    }

    #[test]
    fn add_edge_with_1_property_different_times() {
        let mut g = TemporalGraph::default();

        g.add_vertex(1, 11);
        g.add_vertex(2, 22);

        g.add_edge_with_props(4, 11, 22, &vec![("amount".into(), Prop::U32(12))]);
        g.add_edge_with_props(7, 11, 22, &vec![("amount".into(), Prop::U32(24))]);
        g.add_edge_with_props(19, 11, 22, &vec![("amount".into(), Prop::U32(48))]);

        let edge_weights = g
            .neighbours_window(11, &(4..8), Direction::OUT)
            .flat_map(|e| {
                e.props_window("amount", 4..8).map(|i| {
                    i.flat_map(|(t, prop)| match prop {
                        Prop::U32(weight) => Some((t, weight)),
                        _ => None,
                    })
                    .collect::<Vec<_>>()
                })
            })
            .flatten()
            .collect::<Vec<_>>();

        assert_eq!(edge_weights, vec![(&4, 12), (&7, 24)]);

        let edge_weights = g
            .neighbours_window(22, &(4..8), Direction::IN)
            .flat_map(|e| {
                e.props_window("amount", 4..8).map(|i| {
                    i.flat_map(|(t, prop)| match prop {
                        Prop::U32(weight) => Some((t, weight)),
                        _ => None,
                    })
                    .collect::<Vec<_>>()
                })
            })
            .flatten()
            .collect::<Vec<_>>();

        assert_eq!(edge_weights, vec![(&4, 12), (&7, 24)])
    }

    #[test]
    fn add_edges_with_multiple_properties_at_different_times_window() {
        let mut g = TemporalGraph::default();

        g.add_vertex(1, 11);
        g.add_vertex(2, 22);

        g.add_edge_with_props(
            2,
            11,
            22,
            &vec![
                ("amount".into(), Prop::F64(12.34)),
                ("label".into(), Prop::Str("blerg".into())),
            ],
        );

        g.add_edge_with_props(
            3,
            11,
            22,
            &vec![
                ("weight".into(), Prop::U32(12)),
                ("label".into(), Prop::Str("blerg".into())),
            ],
        );

        g.add_edge_with_props(
            4,
            11,
            22,
            &vec![("label".into(), Prop::Str("blerg_again".into()))],
        );

        g.add_edge_with_props(
            5,
            22,
            11,
            &vec![
                ("weight".into(), Prop::U32(12)),
                ("amount".into(), Prop::F64(12.34)),
            ],
        );

        let edge_weights = g
            .neighbours_window(11, &(3..5), Direction::OUT)
            .flat_map(|e| {
                let weight = e
                    .props_window("weight", 3..5)
                    .map(|x| x.collect::<Vec<_>>());
                let amount = e
                    .props_window("amount", 3..5)
                    .map(|x| x.collect::<Vec<_>>());
                let label = e.props_window("label", 3..5).map(|x| x.collect::<Vec<_>>());
                weight
                    .zip(amount)
                    .map(|(mut x, mut y)| {
                        x.append(&mut y);
                        x
                    })
                    .zip(label)
                    .map(|(mut x, mut y)| {
                        x.append(&mut y);
                        x
                    })
            })
            .flatten()
            .collect::<Vec<_>>();

        assert_eq!(
            edge_weights,
            vec![
                (&3, Prop::U32(12)),
                (&3, Prop::Str("blerg".into())),
                (&4, Prop::Str("blerg_again".into()))
            ]
        )
    }

    #[test]
    fn edge_metadata_id_bug() {
        let mut g = TemporalGraph::default();

        let edges: Vec<(i64, u64, u64)> = vec![(1, 1, 2), (2, 3, 4), (3, 5, 4), (4, 1, 4)];

        for (t, src, dst) in edges {
            g.add_vertex(t, src);
            g.add_vertex(t, dst);
            g.add_edge_with_props(t, src, dst, &vec![("amount".into(), Prop::U64(12))]);
        }
    }

    #[test]
    fn add_multiple_edges_with_1_property_same_time() {
        let mut g = TemporalGraph::default();

        g.add_vertex(1, 11);
        g.add_vertex(2, 22);
        g.add_vertex(3, 33);
        g.add_vertex(4, 44);

        g.add_edge_with_props(4, 11, 22, &vec![("weight".into(), Prop::F32(1122.0))]);
        g.add_edge_with_props(4, 11, 33, &vec![("weight".into(), Prop::F32(1133.0))]);
        g.add_edge_with_props(4, 44, 11, &vec![("weight".into(), Prop::F32(4411.0))]);

        let edge_weights_out_11 = g
            .neighbours(11, Direction::OUT)
            .flat_map(|e| {
                e.props("weight").map(|i| {
                    i.flat_map(|(t, prop)| match prop {
                        Prop::F32(weight) => Some((t, weight)),
                        _ => None,
                    })
                    .collect::<Vec<_>>()
                })
            })
            .flatten()
            .collect::<Vec<_>>();

        assert_eq!(edge_weights_out_11, vec![(&4, 1122.0), (&4, 1133.0)]);

        let edge_weights_into_11 = g
            .neighbours(11, Direction::IN)
            .flat_map(|e| {
                e.props("weight").map(|i| {
                    i.flat_map(|(t, prop)| match prop {
                        Prop::F32(weight) => Some((t, weight)),
                        _ => None,
                    })
                    .collect::<Vec<_>>()
                })
            })
            .flatten()
            .collect::<Vec<_>>();

        assert_eq!(edge_weights_into_11, vec![(&4, 4411.0)])
    }

    #[test]
    fn add_edges_with_multiple_properties_at_different_times() {
        let mut g = TemporalGraph::default();

        g.add_vertex(1, 11);
        g.add_vertex(2, 22);
        g.add_vertex(3, 33);
        g.add_vertex(4, 44);

        g.add_edge_with_props(
            2,
            11,
            22,
            &vec![
                ("amount".into(), Prop::F64(12.34)),
                ("label".into(), Prop::Str("blerg".into())),
            ],
        );

        g.add_edge_with_props(
            3,
            22,
            33,
            &vec![
                ("weight".into(), Prop::U32(12)),
                ("label".into(), Prop::Str("blerg".into())),
            ],
        );

        g.add_edge_with_props(
            4,
            33,
            44,
            &vec![("label".into(), Prop::Str("blerg".into()))],
        );

        g.add_edge_with_props(
            5,
            44,
            11,
            &vec![
                ("weight".into(), Prop::U32(12)),
                ("amount".into(), Prop::F64(12.34)),
            ],
        );

        // betwen t:2 and t:4 (excluded) only 11, 22 and 33 are visible, 11 is visible because it has an edge at time 2
        let vs = g.vertices_window(2..4).map(|v| v.g_id).collect::<Vec<_>>();

        assert_eq!(vs, vec![11, 22, 33]);

        // between t: 3 and t:6 (excluded) show the visible outbound edges
        let vs = g
            .vertices_window(3..6)
            .flat_map(|v| {
                v.edges(Direction::OUT)
                    .map(|e| e.global_dst())
                    .collect::<Vec<_>>() // FIXME: we can't just return v.outbound().map(|e| e.global_dst()) here we might need to do so check lifetimes
            })
            .collect::<Vec<_>>();

        assert_eq!(vs, vec![33, 44, 11]);

        let edge_weights = g
            .neighbours(11, Direction::OUT)
            .flat_map(|e| {
                let weight = e.props("weight").map(|x| x.collect::<Vec<_>>());
                let amount = e.props("amount").map(|x| x.collect::<Vec<_>>());
                let label = e.props("label").map(|x| x.collect::<Vec<_>>());
                weight
                    .zip(amount)
                    .map(|(mut x, mut y)| {
                        x.append(&mut y);
                        x
                    })
                    .zip(label)
                    .map(|(mut x, mut y)| {
                        x.append(&mut y);
                        x
                    })
            })
            .flatten()
            .collect::<Vec<_>>();

        assert_eq!(
            edge_weights,
            vec![(&2, Prop::F64(12.34)), (&2, Prop::Str("blerg".into()))]
        )
    }

    #[test]
    fn correctness_degree_test() {
        let mut g = TemporalGraph::default();

        let triplets = vec![
            (1, 1, 2, 1),
            (2, 1, 2, 2),
            (2, 1, 2, 3),
            (1, 1, 2, 4),
            (1, 1, 3, 5),
            (1, 3, 1, 6),
        ];

        for (t, src, dst, w) in triplets {
            g.add_edge_with_props(t, src, dst, &vec![("weight".to_string(), Prop::U32(w))]);
        }

        for i in 1..4 {
            let out1 = g
                .neighbours(i, Direction::OUT)
                .map(|e| e.global_dst())
                .collect_vec();
            let out2 = g
                .neighbours_window(i, &(1..7), Direction::OUT)
                .map(|e| e.global_dst())
                .collect_vec();

            assert_eq!(out1, out2);
            assert_eq!(
                g.degree(i, Direction::OUT),
                g.degree_window(i, &(1..7), Direction::OUT)
            );
            assert_eq!(
                g.degree(i, Direction::IN),
                g.degree_window(i, &(1..7), Direction::IN)
            );
        }

        let degrees = g
            .vertices()
            .map(|v| {
                (
                    v.g_id,
                    g.degree(v.g_id, Direction::IN),
                    g.degree(v.g_id, Direction::OUT),
                    g.degree(v.g_id, Direction::BOTH),
                )
            })
            .collect_vec();

        let degrees_window = g
            .vertices_window(1..7)
            .map(|v| {
                (
                    v.g_id,
                    g.degree(v.g_id, Direction::IN),
                    g.degree(v.g_id, Direction::OUT),
                    g.degree(v.g_id, Direction::BOTH),
                )
            })
            .collect_vec();

        let expected = vec![(1, 1, 2, 2), (2, 1, 0, 1), (3, 1, 1, 1)];

        assert_eq!(degrees, expected);
        assert_eq!(degrees_window, expected);
    }

    #[test]
    fn lotr_degree() {
        let mut g = TemporalGraph::default();

        fn parse_record(rec: &StringRecord) -> Option<(String, String, i64)> {
            let src = rec.get(0).and_then(|s| s.parse::<String>().ok())?;
            let dst = rec.get(1).and_then(|s| s.parse::<String>().ok())?;
            let t = rec.get(2).and_then(|s| s.parse::<i64>().ok())?;
            Some((src, dst, t))
        }

        let data_dir: PathBuf = [env!("CARGO_MANIFEST_DIR"), "resources/test/lotr.csv"]
            .iter()
            .collect();

        if !data_dir.exists() {
            panic!("Missing data dir = {}", data_dir.to_str().unwrap())
        }

        if let Ok(mut reader) = csv::Reader::from_path(data_dir) {
            for rec_res in reader.records() {
                if let Ok(rec) = rec_res {
                    if let Some((src, dst, t)) = parse_record(&rec) {
                        let src_id = utils::calculate_hash(&src);

                        let dst_id = utils::calculate_hash(&dst);

                        g.add_vertex(t, src_id);
                        g.add_vertex(t, dst_id);
                        g.add_edge_with_props(t, src_id, dst_id, &vec![]);
                    }
                }
            }
        }

        // query the various graph windows
        // 9501 .. 10001

        let w = 9501..10001;
        let mut degrees_w1 = g
            .vertices_window(w.clone())
            .map(|v| {
                (
                    v.g_id,
                    g.degree_window(v.g_id, &w, Direction::IN),
                    g.degree_window(v.g_id, &w, Direction::OUT),
                    g.degree_window(v.g_id, &w, Direction::BOTH),
                )
            })
            .collect_vec();

        let mut expected_degrees_w1 = vec![
            ("Balin", 0, 5, 5),
            ("Frodo", 4, 4, 8),
            ("Thorin", 0, 1, 1),
            ("Fundin", 1, 0, 1),
            ("Ori", 0, 1, 1),
            ("Pippin", 0, 3, 3),
            ("Merry", 2, 1, 3),
            ("Bilbo", 4, 0, 4),
            ("Gimli", 2, 2, 4),
            ("Legolas", 2, 0, 2),
            ("Sam", 0, 1, 1),
            ("Gandalf", 1, 2, 3),
            ("Boromir", 1, 0, 1),
            ("Aragorn", 3, 1, 4),
            ("Daeron", 1, 0, 1),
        ]
        .into_iter()
        .map(|(name, indeg, outdeg, deg)| (utils::calculate_hash(&name), indeg, outdeg, deg))
        .collect_vec();

        expected_degrees_w1.sort();
        degrees_w1.sort();

        assert_eq!(degrees_w1, expected_degrees_w1);

        // 19001..20001
        let mut expected_degrees_w2 = vec![
            ("Elrond", 1, 0, 1),
            ("Peregrin", 0, 1, 1),
            ("Pippin", 0, 4, 4),
            ("Merry", 2, 1, 3),
            ("Gimli", 0, 2, 2),
            ("Wormtongue", 0, 1, 1),
            ("Legolas", 1, 1, 2),
            ("Sam", 1, 0, 1),
            ("Saruman", 1, 1, 2),
            ("Treebeard", 0, 1, 1),
            ("Gandalf", 3, 3, 6),
            ("Aragorn", 7, 0, 7),
            ("Shadowfax", 1, 1, 2),
            ("Elendil", 0, 1, 1),
        ]
        .into_iter()
        .map(|(name, indeg, outdeg, deg)| (utils::calculate_hash(&name), indeg, outdeg, deg))
        .collect_vec();

        let w = 19001..20001;
        let mut degrees_w2 = g
            .vertices_window(w.clone())
            .map(|v| {
                (
                    v.g_id,
                    g.degree_window(v.g_id, &w, Direction::IN),
                    g.degree_window(v.g_id, &w, Direction::OUT),
                    g.degree_window(v.g_id, &w, Direction::BOTH),
                )
            })
            .collect_vec();

        expected_degrees_w2.sort();
        degrees_w2.sort();

        assert_eq!(degrees_w2, expected_degrees_w2);
    }

    #[test]
    fn find_vertex() {
        let mut g = TemporalGraph::default();

        let triplets = vec![
            (1, 1, 2, 1),
            (2, 1, 2, 2),
            (2, 1, 2, 3),
            (1, 1, 2, 4),
            (1, 1, 3, 5),
            (1, 3, 1, 6),
        ];

        for (t, src, dst, w) in triplets {
            g.add_edge_with_props(t, src, dst, &vec![("weight".to_string(), Prop::U32(w))]);
        }

        let pid = *(g.logical_to_physical.get(&1).unwrap());

        let actual = g.vertex(1);
        let expected = Some(VertexView {
            g_id: 1,
            pid,
            g: &g,
            w: Some(i64::MIN..i64::MAX),
        });

        assert_eq!(actual, expected);

        let actual = g.vertex(10);
        let expected = None;

        assert_eq!(actual, expected);

        let actual = g.vertex_window(1, &(0..3));
        let expected = Some(VertexView {
            g_id: 1,
            pid,
            g: &g,
            w: Some(0..3),
        });

        assert_eq!(actual, expected);

        let actual = g.vertex_window(10, &(0..3));
        let expected = None;

        assert_eq!(actual, expected);

        let actual = g.vertex_window(1, &(0..1));
        let expected = None;

        assert_eq!(actual, expected);
    }

    #[quickcheck]
    fn add_vertices_into_two_graph_partitions(vs: Vec<(u64, u64)>) {
        let mut g1 = TemporalGraph::default();

        let mut g2 = TemporalGraph::default();

        let mut shards = vec![&mut g1, &mut g2];
        let some_props: Vec<(String, Prop)> = vec![("bla".to_string(), Prop::U32(1))];

        let n_shards = shards.len();
        for (t, (src, dst)) in vs.into_iter().enumerate() {
            let src_shard = utils::get_shard_id_from_global_vid(src, n_shards);
            let dst_shard = utils::get_shard_id_from_global_vid(dst, n_shards);

            shards[src_shard].add_vertex(t.try_into().unwrap(), src.into());
            shards[dst_shard].add_vertex(t.try_into().unwrap(), dst.into());

            if src_shard == dst_shard {
                shards[src_shard].add_edge_with_props(
                    t.try_into().unwrap(),
                    src.into(),
                    dst.into(),
                    &some_props,
                );
            } else {
                shards[src_shard].add_edge_remote_out(
                    t.try_into().unwrap(),
                    src.into(),
                    dst.into(),
                    &some_props,
                );
                shards[dst_shard].add_edge_remote_into(
                    t.try_into().unwrap(),
                    src.into(),
                    dst.into(),
                    &some_props,
                );
            }
        }
    }

    #[test]
    fn adding_remote_edge_does_not_break_local_indices() {
        let mut g1 = TemporalGraph::default();
        g1.add_edge_remote_out(11, 1, 1, &vec![("bla".to_string(), Prop::U32(1))]);
        g1.add_edge_with_props(11, 0, 2, &vec![("bla".to_string(), Prop::U32(1))]);
    }

    #[test]
    fn check_edges_after_adding_remote() {
        let mut g1 = TemporalGraph::default();
        g1.add_vertex(1, 11);

        g1.add_edge_remote_out(2, 11, 22, &vec![("bla".to_string(), Prop::U32(1))]);

        let actual = g1
            .neighbours_window(11, &(1..3), Direction::OUT)
            .map(|e| e.global_dst())
            .collect_vec();
        assert_eq!(actual, vec![22]);

        let actual = g1
            .neighbours_iter_window(0, &(1..3), Direction::OUT)
            .map(|(id, edge)| (id, edge.is_local()))
            .collect_vec();
        assert_eq!(actual, vec![(22, false)])
    }

    // this test checks TemporalGraph can be serialized and deserialized
    #[test]
    fn serialize_and_deserialize_with_bincode() {
        let mut g = TemporalGraph::default();

        g.add_vertex(1, 1);
        g.add_vertex(2, 2);

        g.add_vertex(3, 3);
        g.add_vertex(4, 1);

        g.add_edge_with_props(1, 2, 3, &vec![("bla".to_string(), Prop::U32(1))]);
        g.add_edge_with_props(3, 4, 4, &vec![("bla1".to_string(), Prop::U64(1))]);
        g.add_edge_with_props(
            4,
            1,
            5,
            &vec![("bla2".to_string(), Prop::Str("blergo blargo".to_string()))],
        );

        let mut buffer: Vec<u8> = Vec::new();

        bincode::serialize_into(&mut buffer, &g).unwrap();

        let g2: TemporalGraph = bincode::deserialize_from(&mut buffer.as_slice()).unwrap();
        assert_eq!(g, g2);
    }
}<|MERGE_RESOLUTION|>--- conflicted
+++ resolved
@@ -50,9 +50,6 @@
             .unwrap_or(0)
     }
 
-<<<<<<< HEAD
-    pub(crate) fn has_vertex(&self, v: u64) -> bool {
-=======
     pub(crate) fn has_edge(&self, src: u64, dst: u64) -> bool {
         dbg!(&src);
         let v_pid = self.logical_to_physical[&src];
@@ -75,8 +72,7 @@
         }
     }
 
-    pub(crate) fn contains_vertex(&self, v: u64) -> bool {
->>>>>>> 044fe2e3
+    pub(crate) fn has_vertex(&self, v: u64) -> bool {
         self.logical_to_physical.contains_key(&v)
     }
 
