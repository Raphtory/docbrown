//! A data structure for representing temporal graphs.

use std::fmt::{Display, Formatter};
use std::{
    collections::{BTreeMap, HashMap},
    ops::Range,
};

use itertools::Itertools;
use rustc_hash::FxHashMap;
use serde::{Deserialize, Serialize};

use crate::adj::Adj;
<<<<<<< HEAD
use crate::props::{IllegalMutate, Props};
=======
use crate::props::Props;
>>>>>>> 31789cea
use crate::tprop::TProp;
use crate::vertex::InputVertex;
use crate::Prop;
use crate::{bitset::BitSet, tadjset::AdjEdge, Direction};

use self::errors::MutateGraphError;

<<<<<<< HEAD
#[derive(thiserror::Error, Debug)]
#[error("cannot change property for vertex '{vertex_id}'")]
pub struct IllegalVertexPropertyChange {
    vertex_id: u64,
    source: IllegalMutate,
}

impl IllegalVertexPropertyChange {
    fn new(vertex_id: u64, source: IllegalMutate) -> IllegalVertexPropertyChange {
        IllegalVertexPropertyChange { vertex_id, source }
    }
}

#[derive(thiserror::Error, Debug)]
pub enum AddEdgeError {
    #[error("cannot set property for missing edge '{0}' -> '{1}'")]
    MissingEdge(u64, u64), // src, dst
    #[error("cannot change property for edge '{src_id}' -> '{dst_id}'")]
    IllegalEdgePropertyChange {
        src_id: u64,
        dst_id: u64,
        source: IllegalMutate,
    },
}

impl AddEdgeError {
    fn new(src_id: u64, dst_id: u64, source: IllegalMutate) -> AddEdgeError {
        AddEdgeError::IllegalEdgePropertyChange {
            src_id,
            dst_id,
            source,
        }
    }
}
=======
pub(crate) mod errors {
    use crate::props::IllegalMutate;

    #[derive(thiserror::Error, Debug)]
    pub enum MutateGraphError {
        #[error("cannot change property for vertex '{vertex_id}'")]
        IllegalVertexPropertyChange {
            vertex_id: u64,
            source: IllegalMutate,
        },
        #[error("cannot set property for missing edge '{0}' -> '{1}'")]
        MissingEdge(u64, u64), // src, dst
        #[error("cannot change property for edge '{src_id}' -> '{dst_id}'")]
        IllegalEdgePropertyChange {
            src_id: u64,
            dst_id: u64,
            source: IllegalMutate,
        },
    }
}

pub type MutateGraphResult = Result<(), MutateGraphError>;
>>>>>>> 31789cea

#[derive(Debug, Serialize, Deserialize, PartialEq)]
pub struct TemporalGraph {
    // Maps global (logical) id to the local (physical) id which is an index to the adjacency list vector
    pub(crate) logical_to_physical: FxHashMap<u64, usize>,

    // Vector of adjacency lists
    pub(crate) adj_lists: Vec<Adj>,

    // Time index pointing at the index against adjacency lists.
    index: BTreeMap<i64, BitSet>,

    // Properties abstraction for both vertices and edges
    pub(crate) props: Props,

    //earliest time seen in this graph
    pub(crate) earliest_time: i64,

    //latest time seen in this graph
    pub(crate) latest_time: i64,
}

impl Default for TemporalGraph {
    fn default() -> Self {
        Self {
            logical_to_physical: Default::default(),
            adj_lists: Default::default(),
            index: Default::default(),
            props: Default::default(),
            earliest_time: i64::MAX,
            latest_time: i64::MIN,
        }
    }
}

impl TemporalGraph {
    pub(crate) fn len(&self) -> usize {
        self.logical_to_physical.len()
    }

    pub(crate) fn out_edges_len(&self) -> usize {
        self.adj_lists
            .iter()
            .map(|adj| adj.out_edges_len())
            .reduce(|s1, s2| s1 + s2)
            .unwrap_or(0)
    }

    pub(crate) fn has_edge(&self, src: u64, dst: u64) -> bool {
        if let Some(v_pid) = self.logical_to_physical.get(&src) {
            match &self.adj_lists[*v_pid] {
                Adj::Solo(_) => false,
                Adj::List {
                    out, remote_out, ..
                } => {
                    if !self.has_vertex(dst) {
                        remote_out.find(dst as usize).is_some()
                    } else {
                        let dst_pid = self.logical_to_physical[&dst];
                        out.find(dst_pid).is_some()
                    }
                }
            }
        } else {
            false
        }
    }

    pub(crate) fn has_edge_window(&self, src: u64, dst: u64, w: &Range<i64>) -> bool {
        // First check if v1 exists within the given window
        if self.has_vertex_window(src, w) {
            let src_pid = self.logical_to_physical[&src];
            match &self.adj_lists[src_pid] {
                Adj::Solo(_) => false,
                Adj::List {
                    out, remote_out, ..
                } => {
                    // Then check if v2 exists in the given window while sharing an edge with v1
                    if !self.has_vertex_window(dst, &w) {
                        remote_out.find_window(dst as usize, &w).is_some()
                    } else {
                        let dst_pid = self.logical_to_physical[&dst];
                        out.find_window(dst_pid, w).is_some()
                    }
                }
            }
        } else {
            false
        }
    }

    pub(crate) fn has_vertex(&self, v: u64) -> bool {
        self.logical_to_physical.contains_key(&v)
    }

    pub(crate) fn has_vertex_window(&self, v: u64, w: &Range<i64>) -> bool {
        if let Some(v_id) = self.logical_to_physical.get(&v) {
            self.index.range(w.clone()).any(|(_, bs)| bs.contains(v_id))
        } else {
            false
        }
    }

    pub(crate) fn add_vertex<T: InputVertex>(&mut self, t: i64, v: T) -> MutateGraphResult {
        self.add_vertex_with_props(t, v, &vec![])
    }

    pub(crate) fn add_vertex_with_props<T: InputVertex>(
        &mut self,
        t: i64,
        v: T,
        props: &Vec<(String, Prop)>,
    ) -> MutateGraphResult {
        //Updating time - only needs to be here as every other adding function calls this one
        if self.earliest_time > t {
            self.earliest_time = t
        }
        if self.latest_time < t {
            self.latest_time = t
        }

        let index = match self.logical_to_physical.get(&v.id()) {
            None => {
                let physical_id: usize = self.adj_lists.len();
                self.adj_lists.push(Adj::Solo(v.id()));

                self.logical_to_physical.insert(v.id(), physical_id);

                self.index
                    .entry(t)
                    .and_modify(|set| {
                        set.push(physical_id);
                    })
                    .or_insert_with(|| BitSet::one(physical_id));
                physical_id
            }
            Some(pid) => {
                self.index
                    .entry(t)
                    .and_modify(|set| {
                        set.push(*pid);
                    })
                    .or_insert_with(|| BitSet::one(*pid));
                *pid
            }
        };
        if let Some(n) = v.name_prop() {
            let result = self
                .props
                .set_static_vertex_props(index, &vec![("_id".to_string(), n)]);
<<<<<<< HEAD
            result.map_err(|e| IllegalVertexPropertyChange::new(v.id(), e))?
=======
            result.map_err(|e| MutateGraphError::IllegalVertexPropertyChange {
                vertex_id: v.id(),
                source: e,
            })?
>>>>>>> 31789cea
        }
        Ok(self.props.upsert_temporal_vertex_props(t, index, props))
    }

    pub(crate) fn add_vertex_properties(
        &mut self,
        v: u64,
        data: &Vec<(String, Prop)>,
<<<<<<< HEAD
    ) -> AddVertexResult {
=======
    ) -> MutateGraphResult {
>>>>>>> 31789cea
        let index = *self.logical_to_physical.get(&v).expect(&format!(
            "impossible to add metadata to non existing vertex {v}"
        ));
        let result = self.props.set_static_vertex_props(index, data);
        result.map_err(|e| MutateGraphError::IllegalVertexPropertyChange {
            vertex_id: v,
            source: e,
        }) // TODO: use the name here if exists
    }

    pub fn add_edge(&mut self, t: i64, src: u64, dst: u64) {
        self.add_edge_with_props(t, src, dst, &vec![])
    }

    pub(crate) fn add_edge_with_props(
        &mut self,
        t: i64,
        src: u64,
        dst: u64,
        props: &Vec<(String, Prop)>,
    ) {
        // mark the times of the vertices at t
        self.add_vertex(t, src)
            .map_err(|err| println!("{:?}", err))
            .ok();
        self.add_vertex(t, dst)
            .map_err(|err| println!("{:?}", err))
            .ok();

        let src_pid = self.logical_to_physical[&src];
        let dst_pid = self.logical_to_physical[&dst];

        let src_edge_meta_id = self.link_outbound_edge(t, src, src_pid, dst_pid, false);
        let dst_edge_meta_id = self.link_inbound_edge(t, dst, src_pid, dst_pid, false);

        if src_edge_meta_id != dst_edge_meta_id {
            panic!(
                "Failure on {src} -> {dst} at time: {t} {src_edge_meta_id} != {dst_edge_meta_id}"
            );
        }

        self.props
            .upsert_temporal_edge_props(t, src_edge_meta_id, props)
    }

    pub(crate) fn add_edge_remote_out(
        &mut self,
        t: i64,
        src: u64, // we are on the source shard
        dst: u64,
        props: &Vec<(String, Prop)>,
    ) {
        self.add_vertex(t, src)
            .map_err(|err| println!("{:?}", err))
            .ok();
        let src_pid = self.logical_to_physical[&src];
        let src_edge_meta_id =
            self.link_outbound_edge(t, src, src_pid, dst.try_into().unwrap(), true);

        self.props
            .upsert_temporal_edge_props(t, src_edge_meta_id, props)
    }

    pub(crate) fn add_edge_remote_into(
        &mut self,
        t: i64,
        src: u64,
        dst: u64, // we are on the destination shard
        props: &Vec<(String, Prop)>,
    ) {
        self.add_vertex(t, dst)
            .map_err(|err| println!("{:?}", err))
            .ok();

        let dst_pid = self.logical_to_physical[&dst];

        let dst_edge_meta_id =
            self.link_inbound_edge(t, dst, src.try_into().unwrap(), dst_pid, true);

        self.props
            .upsert_temporal_edge_props(t, dst_edge_meta_id, props)
    }

    pub(crate) fn add_edge_properties(
        &mut self,
        src: u64,
        dst: u64,
        data: &Vec<(String, Prop)>,
    ) -> MutateGraphResult {
        let edge_id = self
            .edge(src, dst)
            .ok_or(MutateGraphError::MissingEdge(src, dst))?
            .edge_id;
        let result = self.props.set_static_edge_props(edge_id, data);
        result.map_err(|e| MutateGraphError::IllegalEdgePropertyChange {
            src_id: src,
            dst_id: src,
            source: e,
        })
    }

    pub(crate) fn degree(&self, v: u64, d: Direction) -> usize {
        let v_pid = self.logical_to_physical[&v];

        match &self.adj_lists[v_pid] {
            Adj::List {
                out,
                into,
                remote_out,
                remote_into,
                ..
            } => match d {
                Direction::OUT => out.len() + remote_out.len(),
                Direction::IN => into.len() + remote_into.len(),
                _ => self
                    .vertex_edges(v, d)
                    .dedup_by(|(left, e1), (right, e2)| {
                        left == right && e1.is_remote == e2.is_remote
                    })
                    .count(),
            },
            _ => 0,
        }
    }

    pub fn degree_window(&self, v: u64, w: &Range<i64>, d: Direction) -> usize {
        let v_pid = self.logical_to_physical[&v];

        match &self.adj_lists[v_pid] {
            Adj::List {
                out,
                into,
                remote_out,
                remote_into,
                ..
            } => match d {
                Direction::OUT => out.len_window(w) + remote_out.len_window(w),
                Direction::IN => into.len_window(w) + remote_into.len_window(w),
                _ => self
                    .vertex_edges_window(v, w, d)
                    .dedup_by(|(left, e1), (right, e2)| {
                        left == right && e1.is_remote == e2.is_remote
                    })
                    .count(),
            },
            _ => 0,
        }
    }

    pub fn vertex(&self, v: u64) -> Option<VertexRef> {
        let pid = self.logical_to_physical.get(&v)?;
        Some(match self.adj_lists[*pid] {
            Adj::Solo(lid) => VertexRef {
                g_id: lid,
                pid: Some(*pid),
            },
            Adj::List { logical, .. } => VertexRef {
                g_id: logical,
                pid: Some(*pid),
            },
        })
    }

    pub(crate) fn vertex_window(&self, v: u64, w: &Range<i64>) -> Option<VertexRef> {
        let pid = self.logical_to_physical.get(&v)?;
        let w = w.clone();
        let mut vs = self.index.range(w.clone()).flat_map(|(_, vs)| vs.iter());

        match vs.contains(&pid) {
            true => Some(match self.adj_lists[*pid] {
                Adj::Solo(lid) => VertexRef {
                    g_id: lid,
                    pid: Some(*pid),
                },
                Adj::List { logical, .. } => VertexRef {
                    g_id: logical,
                    pid: Some(*pid),
                },
            }),
            false => None,
        }
    }

    pub(crate) fn vertex_ids(&self) -> Box<dyn Iterator<Item = u64> + Send + '_> {
        Box::new(self.adj_lists.iter().map(|adj| *adj.logical()))
    }

    pub(crate) fn vertex_ids_window(
        &self,
        w: Range<i64>,
    ) -> Box<dyn Iterator<Item = u64> + Send + '_> {
        Box::new(
            self.index
                .range(w.clone())
                .map(|(_, vs)| vs.iter())
                .kmerge()
                .dedup()
                .map(move |pid| match self.adj_lists[pid] {
                    Adj::Solo(lid) => lid,
                    Adj::List { logical, .. } => logical,
                }),
        )
    }

    pub fn vertices(&self) -> Box<dyn Iterator<Item = VertexRef> + Send + '_> {
        Box::new(self.adj_lists.iter().enumerate().map(|(pid, v)| VertexRef {
            g_id: *v.logical(),
            pid: Some(pid),
        }))
    }

    pub fn vertices_window(
        &self,
        w: Range<i64>,
    ) -> Box<dyn Iterator<Item = VertexRef> + Send + '_> {
        let unique_vids = self
            .index
            .range(w.clone())
            .map(|(_, vs)| vs.iter())
            .kmerge()
            .dedup();

        let vs = unique_vids.map(move |pid| match self.adj_lists[pid] {
            Adj::Solo(lid) => VertexRef {
                g_id: lid,
                pid: Some(pid),
            },
            Adj::List { logical, .. } => VertexRef {
                g_id: logical,
                pid: Some(pid),
            },
        });

        Box::new(vs)
    }

    pub(crate) fn edge(&self, src: u64, dst: u64) -> Option<EdgeRef> {
        let src_pid = self.logical_to_physical.get(&src)?;

        match &self.adj_lists[*src_pid] {
            Adj::Solo(_) => None,
            Adj::List {
                out, remote_out, ..
            } => {
                if !self.has_vertex(dst) {
                    let e = remote_out.find(dst as usize)?;
                    Some(EdgeRef {
                        edge_id: e.edge_id(),
                        src_g_id: src,
                        dst_g_id: dst,
                        src_id: *src_pid,
                        dst_id: dst as usize,
                        time: None,
                        is_remote: !e.is_local(),
                    })
                } else {
                    let dst_pid = self.logical_to_physical.get(&dst)?;
                    let e = out.find(*dst_pid)?;
                    Some(EdgeRef {
                        edge_id: e.edge_id(),
                        src_g_id: src,
                        dst_g_id: dst,
                        src_id: *src_pid,
                        dst_id: *dst_pid,
                        time: None,
                        is_remote: !e.is_local(),
                    })
                }
            }
        }
    }

    pub(crate) fn edge_window(&self, src: u64, dst: u64, w: &Range<i64>) -> Option<EdgeRef> {
        // First check if v1 exists within the given window
        if self.has_vertex_window(src, w) {
            let src_pid = self.logical_to_physical.get(&src)?;
            match &self.adj_lists[*src_pid] {
                Adj::Solo(_) => Option::<EdgeRef>::None,
                Adj::List {
                    out, remote_out, ..
                } => {
                    // Then check if v2 exists in the given window while sharing an edge with v1
                    if !self.has_vertex_window(dst, &w) {
                        let e = remote_out.find_window(dst as usize, &w)?;
                        Some(EdgeRef {
                            edge_id: e.edge_id(),
                            src_g_id: src,
                            dst_g_id: dst,
                            src_id: *src_pid,
                            dst_id: dst as usize,
                            time: None,
                            is_remote: !e.is_local(),
                        })
                    } else {
                        let dst_pid = self.logical_to_physical.get(&dst)?;
                        let e = out.find_window(*dst_pid, &w)?;
                        Some(EdgeRef {
                            edge_id: e.edge_id(),
                            src_g_id: src,
                            dst_g_id: dst,
                            src_id: *src_pid,
                            dst_id: *dst_pid,
                            time: None,
                            is_remote: !e.is_local(),
                        })
                    }
                }
            }
        } else {
            Option::<EdgeRef>::None
        }
    }

    // FIXME: all the functions using global ID need to be changed to use the physical ID instead
    pub(crate) fn vertex_edges(
        &self,
        v: u64,
        d: Direction,
    ) -> Box<dyn Iterator<Item = (usize, EdgeRef)> + Send + '_>
    where
        Self: Sized,
    {
        let v_pid = self.logical_to_physical[&v];

        let edge_ref_out = move |dst: usize, e: AdjEdge| EdgeRef {
            edge_id: e.edge_id(),
            src_g_id: v,
            dst_g_id: self.v_g_id(dst, e),
            src_id: v_pid,
            dst_id: dst,
            time: None,
            is_remote: !e.is_local(),
        };

        let edge_ref_in = move |dst: usize, e: AdjEdge| EdgeRef {
            edge_id: e.edge_id(),
            src_g_id: self.v_g_id(dst, e),
            dst_g_id: v,
            src_id: dst,
            dst_id: v_pid,
            time: None,
            is_remote: !e.is_local(),
        };

        match d {
            Direction::OUT => Box::new(
                self.edges_iter(v_pid, d)
                    .map(move |(dst, e)| (*dst, edge_ref_out(*dst, e))),
            ),
            Direction::IN => Box::new(
                self.edges_iter(v_pid, d)
                    .map(move |(dst, e)| (*dst, edge_ref_in(*dst, e))),
            ),
            Direction::BOTH => {
                let remote_out: Box<dyn Iterator<Item = (usize, EdgeRef)> + Send> = Box::new(
                    self.edges_iter_location(v_pid, Direction::OUT, true)
                        .map(move |(dst, e)| (*dst, edge_ref_out(*dst, e))),
                );
                let remote_in = Box::new(
                    self.edges_iter_location(v_pid, Direction::IN, true)
                        .map(move |(dst, e)| (*dst, edge_ref_in(*dst, e))),
                );

                let remote: Box<dyn Iterator<Item = (usize, EdgeRef)> + Send> = Box::new(
                    vec![remote_out, remote_in]
                        .into_iter()
                        .kmerge_by(|(left, _), (right, _)| left < right),
                );

                let out: Box<dyn Iterator<Item = (usize, EdgeRef)> + Send> = Box::new(
                    self.edges_iter_location(v_pid, Direction::OUT, false)
                        .map(move |(dst, e)| (*dst, edge_ref_out(*dst, e))),
                );

                let into = Box::new(
                    self.edges_iter_location(v_pid, Direction::IN, false)
                        .map(move |(dst, e)| (*dst, edge_ref_in(*dst, e))),
                );

                let local: Box<dyn Iterator<Item = (usize, EdgeRef)> + Send> = Box::new(
                    vec![out, into]
                        .into_iter()
                        .kmerge_by(|(left, _), (right, _)| left < right),
                );

                Box::new(itertools::chain!(local, remote))
            }
        }
    }

    pub(crate) fn vertex_edges_window(
        &self,
        v: u64,
        w: &Range<i64>,
        d: Direction,
    ) -> Box<dyn Iterator<Item = (usize, EdgeRef)> + Send + '_>
    where
        Self: Sized,
    {
        let v_pid = self.logical_to_physical[&v];

        let edge_ref_out = move |dst: usize, e: AdjEdge| EdgeRef {
            edge_id: e.edge_id(),
            src_g_id: v,
            dst_g_id: self.v_g_id(dst, e),
            src_id: v_pid,
            dst_id: dst,
            time: None,
            is_remote: !e.is_local(),
        };

        let edge_ref_in = move |dst: usize, e: AdjEdge| EdgeRef {
            edge_id: e.edge_id(),
            src_g_id: self.v_g_id(dst, e),
            dst_g_id: v,
            src_id: dst,
            dst_id: v_pid,
            time: None,
            is_remote: !e.is_local(),
        };

        match d {
            Direction::OUT => Box::new(
                self.edges_iter_window(v_pid, w, d)
                    .map(move |(dst, e)| (dst, edge_ref_out(dst, e))),
            ),
            Direction::IN => Box::new(
                self.edges_iter_window(v_pid, w, d)
                    .map(move |(dst, e)| (dst, edge_ref_in(dst, e))),
            ),
            Direction::BOTH => {
                let remote_out: Box<dyn Iterator<Item = (usize, EdgeRef)> + Send> = Box::new(
                    self.edges_iter_window_location(v_pid, w, Direction::OUT, true)
                        .map(move |(dst, e)| (dst, edge_ref_out(dst, e))),
                );
                let remote_in = Box::new(
                    self.edges_iter_window_location(v_pid, w, Direction::IN, true)
                        .map(move |(dst, e)| (dst, edge_ref_in(dst, e))),
                );

                let remote: Box<dyn Iterator<Item = (usize, EdgeRef)> + Send> = Box::new(
                    vec![remote_out, remote_in]
                        .into_iter()
                        .kmerge_by(|(left, _), (right, _)| left < right),
                );

                let out: Box<dyn Iterator<Item = (usize, EdgeRef)> + Send> = Box::new(
                    self.edges_iter_window_location(v_pid, w, Direction::OUT, false)
                        .map(move |(dst, e)| (dst, edge_ref_out(dst, e))),
                );

                let into = Box::new(
                    self.edges_iter_window_location(v_pid, w, Direction::IN, false)
                        .map(move |(dst, e)| (dst, edge_ref_in(dst, e))),
                );

                let local: Box<dyn Iterator<Item = (usize, EdgeRef)> + Send> = Box::new(
                    vec![out, into]
                        .into_iter()
                        .kmerge_by(|(left, _), (right, _)| left < right),
                );

                Box::new(itertools::chain!(local, remote))
            }
        }
    }

    pub(crate) fn vertex_edges_window_t(
        &self,
        v: u64,
        w: &Range<i64>,
        d: Direction,
    ) -> Box<dyn Iterator<Item = EdgeRef> + Send + '_> {
        let v_pid = self.logical_to_physical[&v];

        match d {
            Direction::OUT => Box::new(self.edges_iter_window_t(v_pid, w, d).map(
                move |(dst, t, e)| EdgeRef {
                    edge_id: e.edge_id(),
                    src_g_id: v,
                    dst_g_id: self.v_g_id(dst, e),
                    src_id: v_pid,
                    dst_id: dst,
                    time: Some(t),
                    is_remote: !e.is_local(),
                },
            )),
            Direction::IN => Box::new(self.edges_iter_window_t(v_pid, w, d).map(
                move |(dst, t, e)| EdgeRef {
                    edge_id: e.edge_id(),
                    src_g_id: self.v_g_id(dst, e),
                    dst_g_id: v,
                    src_id: dst,
                    dst_id: v_pid,
                    time: Some(t),
                    is_remote: !e.is_local(),
                },
            )),
            Direction::BOTH => Box::new(itertools::chain!(
                self.vertex_edges_window_t(v, w, Direction::IN),
                self.vertex_edges_window_t(v, w, Direction::OUT)
            )),
        }
    }

    fn edge_ref_as_vertex_ref(edge: EdgeRef, v: u64) -> VertexRef {
        let EdgeRef {
            src_id,
            dst_id,
            is_remote,
            ..
        } = edge;

        let src_g_id = edge.src_g_id;
        let dst_g_id = edge.dst_g_id;

        if v == src_g_id {
            if is_remote {
                VertexRef::new(dst_g_id, None)
            } else {
                VertexRef::new(dst_g_id, Some(dst_id))
            }
        } else {
            if is_remote {
                VertexRef::new(src_g_id, None)
            } else {
                VertexRef::new(src_g_id, Some(src_id))
            }
        }
    }

    pub(crate) fn neighbours(
        &self,
        v: u64,
        d: Direction,
    ) -> Box<dyn Iterator<Item = VertexRef> + Send + '_>
    where
        Self: Sized,
    {
        let edges = self.vertex_edges(v, d);

        if matches!(d, Direction::OUT | Direction::IN) {
            let iter = edges.map(move |(_, edge)| Self::edge_ref_as_vertex_ref(edge, v));
            Box::new(iter)
        } else {
            Box::new(
                self.vertex_edges(v, d)
                    .dedup_by(|(left, e1), (right, e2)| {
                        left == right && e1.is_remote == e2.is_remote
                    })
                    .map(move |(_, e)| Self::edge_ref_as_vertex_ref(e, v)),
            )
        }
    }

    pub fn neighbours_window(
        &self,
        v: u64,
        w: &Range<i64>,
        d: Direction,
    ) -> Box<dyn Iterator<Item = VertexRef> + Send + '_>
    where
        Self: Sized,
    {
        if matches!(d, Direction::OUT | Direction::IN) {
            let iter = self
                .vertex_edges_window(v, w, d)
                .map(move |(_, edge)| Self::edge_ref_as_vertex_ref(edge, v));
            Box::new(iter)
        } else {
            Box::new(
                self.vertex_edges_window(v, w, d)
                    .dedup_by(|(left, e1), (right, e2)| {
                        left == right && e1.is_remote == e2.is_remote
                    })
                    .map(move |(_, e)| Self::edge_ref_as_vertex_ref(e, v)),
            )
        }
    }

    pub(crate) fn neighbours_ids(
        &self,
        v: u64,
        d: Direction,
    ) -> Box<dyn Iterator<Item = u64> + Send + '_>
    where
        Self: Sized,
    {
        Box::new(self.neighbours(v, d).map(|vv| vv.g_id))
    }

    pub(crate) fn neighbours_ids_window(
        &self,
        v: u64,
        w: &Range<i64>,
        d: Direction,
    ) -> Box<dyn Iterator<Item = u64> + Send + '_>
    where
        Self: Sized,
    {
        Box::new(self.neighbours_window(v, w, d).map(|vv| vv.g_id))
    }

    pub fn static_vertex_prop(&self, v: u64, name: &str) -> Option<Prop> {
        let index = self.logical_to_physical[&v]; // this should panic as this v is not provided by the user
        self.props.static_vertex_prop(index, name)
    }

    pub fn static_vertex_prop_keys(&self, v: u64) -> Vec<String> {
        let index = self.logical_to_physical[&v]; // this should panic as this v is not provided by the user
        self.props.static_vertex_keys(index)
    }

    pub(crate) fn temporal_vertex_prop(
        &self,
        v: u64,
        name: &str,
    ) -> Box<dyn Iterator<Item = (&i64, Prop)> + '_> {
        let index = self.logical_to_physical[&v];
        self.props
            .temporal_vertex_prop(index, name)
            .unwrap_or(&TProp::Empty)
            .iter()
    }

    pub(crate) fn temporal_vertex_prop_window(
        &self,
        v: u64,
        name: &str,
        w: &Range<i64>,
    ) -> Box<dyn Iterator<Item = (&i64, Prop)> + '_> {
        let index = self.logical_to_physical[&v];
        self.props
            .temporal_vertex_prop(index, name)
            .unwrap_or(&TProp::Empty)
            .iter_window(w.clone())
    }

    pub(crate) fn temporal_vertex_prop_vec(&self, v: u64, name: &str) -> Vec<(i64, Prop)> {
        let index = self.logical_to_physical[&v];
        let tprop = self
            .props
            .temporal_vertex_prop(index, name)
            .unwrap_or(&TProp::Empty);
        tprop.iter().map(|(t, p)| (*t, p)).collect_vec()
    }

    pub(crate) fn temporal_vertex_prop_vec_window(
        &self,
        v: u64,
        name: &str,
        w: &Range<i64>,
    ) -> Vec<(i64, Prop)> {
        let index = self.logical_to_physical[&v];
        let tprop = self
            .props
            .temporal_vertex_prop(index, name)
            .unwrap_or(&TProp::Empty);
        tprop
            .iter_window(w.clone())
            .map(|(t, p)| (*t, p))
            .collect_vec()
    }

    pub(crate) fn temporal_vertex_props(&self, v: u64) -> HashMap<String, Vec<(i64, Prop)>> {
        let index = self.logical_to_physical[&v];
        let keys = self.props.temporal_vertex_keys(index);
        keys.into_iter()
            .map(|key| (key.to_string(), self.temporal_vertex_prop_vec(v, &key)))
            .filter(|(_, v)| !v.is_empty()) // just filtered out None
            .collect()
    }

    pub(crate) fn temporal_vertex_props_window(
        &self,
        v: u64,
        w: &Range<i64>,
    ) -> HashMap<String, Vec<(i64, Prop)>> {
        let index = self.logical_to_physical[&v];
        let keys = self.props.temporal_vertex_keys(index);
        keys.into_iter()
            .map(|key| {
                (
                    key.to_string(),
                    self.temporal_vertex_prop_vec_window(v, &key, w),
                )
            })
            .filter(|(_, v)| !v.is_empty())
            .collect()
    }

    pub fn static_edge_prop(&self, e: usize, name: &str) -> Option<Prop> {
        self.props.static_edge_prop(e, name)
    }

    pub fn static_edge_prop_keys(&self, e: usize) -> Vec<String> {
        self.props.static_edge_keys(e)
    }

    pub fn temporal_edge_prop(
        &self,
        e: usize,
        name: &str,
    ) -> Box<dyn Iterator<Item = (&i64, Prop)> + '_> {
        self.props
            .temporal_edge_prop(e, name)
            .unwrap_or(&TProp::Empty)
            .iter()
    }

    pub fn temporal_edge_prop_window(
        &self,
        e: usize,
        name: &str,
        w: Range<i64>,
    ) -> Box<dyn Iterator<Item = (&i64, Prop)> + '_> {
        self.props
            .temporal_edge_prop(e, name)
            .unwrap_or(&TProp::Empty)
            .iter_window(w)
    }

    pub fn temporal_edge_prop_vec(&self, e: usize, name: &str) -> Vec<(i64, Prop)> {
        self.props
            .temporal_edge_prop(e, name)
            .unwrap_or(&TProp::Empty)
            .iter()
            .map(|(t, p)| (*t, p))
            .collect_vec()
    }

    pub fn temporal_edge_prop_vec_window(
        &self,
        e: usize,
        name: &str,
        w: Range<i64>,
    ) -> Vec<(i64, Prop)> {
        self.props
            .temporal_edge_prop(e, name)
            .unwrap_or(&TProp::Empty)
            .iter_window(w)
            .map(|(t, p)| (*t, p))
            .collect_vec()
    }
}

impl TemporalGraph {
    fn link_inbound_edge(
        &mut self,
        t: i64,
        dst_gid: u64,
        src: usize, // may or may not be physical id depending on remote_edge flag
        dst_pid: usize,
        remote_edge: bool,
    ) -> usize {
        match &mut self.adj_lists[dst_pid] {
            entry @ Adj::Solo(_) => {
                let edge_id = self.props.get_next_available_edge_id();

                let edge = AdjEdge::new(edge_id, !remote_edge);

                *entry = Adj::new_into(dst_gid, src, t, edge);

                edge_id
            }
            Adj::List {
                into, remote_into, ..
            } => {
                let list = if remote_edge { remote_into } else { into };
                let edge_id: usize = list
                    .find(src)
                    .map(|e| e.edge_id())
                    .unwrap_or(self.props.get_next_available_edge_id());

                list.push(t, src, AdjEdge::new(edge_id, !remote_edge)); // idempotent
                edge_id
            }
        }
    }

    fn link_outbound_edge(
        &mut self,
        t: i64,
        src_gid: u64,
        src_pid: usize,
        dst: usize, // may or may not pe physical id depending on remote_edge flag
        remote_edge: bool,
    ) -> usize {
        match &mut self.adj_lists[src_pid] {
            entry @ Adj::Solo(_) => {
                let edge_id = self.props.get_next_available_edge_id();

                let edge = AdjEdge::new(edge_id, !remote_edge);

                *entry = Adj::new_out(src_gid, dst, t, edge);

                edge_id
            }
            Adj::List {
                out, remote_out, ..
            } => {
                let list = if remote_edge { remote_out } else { out };
                let edge_id: usize = list
                    .find(dst)
                    .map(|e| e.edge_id())
                    .unwrap_or(self.props.get_next_available_edge_id());

                list.push(t, dst, AdjEdge::new(edge_id, !remote_edge));
                edge_id
            }
        }
    }

    fn edges_iter(
        &self,
        vid: usize,
        d: Direction,
    ) -> Box<dyn Iterator<Item = (&usize, AdjEdge)> + Send + '_> {
        match &self.adj_lists[vid] {
            Adj::List {
                out,
                into,
                remote_out,
                remote_into,
                ..
            } => {
                match d {
                    Direction::OUT => Box::new(itertools::chain!(out.iter(), remote_out.iter())),
                    Direction::IN => Box::new(itertools::chain!(into.iter(), remote_into.iter())),
                    // This piece of code is only for the sake of symmetry. Not really used.
                    _ => Box::new(itertools::chain!(
                        out.iter(),
                        into.iter(),
                        remote_out.iter(),
                        remote_into.iter()
                    )),
                }
            }
            _ => Box::new(std::iter::empty()),
        }
    }

    fn edges_iter_window(
        &self,
        vid: usize,
        r: &Range<i64>,
        d: Direction,
    ) -> Box<dyn Iterator<Item = (usize, AdjEdge)> + Send + '_> {
        match &self.adj_lists[vid] {
            Adj::List {
                out,
                into,
                remote_out,
                remote_into,
                ..
            } => {
                match d {
                    Direction::OUT => Box::new(itertools::chain!(
                        out.iter_window(r),
                        remote_out.iter_window(r)
                    )),
                    Direction::IN => Box::new(itertools::chain!(
                        into.iter_window(r),
                        remote_into.iter_window(r),
                    )),
                    // This piece of code is only for the sake of symmetry. Not really used.
                    _ => Box::new(itertools::chain!(
                        out.iter_window(r),
                        into.iter_window(r),
                        remote_out.iter_window(r),
                        remote_into.iter_window(r)
                    )),
                }
            }
            _ => Box::new(std::iter::empty()),
        }
    }

    fn edges_iter_location(
        &self,
        vid: usize,
        d: Direction,
        remote: bool,
    ) -> Box<dyn Iterator<Item = (&usize, AdjEdge)> + Send + '_> {
        match &self.adj_lists[vid] {
            Adj::List {
                out,
                into,
                remote_out,
                remote_into,
                ..
            } => match d {
                Direction::OUT => {
                    if remote {
                        remote_out.iter()
                    } else {
                        out.iter()
                    }
                }
                Direction::IN => {
                    if remote {
                        remote_into.iter()
                    } else {
                        into.iter()
                    }
                }
                _ => panic!("edges_iter_window_remote does not support Direction BOTH"),
            },
            _ => Box::new(std::iter::empty()),
        }
    }

    fn edges_iter_window_location(
        &self,
        vid: usize,
        r: &Range<i64>,
        d: Direction,
        remote: bool,
    ) -> Box<dyn Iterator<Item = (usize, AdjEdge)> + Send + '_> {
        match &self.adj_lists[vid] {
            Adj::List {
                out,
                into,
                remote_out,
                remote_into,
                ..
            } => match d {
                Direction::OUT => {
                    if remote {
                        remote_out.iter_window(r)
                    } else {
                        out.iter_window(r)
                    }
                }
                Direction::IN => {
                    if remote {
                        remote_into.iter_window(r)
                    } else {
                        into.iter_window(r)
                    }
                }
                _ => panic!("edges_iter_window_remote does not support Direction BOTH"),
            },
            _ => Box::new(std::iter::empty()),
        }
    }

    fn edges_iter_window_t(
        &self,
        vid: usize,
        window: &Range<i64>,
        d: Direction,
    ) -> Box<dyn Iterator<Item = (usize, i64, AdjEdge)> + Send + '_> {
        match &self.adj_lists[vid] {
            Adj::List {
                out,
                into,
                remote_out,
                remote_into,
                ..
            } => {
                match d {
                    Direction::OUT => Box::new(itertools::chain!(
                        out.iter_window_t(window),
                        remote_out.iter_window_t(window)
                    )),
                    Direction::IN => Box::new(itertools::chain!(
                        into.iter_window_t(window),
                        remote_into.iter_window_t(window),
                    )),
                    // This piece of code is only for the sake of symmetry. Not really used.
                    _ => Box::new(itertools::chain!(
                        out.iter_window_t(window),
                        into.iter_window_t(window),
                        remote_out.iter_window_t(window),
                        remote_into.iter_window_t(window)
                    )),
                }
            }
            _ => Box::new(std::iter::empty()),
        }
    }

    fn v_g_id(&self, v_id: usize, e: AdjEdge) -> u64 {
        if e.is_local() {
            *self.adj_lists[v_id].logical()
        } else {
            v_id.try_into().unwrap()
        }
    }
}

// helps us track what are we iterating over
#[derive(Debug, PartialEq, Copy, Clone, Eq, Hash, PartialOrd, Ord)]
pub struct VertexRef {
    pub g_id: u64,
    // `pid` is optional because pid info is unavailable while creating remote vertex view locally.
    // For instance, when returning vertex neighbours
    pub pid: Option<usize>,
}

impl VertexRef {
    pub fn new(g_id: u64, pid: Option<usize>) -> Self {
        Self { g_id, pid }
    }
    pub fn new_remote(g_id: u64) -> Self {
        Self { g_id, pid: None }
    }
}

impl From<u64> for VertexRef {
    fn from(value: u64) -> Self {
        Self::new_remote(value)
    }
}

impl From<String> for VertexRef {
    fn from(value: String) -> Self {
        value.id().into()
    }
}

impl From<&str> for VertexRef {
    fn from(value: &str) -> Self {
        value.id().into()
    }
}

#[derive(Debug, PartialEq, Copy, Clone)]
pub struct EdgeRef {
    pub edge_id: usize,
    pub src_g_id: u64,
    pub dst_g_id: u64,
    // src_id and dst_id could be global or physical depending upon edge being remote or local respectively
    src_id: usize,
    dst_id: usize,
    pub time: Option<i64>,
    pub is_remote: bool,
}

#[cfg(test)]
extern crate quickcheck;

#[cfg(test)]
mod graph_test {
    use std::{path::PathBuf, vec};

    use csv::StringRecord;
    use itertools::chain;

    use crate::utils;

    use super::*;

    #[test]
    fn testhm() {
        let map = std::collections::HashMap::from([("a", 1), ("b", 2), ("c", 3)]);

        for val in map.values() {
            println!("sk: {:?}", val);
        }
    }

    #[test]
    fn add_vertex_at_time_t1() {
        let mut g = TemporalGraph::default();

        g.add_vertex(1, 9);

        assert!(g.has_vertex(9));
        assert!(g.has_vertex_window(9, &(1..15)));
        assert_eq!(g.vertices().map(|v| v.g_id).collect::<Vec<u64>>(), vec![9]);
    }

    #[test]
    fn add_vertices_with_1_property() {
        let mut g = TemporalGraph::default();

        let v_id = 1;
        let ts = 1;
        g.add_vertex_with_props(ts, v_id, &vec![("type".into(), Prop::Str("wallet".into()))]);

        assert!(g.has_vertex(v_id));
        assert!(g.has_vertex_window(v_id, &(1..15)));
        assert_eq!(
            g.vertices().map(|v| v.g_id).collect::<Vec<u64>>(),
            vec![v_id]
        );

        let res = g
            .vertices()
            .flat_map(|v| g.temporal_vertex_prop_vec(v.g_id, "type"))
            .collect_vec();

        assert_eq!(res, vec![(1i64, Prop::Str("wallet".into()))]);
    }

    #[test]
    fn add_vertices_with_multiple_properties() {
        let mut g = TemporalGraph::default();

        g.add_vertex_with_props(
            1,
            1,
            &vec![
                ("type".into(), Prop::Str("wallet".into())),
                ("active".into(), Prop::U32(0)),
            ],
        );

        let res = g
            .vertices()
            .flat_map(|v| {
                let type_ = g.temporal_vertex_prop_vec(v.g_id, "type");
                let active = g.temporal_vertex_prop_vec(v.g_id, "active");
                chain!(type_, active)
            })
            .collect_vec();

        assert_eq!(
            res,
            vec![(1i64, Prop::Str("wallet".into())), (1i64, Prop::U32(0)),]
        );
    }

    #[test]
    fn add_vertices_with_1_property_different_times() {
        let mut g = TemporalGraph::default();

        g.add_vertex_with_props(
            1,
            1,
            &vec![
                ("type".into(), Prop::Str("wallet".into())),
                ("active".into(), Prop::U32(0)),
            ],
        );

        g.add_vertex_with_props(
            2,
            1,
            &vec![
                ("type".into(), Prop::Str("wallet".into())),
                ("active".into(), Prop::U32(1)),
            ],
        );

        g.add_vertex_with_props(
            3,
            1,
            &vec![
                ("type".into(), Prop::Str("wallet".into())),
                ("active".into(), Prop::U32(2)),
            ],
        );

        let res: Vec<(i64, Prop)> = g
            .vertices()
            .flat_map(|v| {
                let type_ = g.temporal_vertex_prop_vec_window(v.g_id, "type", &(2..3));
                let active = g.temporal_vertex_prop_vec_window(v.g_id, "active", &(2..3));
                chain!(type_, active)
            })
            .collect_vec();

        assert_eq!(
            res,
            vec![(2i64, Prop::Str("wallet".into())), (2i64, Prop::U32(1)),]
        );
    }

    #[test]
    fn add_vertices_with_multiple_properties_at_different_times_window() {
        let mut g = TemporalGraph::default();

        g.add_vertex_with_props(
            1,
            1,
            &vec![
                ("type".into(), Prop::Str("wallet".into())),
                ("active".into(), Prop::U32(0)),
            ],
        );

        g.add_vertex_with_props(2, 1, &vec![("label".into(), Prop::I32(12345))]);

        g.add_vertex_with_props(
            3,
            1,
            &vec![
                ("origin".into(), Prop::F32(0.1)),
                ("active".into(), Prop::U32(2)),
            ],
        );

        let res = g
            .vertices()
            .flat_map(|v| {
                let type_ = g.temporal_vertex_prop_vec_window(v.g_id, "type", &(1..2));
                let active = g.temporal_vertex_prop_vec_window(v.g_id, "active", &(2..5));
                let label = g.temporal_vertex_prop_vec_window(v.g_id, "label", &(2..5));
                let origin = g.temporal_vertex_prop_vec_window(v.g_id, "origin", &(2..5));
                chain!(type_, active, label, origin)
            })
            .collect_vec();

        assert_eq!(
            res,
            vec![
                (1i64, Prop::Str("wallet".into())),
                (3, Prop::U32(2)),
                (2, Prop::I32(12345)),
                (3, Prop::F32(0.1)),
            ]
        );
    }

    #[test]
    #[ignore = "Undecided on the semantics of the time window over vertices shoule be supported in Docbrown"]
    fn add_vertex_at_time_t1_window() {
        let mut g = TemporalGraph::default();

        g.add_vertex(9, 1);

        assert!(g.has_vertex(9));
        assert!(g.has_vertex_window(9, &(1..15)));
        assert!(g.has_vertex_window(9, &(5..15))); // FIXME: this is wrong and we might need a different kind of window here
    }

    #[test]
    fn add_vertex_at_time_t1_t2() {
        let mut g = TemporalGraph::default();

        g.add_vertex(1, 9);
        g.add_vertex(2, 1);

        let actual: Vec<u64> = g.vertices_window(0..2).map(|v| v.g_id).collect();
        assert_eq!(actual, vec![9]);
        let actual: Vec<u64> = g.vertices_window(2..10).map(|v| v.g_id).collect();
        assert_eq!(actual, vec![1]);
        let actual: Vec<u64> = g.vertices_window(0..10).map(|v| v.g_id).collect();
        assert_eq!(actual, vec![9, 1]);
    }

    #[test]
    fn add_edge_at_time_t1() {
        let mut g = TemporalGraph::default();

        g.add_vertex(1, 9);
        g.add_vertex(2, 1);

        // 9 and 1 are not visible at time 3
        let actual: Vec<u64> = g.vertices_window(3..10).map(|v| v.g_id).collect();
        let expected: Vec<u64> = vec![];
        assert_eq!(actual, expected);

        g.add_edge(3, 9, 1);

        // 9 and 1 are now visible at time 3
        let actual: Vec<u64> = g.vertices_window(3..10).map(|v| v.g_id).collect();
        assert_eq!(actual, vec![9, 1]);

        // the outbound neighbours of 9 at time 0..2 is the empty set
        let actual: Vec<u64> = g
            .vertex_edges_window(9, &(0..2), Direction::OUT)
            .map(|e| e.1.dst_g_id)
            .collect();
        let expected: Vec<u64> = vec![];
        assert_eq!(actual, expected);

        // the outbound neighbours of 9 at time 0..4 are 1
        let actual: Vec<u64> = g
            .vertex_edges_window(9, &(0..4), Direction::OUT)
            .map(|e| e.1.dst_g_id)
            .collect();
        assert_eq!(actual, vec![1]);

        // the inbound neighbours of 1 at time 0..4 are 9
        let actual: Vec<u64> = g
            .vertex_edges_window(1, &(0..4), Direction::IN)
            .map(|e| e.1.src_g_id)
            .collect();
        assert_eq!(actual, vec![9]);
    }

    #[test]
    fn has_edge() {
        let mut g = TemporalGraph::default();
        g.add_vertex(1, 8);
        g.add_vertex(1, 9);
        g.add_vertex(2, 10);
        g.add_vertex(2, 11);
        g.add_edge(3, 9, 8);
        g.add_edge(3, 8, 9);
        g.add_edge(3, 9, 11);

        assert_eq!(g.has_edge(8, 9), true);
        assert_eq!(g.has_edge(9, 8), true);
        assert_eq!(g.has_edge(9, 11), true);
        assert_eq!(g.has_edge(11, 9), false);
        assert_eq!(g.has_edge(10, 11), false);
        assert_eq!(g.has_edge(10, 9), false);
        assert_eq!(g.has_edge(100, 101), false);
    }

    #[test]
    fn edge_exists_inside_window() {
        let mut g = TemporalGraph::default();
        g.add_vertex(1, 5);
        g.add_vertex(2, 7);
        g.add_edge(3, 5, 7);

        let actual: Vec<bool> = g
            .vertex_edges_window(5, &(0..4), Direction::OUT)
            .map(|e| g.has_edge(e.1.src_g_id, e.1.dst_g_id))
            .collect();

        assert_eq!(actual, vec![true]);
    }

    #[test]
    fn edge_does_not_exists_outside_window() {
        let mut g = TemporalGraph::default();
        g.add_vertex(5, 9);
        g.add_vertex(7, 10);
        g.add_edge(8, 9, 10);

        let actual: Vec<bool> = g
            .vertex_edges_window(9, &(0..4), Direction::OUT)
            .map(|e| g.has_edge(e.1.src_g_id, e.1.dst_g_id))
            .collect();

        //return empty as no edges in this window
        assert_eq!(actual, Vec::<bool>::new());
    }

    #[test]
    fn add_edge_at_time_t1_t2_t3() {
        let mut g = TemporalGraph::default();

        g.add_vertex(1, 9);
        g.add_vertex(2, 1);

        // 9 and 1 are not visible at time 3
        let actual: Vec<u64> = g.vertices_window(3..10).map(|v| v.g_id).collect();
        assert_eq!(actual, Vec::<u64>::new());

        g.add_edge(3, 9, 1);

        // 9 and 1 are now visible at time 3
        let actual: Vec<u64> = g.vertices_window(3..10).map(|v| v.g_id).collect();
        assert_eq!(actual, vec![9, 1]);

        // the outbound neighbours of 9 at time 0..2 is the empty set
        let actual: Vec<u64> = g
            .vertex_edges_window(9, &(0..2), Direction::OUT)
            .map(|e| e.1.dst_g_id)
            .collect();
        let expected: Vec<u64> = vec![];
        assert_eq!(actual, expected);

        // the outbound neighbours of 9 at time 0..4 are 1
        let actual: Vec<u64> = g
            .vertex_edges_window(9, &(0..4), Direction::OUT)
            .map(|e| e.1.dst_g_id)
            .collect();
        assert_eq!(actual, vec![1]);

        // the outbound neighbours of 9 at time 0..4 are 1
        let actual: Vec<u64> = g
            .vertex_edges_window(1, &(0..4), Direction::IN)
            .map(|e| e.1.src_g_id)
            .collect();
        assert_eq!(actual, vec![9]);
    }

    #[test]
    fn add_edge_at_time_t1_t2_t3_overwrite() {
        let mut g = TemporalGraph::default();

        g.add_vertex(1, 9);
        g.add_vertex(2, 1);

        // 9 and 1 are not visible at time 3
        let actual: Vec<u64> = g.vertices_window(3..10).map(|v| v.g_id).collect();
        assert_eq!(actual, Vec::<u64>::new());

        g.add_edge(3, 9, 1);
        g.add_edge(12, 9, 1); // add the same edge again at different time

        // 9 and 1 are now visible at time 3
        let actual: Vec<u64> = g.vertices_window(3..10).map(|v| v.g_id).collect();
        assert_eq!(actual, vec![9, 1]);

        // the outbound neighbours of 9 at time 0..2 is the empty set
        let actual: Vec<u64> = g
            .vertex_edges_window(9, &(0..2), Direction::OUT)
            .map(|e| e.1.dst_g_id)
            .collect();
        let expected: Vec<u64> = vec![];
        assert_eq!(actual, expected);

        // the outbound_t neighbours of 9 at time 0..4 are 1
        let actual: Vec<u64> = g
            .vertex_edges_window(9, &(0..4), Direction::OUT)
            .map(|e| e.1.dst_g_id)
            .collect();
        assert_eq!(actual, vec![1]);

        // the outbound_t neighbours of 9 at time 0..4 are 1
        let actual: Vec<u64> = g
            .vertex_edges_window(1, &(0..4), Direction::IN)
            .map(|e| e.1.src_g_id)
            .collect();
        assert_eq!(actual, vec![9]);

        let actual: Vec<u64> = g
            .vertex_edges_window(9, &(0..13), Direction::OUT)
            .map(|e| e.1.dst_g_id)
            .collect();
        assert_eq!(actual, vec![1]);

        // when we look for time we see both variants
        let actual: Vec<(i64, u64)> = g
            .vertex_edges_window_t(9, &(0..13), Direction::OUT)
            .map(|e| (e.time.unwrap(), e.dst_g_id))
            .collect();
        assert_eq!(actual, vec![(3, 1), (12, 1)]);

        let actual: Vec<(i64, u64)> = g
            .vertex_edges_window_t(1, &(0..13), Direction::IN)
            .map(|e| (e.time.unwrap(), e.src_g_id))
            .collect();
        assert_eq!(actual, vec![(3, 9), (12, 9)]);
    }

    #[test]
    fn add_edges_at_t1t2t3_check_times() {
        let mut g = TemporalGraph::default();

        g.add_vertex(1, 11);
        g.add_vertex(2, 22);
        g.add_vertex(3, 33);
        g.add_vertex(4, 44);

        g.add_edge(4, 11, 22);
        g.add_edge(5, 22, 33);
        g.add_edge(6, 11, 44);

        let actual = g.vertices_window(1..4).map(|v| v.g_id).collect::<Vec<_>>();

        assert_eq!(actual, vec![11, 22, 33]);

        let actual = g.vertices_window(1..6).map(|v| v.g_id).collect::<Vec<_>>();

        assert_eq!(actual, vec![11, 22, 33, 44]);

        let actual = g
            .vertex_edges_window(11, &(1..5), Direction::OUT)
            .map(|e| e.1.dst_g_id)
            .collect::<Vec<_>>();
        assert_eq!(actual, vec![22]);

        let actual = g
            .vertex_edges_window_t(11, &(1..5), Direction::OUT)
            .map(|e| (e.time.unwrap(), e.dst_g_id))
            .collect::<Vec<_>>();
        assert_eq!(actual, vec![(4, 22)]);

        let actual = g
            .vertex_edges_window_t(44, &(1..17), Direction::IN)
            .map(|e| (e.time.unwrap(), e.src_g_id))
            .collect::<Vec<_>>();
        assert_eq!(actual, vec![(6, 11)]);

        let actual = g
            .vertex_edges_window(44, &(1..6), Direction::IN)
            .map(|e| e.1.dst_g_id)
            .collect::<Vec<_>>();
        let expected: Vec<u64> = vec![];
        assert_eq!(actual, expected);

        let actual = g
            .vertex_edges_window(44, &(1..7), Direction::IN)
            .map(|e| e.1.src_g_id)
            .collect::<Vec<_>>();
        let expected: Vec<u64> = vec![11];
        assert_eq!(actual, expected);

        let actual = g
            .vertex_edges_window(44, &(9..100), Direction::IN)
            .map(|e| e.1.dst_g_id)
            .collect::<Vec<_>>();
        let expected: Vec<u64> = vec![];
        assert_eq!(actual, expected)
    }

    #[test]
    fn add_the_same_edge_multiple_times() {
        let mut g = TemporalGraph::default();

        g.add_vertex(1, 11);
        g.add_vertex(2, 22);

        g.add_edge(4, 11, 22);
        g.add_edge(4, 11, 22);

        let actual = g
            .vertex_edges_window(11, &(1..5), Direction::OUT)
            .map(|e| e.1.dst_g_id)
            .collect::<Vec<_>>();
        assert_eq!(actual, vec![22]);
    }

    #[test]
    fn add_edge_with_1_property() {
        let mut g = TemporalGraph::default();

        g.add_vertex(1, 11);
        g.add_vertex(2, 22);

        g.add_edge_with_props(4, 11, 22, &vec![("weight".into(), Prop::U32(12))]);

        let edge_weights = g
            .vertex_edges(11, Direction::OUT)
            .flat_map(|(_, e)| {
                g.temporal_edge_prop(e.edge_id, "weight")
                    .flat_map(|(t, prop)| match prop {
                        Prop::U32(weight) => Some((t, weight)),
                        _ => None,
                    })
            })
            .collect_vec();

        assert_eq!(edge_weights, vec![(&4, 12)])
    }

    #[test]
    fn add_edge_with_multiple_properties() {
        let mut g = TemporalGraph::default();

        g.add_vertex(1, 11);
        g.add_vertex(2, 22);

        g.add_edge_with_props(
            4,
            11,
            22,
            &vec![
                ("weight".into(), Prop::U32(12)),
                ("amount".into(), Prop::F64(12.34)),
                ("label".into(), Prop::Str("blerg".into())),
            ],
        );

        let edge_weights = g
            .vertex_edges(11, Direction::OUT)
            .flat_map(|(_, e)| {
                let weight = g.temporal_edge_prop(e.edge_id, "weight");
                let amount = g.temporal_edge_prop(e.edge_id, "amount");
                let label = g.temporal_edge_prop(e.edge_id, "label");
                weight.chain(amount).chain(label)
            })
            .collect_vec();

        assert_eq!(
            edge_weights,
            vec![
                (&4, Prop::U32(12)),
                (&4, Prop::F64(12.34)),
                (&4, Prop::Str("blerg".into())),
            ]
        )
    }

    #[test]
    fn add_edge_with_1_property_different_times() {
        let mut g = TemporalGraph::default();

        g.add_vertex(1, 11);
        g.add_vertex(2, 22);

        g.add_edge_with_props(4, 11, 22, &vec![("amount".into(), Prop::U32(12))]);
        g.add_edge_with_props(7, 11, 22, &vec![("amount".into(), Prop::U32(24))]);
        g.add_edge_with_props(19, 11, 22, &vec![("amount".into(), Prop::U32(48))]);

        let edge_weights = g
            .vertex_edges_window(11, &(4..8), Direction::OUT)
            .flat_map(|e| {
                g.temporal_edge_prop_window(e.1.edge_id, "amount", 4..8)
                    .flat_map(|(t, prop)| match prop {
                        Prop::U32(weight) => Some((t, weight)),
                        _ => None,
                    })
            })
            .collect_vec();

        assert_eq!(edge_weights, vec![(&4, 12), (&7, 24)]);

        let edge_weights = g
            .vertex_edges_window(22, &(4..8), Direction::IN)
            .flat_map(|e| {
                g.temporal_edge_prop_window(e.1.edge_id, "amount", 4..8)
                    .flat_map(|(t, prop)| match prop {
                        Prop::U32(weight) => Some((t, weight)),
                        _ => None,
                    })
            })
            .collect_vec();

        assert_eq!(edge_weights, vec![(&4, 12), (&7, 24)])
    }

    #[test]
    fn add_edges_with_multiple_properties_at_different_times_window() {
        let mut g = TemporalGraph::default();

        g.add_vertex(1, 11);
        g.add_vertex(2, 22);

        g.add_edge_with_props(
            2,
            11,
            22,
            &vec![
                ("amount".into(), Prop::F64(12.34)),
                ("label".into(), Prop::Str("blerg".into())),
            ],
        );

        g.add_edge_with_props(
            3,
            11,
            22,
            &vec![
                ("weight".into(), Prop::U32(12)),
                ("label".into(), Prop::Str("blerg".into())),
            ],
        );

        g.add_edge_with_props(
            4,
            11,
            22,
            &vec![("label".into(), Prop::Str("blerg_again".into()))],
        );

        g.add_edge_with_props(
            5,
            22,
            11,
            &vec![
                ("weight".into(), Prop::U32(12)),
                ("amount".into(), Prop::F64(12.34)),
            ],
        );

        let edge_weights = g
            .vertex_edges_window(11, &(3..5), Direction::OUT)
            .flat_map(|e| {
                let weight = g.temporal_edge_prop_window(e.1.edge_id, "weight", 3..5);
                let amount = g.temporal_edge_prop_window(e.1.edge_id, "amount", 3..5);
                let label = g.temporal_edge_prop_window(e.1.edge_id, "label", 3..5);
                weight.chain(amount).chain(label)
            })
            .collect_vec();

        assert_eq!(
            edge_weights,
            vec![
                (&3, Prop::U32(12)),
                (&3, Prop::Str("blerg".into())),
                (&4, Prop::Str("blerg_again".into())),
            ]
        )
    }

    #[test]
    fn edge_metadata_id_bug() {
        let mut g = TemporalGraph::default();

        let edges: Vec<(i64, u64, u64)> = vec![(1, 1, 2), (2, 3, 4), (3, 5, 4), (4, 1, 4)];

        for (t, src, dst) in edges {
            g.add_vertex(t, src);
            g.add_vertex(t, dst);
            g.add_edge_with_props(t, src, dst, &vec![("amount".into(), Prop::U64(12))]);
        }
    }

    #[test]
    fn add_multiple_edges_with_1_property_same_time() {
        let mut g = TemporalGraph::default();

        g.add_vertex(1, 11);
        g.add_vertex(2, 22);
        g.add_vertex(3, 33);
        g.add_vertex(4, 44);

        g.add_edge_with_props(4, 11, 22, &vec![("weight".into(), Prop::F32(1122.0))]);
        g.add_edge_with_props(4, 11, 33, &vec![("weight".into(), Prop::F32(1133.0))]);
        g.add_edge_with_props(4, 44, 11, &vec![("weight".into(), Prop::F32(4411.0))]);

        let edge_weights_out_11 = g
            .vertex_edges(11, Direction::OUT)
            .flat_map(|(_, e)| {
                g.temporal_edge_prop(e.edge_id, "weight")
                    .flat_map(|(t, prop)| match prop {
                        Prop::F32(weight) => Some((t, weight)),
                        _ => None,
                    })
            })
            .collect_vec();

        assert_eq!(edge_weights_out_11, vec![(&4, 1122.0), (&4, 1133.0)]);

        let edge_weights_into_11 = g
            .vertex_edges(11, Direction::IN)
            .flat_map(|(_, e)| {
                g.temporal_edge_prop(e.edge_id, "weight")
                    .flat_map(|(t, prop)| match prop {
                        Prop::F32(weight) => Some((t, weight)),
                        _ => None,
                    })
            })
            .collect_vec();

        assert_eq!(edge_weights_into_11, vec![(&4, 4411.0)])
    }

    #[test]
    fn add_edges_with_multiple_properties_at_different_times() {
        let mut g = TemporalGraph::default();

        g.add_vertex(1, 11);
        g.add_vertex(2, 22);
        g.add_vertex(3, 33);
        g.add_vertex(4, 44);

        g.add_edge_with_props(
            2,
            11,
            22,
            &vec![
                ("amount".into(), Prop::F64(12.34)),
                ("label".into(), Prop::Str("blerg".into())),
            ],
        );

        g.add_edge_with_props(
            3,
            22,
            33,
            &vec![
                ("weight".into(), Prop::U32(12)),
                ("label".into(), Prop::Str("blerg".into())),
            ],
        );

        g.add_edge_with_props(
            4,
            33,
            44,
            &vec![("label".into(), Prop::Str("blerg".into()))],
        );

        g.add_edge_with_props(
            5,
            44,
            11,
            &vec![
                ("weight".into(), Prop::U32(12)),
                ("amount".into(), Prop::F64(12.34)),
            ],
        );

        // betwen t:2 and t:4 (excluded) only 11, 22 and 33 are visible, 11 is visible because it has an edge at time 2
        let vs = g.vertices_window(2..4).map(|v| v.g_id).collect::<Vec<_>>();

        assert_eq!(vs, vec![11, 22, 33]);

        // between t: 3 and t:6 (excluded) show the visible outbound edges
        let vs = g
            .vertices_window(3..6)
            .flat_map(|v| {
                g.vertex_edges_window(v.g_id, &(3..6), Direction::OUT)
                    .map(|e| e.1.dst_g_id)
                    .collect::<Vec<_>>() // FIXME: we can't just return v.outbound().map(|e| e.global_dst()) here we might need to do so check lifetimes
            })
            .collect::<Vec<_>>();

        assert_eq!(vs, vec![33, 44, 11]);

        let edge_weights = g
            .vertex_edges(11, Direction::OUT)
            .flat_map(|(_, e)| {
                let weight = g.temporal_edge_prop(e.edge_id, "weight");
                let amount = g.temporal_edge_prop(e.edge_id, "amount");
                let label = g.temporal_edge_prop(e.edge_id, "label");
                weight.chain(amount).chain(label)
            })
            .collect_vec();

        assert_eq!(
            edge_weights,
            vec![(&2, Prop::F64(12.34)), (&2, Prop::Str("blerg".into()))]
        )
    }

    #[test]
    fn get_edges() {
        let mut g = TemporalGraph::default();

        g.add_vertex(1, 11);
        g.add_vertex(2, 22);
        g.add_vertex(3, 33);
        g.add_vertex(4, 44);

        g.add_edge(4, 11, 22);
        g.add_edge(5, 22, 33);
        g.add_edge(6, 11, 44);

        assert_eq!(
            g.edge(11, 22),
            Some(EdgeRef {
                edge_id: 1,
                src_g_id: 11,
                dst_g_id: 22,
                src_id: 0,
                dst_id: 1,
                time: None,
                is_remote: false
            })
        );
        assert_eq!(g.edge(11, 33), None);

        assert_eq!(
            g.edge_window(11, 22, &(1..5)),
            Some(EdgeRef {
                edge_id: 1,
                src_g_id: 11,
                dst_g_id: 22,
                src_id: 0,
                dst_id: 1,
                time: None,
                is_remote: false
            })
        );
        assert_eq!(g.edge_window(11, 22, &(1..4)), None);
        assert_eq!(g.edge_window(11, 22, &(5..6)), None);
        assert_eq!(
            g.edge_window(11, 22, &(4..5)),
            Some(EdgeRef {
                edge_id: 1,
                src_g_id: 11,
                dst_g_id: 22,
                src_id: 0,
                dst_id: 1,
                time: None,
                is_remote: false
            })
        );

        let mut g = TemporalGraph::default();
        let es = vec![
            (1, 1, 2),
            (2, 1, 3),
            (-1, 2, 1),
            (0, 1, 1),
            (7, 3, 2),
            (1, 1, 1),
        ];
        for (t, src, dst) in es {
            g.add_edge(t, src, dst)
        }
        assert_eq!(
            g.edge_window(1, 3, &(i64::MIN..i64::MAX)).unwrap().src_g_id,
            1u64
        );
        assert_eq!(
            g.edge_window(1, 3, &(i64::MIN..i64::MAX)).unwrap().dst_g_id,
            3u64
        );
    }

    #[test]
    fn correctness_degree_test() {
        let mut g = TemporalGraph::default();

        let triplets = vec![
            (1, 1, 2, 1),
            (2, 1, 2, 2),
            (2, 1, 2, 3),
            (1, 1, 2, 4),
            (1, 1, 3, 5),
            (1, 3, 1, 6),
        ];

        for (t, src, dst, w) in triplets {
            g.add_edge_with_props(t, src, dst, &vec![("weight".to_string(), Prop::U32(w))]);
        }

        for i in 1..4 {
            let out1 = g
                .vertex_edges(i, Direction::OUT)
                .map(|(_, e)| e.dst_g_id)
                .collect_vec();
            let out2 = g
                .vertex_edges_window(i, &(1..7), Direction::OUT)
                .map(|e| e.1.dst_g_id)
                .collect_vec();

            assert_eq!(out1, out2);
            assert_eq!(
                g.degree(i, Direction::OUT),
                g.degree_window(i, &(1..7), Direction::OUT)
            );
            assert_eq!(
                g.degree(i, Direction::IN),
                g.degree_window(i, &(1..7), Direction::IN)
            );
        }

        let degrees = g
            .vertices()
            .map(|v| {
                (
                    v.g_id,
                    g.degree(v.g_id, Direction::IN),
                    g.degree(v.g_id, Direction::OUT),
                    g.degree(v.g_id, Direction::BOTH),
                )
            })
            .collect_vec();

        let degrees_window = g
            .vertices_window(1..7)
            .map(|v| {
                (
                    v.g_id,
                    g.degree(v.g_id, Direction::IN),
                    g.degree(v.g_id, Direction::OUT),
                    g.degree(v.g_id, Direction::BOTH),
                )
            })
            .collect_vec();

        let expected = vec![(1, 1, 2, 2), (2, 1, 0, 1), (3, 1, 1, 1)];

        assert_eq!(degrees, expected);
        assert_eq!(degrees_window, expected);
    }

    #[test]
    fn lotr_degree() {
        let mut g = TemporalGraph::default();

        fn parse_record(rec: &StringRecord) -> Option<(String, String, i64)> {
            let src = rec.get(0).and_then(|s| s.parse::<String>().ok())?;
            let dst = rec.get(1).and_then(|s| s.parse::<String>().ok())?;
            let t = rec.get(2).and_then(|s| s.parse::<i64>().ok())?;
            Some((src, dst, t))
        }

        let data_dir: PathBuf = [env!("CARGO_MANIFEST_DIR"), "resources/test/lotr.csv"]
            .iter()
            .collect();

        if !data_dir.exists() {
            panic!("Missing data dir = {}", data_dir.to_str().unwrap())
        }

        if let Ok(mut reader) = csv::Reader::from_path(data_dir) {
            for rec_res in reader.records() {
                if let Ok(rec) = rec_res {
                    if let Some((src, dst, t)) = parse_record(&rec) {
                        let src_id = utils::calculate_hash(&src);

                        let dst_id = utils::calculate_hash(&dst);

                        g.add_vertex(t, src_id);
                        g.add_vertex(t, dst_id);
                        g.add_edge_with_props(t, src_id, dst_id, &vec![]);
                    }
                }
            }
        }

        // query the various graph windows
        // 9501 .. 10001

        let w = 9501..10001;
        let mut degrees_w1 = g
            .vertices_window(w.clone())
            .map(|v| {
                (
                    v.g_id,
                    g.degree_window(v.g_id, &w, Direction::IN),
                    g.degree_window(v.g_id, &w, Direction::OUT),
                    g.degree_window(v.g_id, &w, Direction::BOTH),
                )
            })
            .collect_vec();

        let mut expected_degrees_w1 = vec![
            ("Balin", 0, 5, 5),
            ("Frodo", 4, 4, 8),
            ("Thorin", 0, 1, 1),
            ("Fundin", 1, 0, 1),
            ("Ori", 0, 1, 1),
            ("Pippin", 0, 3, 3),
            ("Merry", 2, 1, 3),
            ("Bilbo", 4, 0, 4),
            ("Gimli", 2, 2, 4),
            ("Legolas", 2, 0, 2),
            ("Sam", 0, 1, 1),
            ("Gandalf", 1, 2, 3),
            ("Boromir", 1, 0, 1),
            ("Aragorn", 3, 1, 4),
            ("Daeron", 1, 0, 1),
        ]
        .into_iter()
        .map(|(name, indeg, outdeg, deg)| (utils::calculate_hash(&name), indeg, outdeg, deg))
        .collect_vec();

        expected_degrees_w1.sort();
        degrees_w1.sort();

        assert_eq!(degrees_w1, expected_degrees_w1);

        // 19001..20001
        let mut expected_degrees_w2 = vec![
            ("Elrond", 1, 0, 1),
            ("Peregrin", 0, 1, 1),
            ("Pippin", 0, 4, 4),
            ("Merry", 2, 1, 3),
            ("Gimli", 0, 2, 2),
            ("Wormtongue", 0, 1, 1),
            ("Legolas", 1, 1, 2),
            ("Sam", 1, 0, 1),
            ("Saruman", 1, 1, 2),
            ("Treebeard", 0, 1, 1),
            ("Gandalf", 3, 3, 6),
            ("Aragorn", 7, 0, 7),
            ("Shadowfax", 1, 1, 2),
            ("Elendil", 0, 1, 1),
        ]
        .into_iter()
        .map(|(name, indeg, outdeg, deg)| (utils::calculate_hash(&name), indeg, outdeg, deg))
        .collect_vec();

        let w = 19001..20001;
        let mut degrees_w2 = g
            .vertices_window(w.clone())
            .map(|v| {
                (
                    v.g_id,
                    g.degree_window(v.g_id, &w, Direction::IN),
                    g.degree_window(v.g_id, &w, Direction::OUT),
                    g.degree_window(v.g_id, &w, Direction::BOTH),
                )
            })
            .collect_vec();

        expected_degrees_w2.sort();
        degrees_w2.sort();

        assert_eq!(degrees_w2, expected_degrees_w2);
    }

    #[test]
    fn vertex_neighbours() {
        let mut g = TemporalGraph::default();

        let triplets = vec![
            (1, 1, 2),
            (2, 1, 3),
            (-1, 2, 1),
            (0, 1, 1),
            (7, 3, 2),
            (1, 1, 1),
        ];

        for (t, src, dst) in triplets {
            g.add_edge(t, src, dst);
        }

        let neighbours = g
            .vertices()
            .map(|v| {
                (
                    v.g_id,
                    g.neighbours(v.g_id, Direction::IN)
                        .map(|v| v.g_id)
                        .collect_vec(),
                    g.neighbours(v.g_id, Direction::OUT)
                        .map(|v| v.g_id)
                        .collect_vec(),
                    g.neighbours(v.g_id, Direction::BOTH)
                        .map(|v| v.g_id)
                        .collect_vec(),
                )
            })
            .collect_vec();

        let w = i64::MIN..i64::MAX;
        let neighbours_window = g
            .vertices_window(w.clone())
            .map(|v| {
                (
                    v.g_id,
                    g.neighbours_window(v.g_id, &w, Direction::IN)
                        .map(|v| v.g_id)
                        .collect_vec(),
                    g.neighbours_window(v.g_id, &w, Direction::OUT)
                        .map(|v| v.g_id)
                        .collect_vec(),
                    g.neighbours_window(v.g_id, &w, Direction::BOTH)
                        .map(|v| v.g_id)
                        .collect_vec(),
                )
            })
            .collect_vec();

        let expected = vec![
            (1, vec![1, 2], vec![1, 2, 3], vec![1, 2, 3]),
            (2, vec![1, 3], vec![1], vec![1, 3]),
            (3, vec![1], vec![2], vec![1, 2]),
        ];

        assert_eq!(neighbours, expected);
        assert_eq!(neighbours_window, expected);
    }

    #[test]
    fn find_vertex() {
        let mut g = TemporalGraph::default();

        let triplets = vec![
            (1, 1, 2, 1),
            (2, 1, 2, 2),
            (2, 1, 2, 3),
            (1, 1, 2, 4),
            (1, 1, 3, 5),
            (1, 3, 1, 6),
        ];

        for (t, src, dst, w) in triplets {
            g.add_edge_with_props(t, src, dst, &vec![("weight".to_string(), Prop::U32(w))]);
        }

        let pid = *(g.logical_to_physical.get(&1).unwrap());

        let actual = g.vertex(1);
        let expected = Some(VertexRef {
            g_id: 1,
            pid: Some(pid),
        });

        assert_eq!(actual, expected);

        let actual = g.vertex(10);
        let expected = None;

        assert_eq!(actual, expected);

        let actual = g.vertex_window(1, &(0..3));
        let expected = Some(VertexRef {
            g_id: 1,
            pid: Some(pid),
        });

        assert_eq!(actual, expected);

        let actual = g.vertex_window(10, &(0..3));
        let expected = None;

        assert_eq!(actual, expected);

        let actual = g.vertex_window(1, &(0..1));
        let expected = None;

        assert_eq!(actual, expected);
    }

    #[quickcheck]
    fn add_vertices_into_two_graph_partitions(vs: Vec<(u64, u64)>) {
        let mut g1 = TemporalGraph::default();

        let mut g2 = TemporalGraph::default();

        let mut shards = vec![&mut g1, &mut g2];
        let some_props: Vec<(String, Prop)> = vec![("bla".to_string(), Prop::U32(1))];

        let n_shards = shards.len();
        for (t, (src, dst)) in vs.into_iter().enumerate() {
            let src_shard = utils::get_shard_id_from_global_vid(src, n_shards);
            let dst_shard = utils::get_shard_id_from_global_vid(dst, n_shards);

            shards[src_shard].add_vertex(t.try_into().unwrap(), src as u64);
            shards[dst_shard].add_vertex(t.try_into().unwrap(), dst as u64);

            if src_shard == dst_shard {
                shards[src_shard].add_edge_with_props(
                    t.try_into().unwrap(),
                    src.into(),
                    dst.into(),
                    &some_props,
                );
            } else {
                shards[src_shard].add_edge_remote_out(
                    t.try_into().unwrap(),
                    src.into(),
                    dst.into(),
                    &some_props,
                );
                shards[dst_shard].add_edge_remote_into(
                    t.try_into().unwrap(),
                    src.into(),
                    dst.into(),
                    &some_props,
                );
            }
        }
    }

    #[test]
    fn adding_remote_edge_does_not_break_local_indices() {
        let mut g1 = TemporalGraph::default();
        g1.add_edge_remote_out(11, 1, 1, &vec![("bla".to_string(), Prop::U32(1))]);
        g1.add_edge_with_props(11, 0, 2, &vec![("bla".to_string(), Prop::U32(1))]);
    }

    #[test]
    fn check_edges_after_adding_remote() {
        let mut g1 = TemporalGraph::default();
        g1.add_vertex(1, 11);

        g1.add_edge_remote_out(2, 11, 22, &vec![("bla".to_string(), Prop::U32(1))]);

        let actual = g1
            .vertex_edges_window(11, &(1..3), Direction::OUT)
            .map(|e| e.1.dst_g_id)
            .collect_vec();
        assert_eq!(actual, vec![22]);

        let actual = g1
            .edges_iter_window(0, &(1..3), Direction::OUT)
            .map(|(id, edge)| (id, edge.is_local()))
            .collect_vec();
        assert_eq!(actual, vec![(22, false)])
    }

    // this test checks TemporalGraph can be serialized and deserialized
    #[test]
    fn serialize_and_deserialize_with_bincode() {
        let mut g = TemporalGraph::default();

        g.add_vertex(1, 1);
        g.add_vertex(2, 2);

        g.add_vertex(3, 3);
        g.add_vertex(4, 1);

        g.add_edge_with_props(1, 2, 3, &vec![("bla".to_string(), Prop::U32(1))]);
        g.add_edge_with_props(3, 4, 4, &vec![("bla1".to_string(), Prop::U64(1))]);
        g.add_edge_with_props(
            4,
            1,
            5,
            &vec![("bla2".to_string(), Prop::Str("blergo blargo".to_string()))],
        );

        let mut buffer: Vec<u8> = Vec::new();

        bincode::serialize_into(&mut buffer, &g).unwrap();

        let g2: TemporalGraph = bincode::deserialize_from(&mut buffer.as_slice()).unwrap();
        assert_eq!(g, g2);
    }
}<|MERGE_RESOLUTION|>--- conflicted
+++ resolved
@@ -11,11 +11,7 @@
 use serde::{Deserialize, Serialize};
 
 use crate::adj::Adj;
-<<<<<<< HEAD
 use crate::props::{IllegalMutate, Props};
-=======
-use crate::props::Props;
->>>>>>> 31789cea
 use crate::tprop::TProp;
 use crate::vertex::InputVertex;
 use crate::Prop;
@@ -23,42 +19,6 @@
 
 use self::errors::MutateGraphError;
 
-<<<<<<< HEAD
-#[derive(thiserror::Error, Debug)]
-#[error("cannot change property for vertex '{vertex_id}'")]
-pub struct IllegalVertexPropertyChange {
-    vertex_id: u64,
-    source: IllegalMutate,
-}
-
-impl IllegalVertexPropertyChange {
-    fn new(vertex_id: u64, source: IllegalMutate) -> IllegalVertexPropertyChange {
-        IllegalVertexPropertyChange { vertex_id, source }
-    }
-}
-
-#[derive(thiserror::Error, Debug)]
-pub enum AddEdgeError {
-    #[error("cannot set property for missing edge '{0}' -> '{1}'")]
-    MissingEdge(u64, u64), // src, dst
-    #[error("cannot change property for edge '{src_id}' -> '{dst_id}'")]
-    IllegalEdgePropertyChange {
-        src_id: u64,
-        dst_id: u64,
-        source: IllegalMutate,
-    },
-}
-
-impl AddEdgeError {
-    fn new(src_id: u64, dst_id: u64, source: IllegalMutate) -> AddEdgeError {
-        AddEdgeError::IllegalEdgePropertyChange {
-            src_id,
-            dst_id,
-            source,
-        }
-    }
-}
-=======
 pub(crate) mod errors {
     use crate::props::IllegalMutate;
 
@@ -81,7 +41,6 @@
 }
 
 pub type MutateGraphResult = Result<(), MutateGraphError>;
->>>>>>> 31789cea
 
 #[derive(Debug, Serialize, Deserialize, PartialEq)]
 pub struct TemporalGraph {
@@ -232,14 +191,10 @@
             let result = self
                 .props
                 .set_static_vertex_props(index, &vec![("_id".to_string(), n)]);
-<<<<<<< HEAD
-            result.map_err(|e| IllegalVertexPropertyChange::new(v.id(), e))?
-=======
             result.map_err(|e| MutateGraphError::IllegalVertexPropertyChange {
                 vertex_id: v.id(),
                 source: e,
             })?
->>>>>>> 31789cea
         }
         Ok(self.props.upsert_temporal_vertex_props(t, index, props))
     }
@@ -248,11 +203,7 @@
         &mut self,
         v: u64,
         data: &Vec<(String, Prop)>,
-<<<<<<< HEAD
-    ) -> AddVertexResult {
-=======
     ) -> MutateGraphResult {
->>>>>>> 31789cea
         let index = *self.logical_to_physical.get(&v).expect(&format!(
             "impossible to add metadata to non existing vertex {v}"
         ));
