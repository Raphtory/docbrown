//! A data structure for representing temporal graphs.

use std::sync::Arc;
use std::{
    collections::{BTreeMap, BTreeSet, HashMap},
    ops::Range,
};

use itertools::Itertools;
use rustc_hash::FxHashMap;
use serde::{Deserialize, Serialize};

use crate::adj::Adj;
use crate::edge_layer::EdgeLayer;
use crate::props::Props;
use crate::tprop::TProp;
use crate::vertex::InputVertex;
use crate::{bitset::BitSet, tadjset::AdjEdge, Direction};
use crate::{Prop, Time};

use self::errors::MutateGraphError;

pub(crate) mod errors {
    use crate::props::IllegalMutate;

    #[derive(thiserror::Error, Debug, PartialEq)]
    pub enum MutateGraphError {
        #[error("cannot change property for vertex '{vertex_id}'")]
        IllegalVertexPropertyChange {
            vertex_id: u64,
            source: IllegalMutate,
        },
        #[error("cannot set property for missing edge '{0}' -> '{1}'")]
        MissingEdge(u64, u64), // src, dst
        #[error("cannot change property for edge '{src_id}' -> '{dst_id}'")]
        IllegalEdgePropertyChange {
            src_id: u64,
            dst_id: u64,
            source: IllegalMutate,
        },
        #[error("cannot update property as is '{first_type}' and '{second_type}' given'")]
        PropertyChangedType {
            first_type: &'static str,
            second_type: &'static str,
        },
    }
}

pub type MutateGraphResult = Result<(), MutateGraphError>;

#[derive(Debug, Serialize, Deserialize, PartialEq)]
pub struct TemporalGraph {
    // Maps global (logical) id to the local (physical) id which is an index to the adjacency list vector
    pub(crate) logical_to_physical: FxHashMap<u64, usize>,

    // global ids in insertion order for fast iterations, maps physical ids to logical ids
    pub(crate) logical_ids: Vec<u64>,

    // Set of timestamps per vertex for fast window filtering
    timestamps: Vec<BTreeSet<i64>>,

    // Time index pointing at the index against adjacency lists.
    index: BTreeMap<i64, BitSet>,

    // Properties abstraction for both vertices and edges
    pub(crate) vertex_props: Props,

    // Edge layers
    pub(crate) layers: Vec<EdgeLayer>,

    //earliest time seen in this graph
    pub(crate) earliest_time: i64,

    //latest time seen in this graph
    pub(crate) latest_time: i64,
}

impl Default for TemporalGraph {
    fn default() -> Self {
        Self {
            logical_to_physical: Default::default(),
            logical_ids: Default::default(),
            timestamps: Default::default(),
            index: Default::default(),
            vertex_props: Default::default(),
            layers: vec![EdgeLayer::new(0)],
            earliest_time: i64::MAX,
            latest_time: i64::MIN,
        }
    }
}

// Layer management:
impl TemporalGraph {
    fn layer_iter(&self, id: Option<usize>) -> Box<dyn Iterator<Item = &EdgeLayer> + Send + '_> {
        match self.layer_iter_optm(id) {
            LayerIterator::Single(layer) => Box::new(std::iter::once(layer)),
            LayerIterator::Vector(layers) => Box::new(layers.iter()),
        }
    }

    fn layer_iter_optm(&self, id: Option<usize>) -> LayerIterator {
        if self.layers.len() == 1 {
            LayerIterator::Single(&self.layers[0])
        } else {
            match id {
                Some(id) => LayerIterator::Single(&self.layers[id]),
                None => LayerIterator::Vector(&self.layers),
            }
        }
    }
}

enum LayerIterator<'a> {
    Single(&'a EdgeLayer),
    Vector(&'a Vec<EdgeLayer>),
}

impl TemporalGraph {
    fn local_id_for_v(&self, v: VertexRef) -> usize {
        v.pid.unwrap_or(self.logical_to_physical[&v.g_id])
    }

    pub(crate) fn allocate_layer(&mut self, id: usize) {
        self.layers.push(EdgeLayer::new(id));
        assert_eq!(self.layers.len(), id + 1)
    }

    pub(crate) fn len(&self) -> usize {
        self.logical_to_physical.len()
    }

    pub(crate) fn len_window(&self, w: &Range<i64>) -> usize {
        self.timestamps
            .iter()
            .filter(|&ts| ts.range(w.clone()).next().is_some())
            .count()
    }

    pub(crate) fn out_edges_len(&self, layer: Option<usize>) -> usize {
        self.layer_iter(layer)
            .map(|layer| layer.out_edges_len())
            .sum()
    }

    pub fn out_edges_len_window(&self, w: &Range<Time>, layer: Option<usize>) -> usize {
        match self.layer_iter_optm(layer) {
            LayerIterator::Single(layer) => self
                .timestamps
                .iter()
                .enumerate()
                .filter(|(index, timestamps)| timestamps.range(w.clone()).next().is_some())
                .map(|(index, timestamps)| layer.out_edges_len_window(index, w))
                .reduce(|s1, s2| s1 + s2)
                .unwrap_or(0),
            LayerIterator::Vector(layers) => self
                .timestamps
                .iter()
                .enumerate()
                .filter(|&(_, timestamps)| timestamps.range(w.clone()).next().is_some())
                .map(|(index, _)| {
                    layers
                        .iter()
                        .map(|layer| layer.out_edges_len_window(index, w))
                        .sum()
                })
                .reduce(|s1, s2| s1 + s2)
                .unwrap_or(0),
        }
    }

    pub(crate) fn has_edge(&self, src: u64, dst: u64, layer: usize) -> bool {
        match self.logical_to_physical.get(&src) {
            Some(src_pid) => {
                // TODO: if we should own dst but we don't, we should directly return false
                if self.has_vertex(dst) {
                    let dst_pid = self.logical_to_physical[&dst];
                    self.layers[layer].has_local_edge(*src_pid, dst_pid)
                } else {
                    self.layers[layer].has_remote_edge(*src_pid, dst)
                }
            }
            _ => false,
        }
    }

    pub(crate) fn has_edge_window(&self, src: u64, dst: u64, w: &Range<i64>, layer: usize) -> bool {
        // First check if src exists within the given window
        self.has_vertex_window(src, w) && {
            let src_pid = self.logical_to_physical[&src];
            if self.has_vertex_window(dst, &w) {
                let dst_pid = self.logical_to_physical[&dst];
                self.layers[layer].has_local_edge_window(src_pid, dst_pid, w)
            } else {
                self.layers[layer].has_remote_edge_window(src_pid, dst, w)
            }
        }
    }

    pub(crate) fn has_vertex(&self, v: u64) -> bool {
        self.logical_to_physical.contains_key(&v)
    }

    pub(crate) fn has_vertex_window(&self, v: u64, w: &Range<i64>) -> bool {
        if let Some(v_id) = self.logical_to_physical.get(&v) {
            self.index.range(w.clone()).any(|(_, bs)| bs.contains(v_id))
        } else {
            false
        }
    }

    pub(crate) fn add_vertex<T: InputVertex>(&mut self, t: i64, v: T) -> MutateGraphResult {
        self.add_vertex_with_props(t, v, &vec![])
    }

    pub(crate) fn add_vertex_with_props<T: InputVertex>(
        &mut self,
        t: i64,
        v: T,
        props: &Vec<(String, Prop)>,
    ) -> MutateGraphResult {
        //Updating time - only needs to be here as every other adding function calls this one
        if self.earliest_time > t {
            self.earliest_time = t
        }
        if self.latest_time < t {
            self.latest_time = t
        }

        let index = match self.logical_to_physical.get(&v.id()) {
            None => {
                let physical_id: usize = self.logical_ids.len();
                self.logical_to_physical.insert(v.id(), physical_id);
                self.logical_ids.push(v.id());
                let mut timestamps = BTreeSet::new();
                timestamps.insert(t);
                self.timestamps.push(timestamps);

                self.index
                    .entry(t)
                    .and_modify(|set| {
                        set.push(physical_id);
                    })
                    .or_insert_with(|| BitSet::one(physical_id));
                physical_id
            }
            Some(pid) => {
                self.timestamps[*pid].insert(t);

                self.index
                    .entry(t)
                    .and_modify(|set| {
                        set.push(*pid);
                    })
                    .or_insert_with(|| BitSet::one(*pid));
                *pid
            }
        };
        if let Some(n) = v.name_prop() {
            let result = self
                .vertex_props
                .set_static_props(index, &vec![("_id".to_string(), n)]);
            result.map_err(|e| MutateGraphError::IllegalVertexPropertyChange {
                vertex_id: v.id(),
                source: e,
            })?
        }
        Ok(self.vertex_props.upsert_temporal_props(t, index, props))
    }

    pub(crate) fn add_vertex_properties(
        &mut self,
        v: u64,
        data: &Vec<(String, Prop)>,
    ) -> MutateGraphResult {
        let index = *self.logical_to_physical.get(&v).expect(&format!(
            "impossible to add metadata to non existing vertex {v}"
        ));
        let result = self.vertex_props.set_static_props(index, data);
        result.map_err(|e| MutateGraphError::IllegalVertexPropertyChange {
            vertex_id: v,
            source: e,
        }) // TODO: use the name here if exists
    }

    // TODO: remove this ???
    pub fn add_edge(&mut self, t: i64, src: u64, dst: u64, layer: usize) {
        self.add_edge_with_props(t, src, dst, &vec![], layer)
    }

    pub(crate) fn add_edge_with_props(
        &mut self,
        t: i64,
        src: u64,
        dst: u64,
        props: &Vec<(String, Prop)>,
        layer: usize,
    ) {
        // mark the times of the vertices at t
        self.add_vertex(t, src)
            .map_err(|err| println!("{:?}", err))
            .ok();
        self.add_vertex(t, dst)
            .map_err(|err| println!("{:?}", err))
            .ok();

        let src_pid = self.logical_to_physical[&src];
        let dst_pid = self.logical_to_physical[&dst];

        self.layers[layer].add_edge_with_props(t, src, dst, src_pid, dst_pid, props)
    }

    pub(crate) fn add_edge_remote_out(
        &mut self,
        t: i64,
        src: u64, // we are on the source shard
        dst: u64,
        props: &Vec<(String, Prop)>,
        layer: usize,
    ) {
        self.add_vertex(t, src)
            .map_err(|err| println!("{:?}", err))
            .ok();
        let src_pid = self.logical_to_physical[&src];
        self.layers[layer].add_edge_remote_out(t, src, dst, src_pid, props)
    }

    pub(crate) fn add_edge_remote_into(
        &mut self,
        t: i64,
        src: u64,
        dst: u64, // we are on the destination shard
        props: &Vec<(String, Prop)>,
        layer: usize,
    ) {
        self.add_vertex(t, dst)
            .map_err(|err| println!("{:?}", err))
            .ok();
        let dst_pid = self.logical_to_physical[&dst];
        self.layers[layer].add_edge_remote_into(t, src, dst, dst_pid, props)
    }

    pub(crate) fn add_edge_properties(
        &mut self,
        src: u64,
        dst: u64,
        data: &Vec<(String, Prop)>,
        layer: usize,
    ) -> MutateGraphResult {
        let edge = self
            .edge(src, dst, layer)
            .ok_or_else(|| MutateGraphError::MissingEdge(src, dst))?;
        let result = self.layers[edge.layer_id]
            .props
            .set_static_props(edge.edge_id, data);
        result.map_err(|e| MutateGraphError::IllegalEdgePropertyChange {
            src_id: src,
            dst_id: src,
            source: e,
        })
    }

    pub(crate) fn degree(&self, v: u64, d: Direction, layer: Option<usize>) -> usize {
        self.vertex_edges(v, d, layer)
            .dedup_by(|(left, e1), (right, e2)| left == right && e1.is_remote == e2.is_remote)
            .count()
    }

    pub fn degree_window(
        &self,
        v: u64,
        w: &Range<i64>,
        d: Direction,
        layer: Option<usize>,
    ) -> usize {
        self.vertex_edges_window(v, w, d, layer)
            .dedup_by(|(left, e1), (right, e2)| left == right && e1.is_remote == e2.is_remote)
            .count()
    }

    pub fn vertex(&self, v: u64) -> Option<VertexRef> {
        let pid = self.logical_to_physical.get(&v)?;
        Some(VertexRef {
            g_id: v,
            pid: Some(*pid),
        })
    }

    pub(crate) fn vertex_window(&self, v: u64, w: &Range<i64>) -> Option<VertexRef> {
        let pid = self.logical_to_physical.get(&v)?;
        let mut vs = self.index.range(w.clone()).flat_map(|(_, vs)| vs.iter());
        match vs.contains(&pid) {
            true => Some(VertexRef {
                g_id: v,
                pid: Some(*pid),
            }),
            false => None,
        }
    }

    pub(crate) fn vertex_ids(&self) -> Box<dyn Iterator<Item = u64> + Send + '_> {
        Box::new(self.logical_ids.iter().cloned())
    }

    pub(crate) fn vertex_ids_window(
        &self,
        w: Range<i64>,
    ) -> Box<dyn Iterator<Item = u64> + Send + '_> {
        Box::new(
            self.index
                .range(w.clone())
                .map(|(_, vs)| vs.iter())
                .kmerge()
                .dedup()
                .map(move |pid| self.logical_ids[pid]),
        )
    }

    pub fn vertices(&self) -> Box<dyn Iterator<Item = VertexRef> + Send + '_> {
        Box::new(
            self.logical_ids
                .iter()
                .enumerate()
                .map(|(pid, v)| VertexRef {
                    g_id: *v,
                    pid: Some(pid),
                }),
        )
    }

    pub fn vertices_window(
        &self,
        w: Range<i64>,
    ) -> Box<dyn Iterator<Item = VertexRef> + Send + '_> {
        let unique_vids = self
            .index
            .range(w.clone())
            .map(|(_, vs)| vs.iter())
            .kmerge()
            .dedup();
        let vs = unique_vids.map(move |pid| VertexRef {
            g_id: self.logical_ids[pid],
            pid: Some(pid),
        });
        Box::new(vs)
    }

    pub(crate) fn edge(&self, src: u64, dst: u64, layer: usize) -> Option<EdgeRef> {
        let src_pid = *self.logical_to_physical.get(&src)?;
        if self.has_vertex(dst) {
            let dst_pid = self.logical_to_physical[&dst]; // we have this for sure
            self.layers[layer].local_edge(src, dst, src_pid, dst_pid)
        } else {
            self.layers[layer].remote_edge(src, dst, src_pid)
        }
    }

    pub(crate) fn edge_window(
        &self,
        src: u64,
        dst: u64,
        w: &Range<i64>,
        layer: usize,
    ) -> Option<EdgeRef> {
        // First check if src exists within the given window
        if self.has_vertex_window(src, w) {
            let src_pid = *self.logical_to_physical.get(&src)?;
            if self.has_vertex_window(dst, &w) {
                let dst_pid = self.logical_to_physical[&dst]; // we have this for sure
                self.layers[layer].local_edge_window(src, dst, src_pid, dst_pid, w)
            } else {
                self.layers[layer].remote_edge_window(src, dst, src_pid, w)
            }
        } else {
            None
        }
    }

    pub fn vertex_earliest_time(&self, v: VertexRef) -> Option<Time> {
        let pid = self.local_id_for_v(v);
        self.timestamps[pid].first().copied()
    }

    pub fn vertex_earliest_time_window(&self, v: VertexRef, w: Range<Time>) -> Option<Time> {
        let pid = self.local_id_for_v(v);
        self.timestamps[pid].range(w).min().copied()
    }

    pub fn vertex_latest_time(&self, v: VertexRef) -> Option<Time> {
        let pid = self.local_id_for_v(v);
        self.timestamps[pid].last().copied()
    }

    pub fn vertex_latest_time_window(&self, v: VertexRef, w: Range<Time>) -> Option<Time> {
        let pid = self.local_id_for_v(v);
        self.timestamps[pid].range(w).max().copied()
    }

    // FIXME: all the functions using global ID need to be changed to use the physical ID instead
    // This returns edges sorted by neighbour so they are easy to dedup inside neighbours()
    pub(crate) fn vertex_edges(
        &self,
        v: u64,
        d: Direction,
        layer: Option<usize>,
    ) -> Box<dyn Iterator<Item = (usize, EdgeRef)> + Send + '_>
    where
        Self: Sized,
    {
        let v_pid = self.logical_to_physical[&v];
        match self.layer_iter_optm(layer) {
            LayerIterator::Single(layer) => layer.edges_iter(v, v_pid, d, &self.logical_ids),
            LayerIterator::Vector(layers) => {
                let iter = layers
                    .iter()
                    .map(|layer| layer.edges_iter(v, v_pid, d, &self.logical_ids))
                    .kmerge_by(|(left, _), (right, _)| left < right);
                Box::new(iter)
            }
        }
    }

    // This returns edges sorted by neighbour so they are easy to dedup inside neighbours_window()
    pub(crate) fn vertex_edges_window(
        &self,
        v: u64,
        w: &Range<i64>,
        d: Direction,
        layer: Option<usize>,
    ) -> Box<dyn Iterator<Item = (usize, EdgeRef)> + Send + '_>
    where
        Self: Sized,
    {
        let v_pid = self.logical_to_physical[&v];
        match self.layer_iter_optm(layer) {
            LayerIterator::Single(layer) => {
                layer.edges_iter_window(v, v_pid, w, d, &self.logical_ids)
            }
            LayerIterator::Vector(layers) => {
                let iter = layers
                    .iter()
                    .map(|layer| layer.edges_iter_window(v, v_pid, w, d, &self.logical_ids))
                    .kmerge_by(|(left, _), (right, _)| left < right);
                Box::new(iter)
            }
        }
    }

    // This doesn't returns edges sorted by neighbour because it is not useful for any dependency
    pub(crate) fn vertex_edges_window_t(
        &self,
        v: u64,
        w: &Range<i64>,
        d: Direction,
        layer: Option<usize>,
    ) -> Box<dyn Iterator<Item = EdgeRef> + Send + '_> {
        let w = w.clone(); // FIXME: is this fine t oavoid the compilation error?
        let v_pid = self.logical_to_physical[&v];
        match self.layer_iter_optm(layer) {
            LayerIterator::Single(layer) => {
                layer.edges_iter_window_t(v, v_pid, &w, d, &self.logical_ids)
            }
            LayerIterator::Vector(layers) => {
                let iter = layers.iter().flat_map(move |layer| {
                    layer.edges_iter_window_t(v, v_pid, &w, d, &self.logical_ids)
                });
                Box::new(iter)
            }
        }
    }

    fn edge_ref_as_vertex_ref(edge: EdgeRef, v: u64) -> VertexRef {
        let EdgeRef {
            src_g_id,
            dst_g_id,
            src_id,
            dst_id,
            is_remote,
            ..
        } = edge;

        if v == src_g_id {
            if is_remote {
                VertexRef::new(dst_g_id, None)
            } else {
                VertexRef::new(dst_g_id, Some(dst_id))
            }
        } else {
            if is_remote {
                VertexRef::new(src_g_id, None)
            } else {
                VertexRef::new(src_g_id, Some(src_id))
            }
        }
    }

    pub(crate) fn neighbours(
        &self,
        v: u64,
        d: Direction,
    ) -> Box<dyn Iterator<Item = VertexRef> + Send + '_>
    where
        Self: Sized,
    {
        let edges = self.vertex_edges(v, d, None);

        if matches!(d, Direction::OUT | Direction::IN) {
            let iter = edges.map(move |(_, edge)| Self::edge_ref_as_vertex_ref(edge, v));
            Box::new(iter)
        } else {
            Box::new(
                edges
                    .dedup_by(|(left, e1), (right, e2)| {
                        left == right && e1.is_remote == e2.is_remote
                    })
                    .map(move |(_, e)| Self::edge_ref_as_vertex_ref(e, v)),
            )
        }
    }

    pub fn neighbours_window(
        &self,
        v: u64,
        w: &Range<i64>,
        d: Direction,
    ) -> Box<dyn Iterator<Item = VertexRef> + Send + '_>
    where
        Self: Sized,
    {
        if matches!(d, Direction::OUT | Direction::IN) {
            let iter = self
                .vertex_edges_window(v, w, d, None)
                .map(move |(_, edge)| Self::edge_ref_as_vertex_ref(edge, v));
            Box::new(iter)
        } else {
            Box::new(
                self.vertex_edges_window(v, w, d, None)
                    .dedup_by(|(left, e1), (right, e2)| {
                        left == right && e1.is_remote == e2.is_remote
                    })
                    .map(move |(_, e)| Self::edge_ref_as_vertex_ref(e, v)),
            )
        }
    }

    pub(crate) fn neighbours_ids(
        &self,
        v: u64,
        d: Direction,
    ) -> Box<dyn Iterator<Item = u64> + Send + '_>
    where
        Self: Sized,
    {
        Box::new(self.neighbours(v, d).map(|vv| vv.g_id))
    }

    pub(crate) fn neighbours_ids_window(
        &self,
        v: u64,
        w: &Range<i64>,
        d: Direction,
    ) -> Box<dyn Iterator<Item = u64> + Send + '_>
    where
        Self: Sized,
    {
        Box::new(self.neighbours_window(v, w, d).map(|vv| vv.g_id))
    }

    pub fn static_vertex_prop(&self, v: u64, name: &str) -> Option<Prop> {
        let index = self.logical_to_physical[&v]; // this should panic as this v is not provided by the user
        self.vertex_props.static_prop(index, name)
    }

    pub fn static_vertex_prop_names(&self, v: u64) -> Vec<String> {
        let index = self.logical_to_physical[&v]; // this should panic as this v is not provided by the user
        self.vertex_props.static_names(index)
    }

    pub(crate) fn temporal_vertex_prop(
        &self,
        v: u64,
        name: &str,
    ) -> Box<dyn Iterator<Item = (&i64, Prop)> + '_> {
        let index = self.logical_to_physical[&v];
        self.vertex_props
            .temporal_prop(index, name)
            .unwrap_or(&TProp::Empty)
            .iter()
    }

    pub(crate) fn temporal_vertex_prop_window(
        &self,
        v: u64,
        name: &str,
        w: &Range<i64>,
    ) -> Box<dyn Iterator<Item = (&i64, Prop)> + '_> {
        let index = self.logical_to_physical[&v];
        self.vertex_props
            .temporal_prop(index, name)
            .unwrap_or(&TProp::Empty)
            .iter_window(w.clone())
    }
    pub fn temporal_vertex_prop_names(&self, v: u64) -> Vec<String> {
        let index = self.logical_to_physical[&v]; // this should panic as this v is not provided by the user
        self.vertex_props.temporal_names(index)
    }

    pub(crate) fn temporal_vertex_prop_vec(&self, v: u64, name: &str) -> Vec<(i64, Prop)> {
        let index = self.logical_to_physical[&v];
        let tprop = self
            .vertex_props
            .temporal_prop(index, name)
            .unwrap_or(&TProp::Empty);
        tprop.iter().map(|(t, p)| (*t, p)).collect_vec()
    }

    pub(crate) fn temporal_vertex_prop_vec_window(
        &self,
        v: u64,
        name: &str,
        w: &Range<i64>,
    ) -> Vec<(i64, Prop)> {
        let index = self.logical_to_physical[&v];
        let tprop = self
            .vertex_props
            .temporal_prop(index, name)
            .unwrap_or(&TProp::Empty);
        tprop
            .iter_window(w.clone())
            .map(|(t, p)| (*t, p))
            .collect_vec()
    }

    pub(crate) fn temporal_vertex_props(&self, v: u64) -> HashMap<String, Vec<(i64, Prop)>> {
        let index = self.logical_to_physical[&v];
<<<<<<< HEAD
        let keys = self.vertex_props.temporal_names(index);
        keys.into_iter()
            .map(|key| (key.to_string(), self.temporal_vertex_prop_vec(v, &key)))
=======
        let names = self.props.temporal_vertex_names(index);
        names.into_iter()
            .map(|name| (name.to_string(), self.temporal_vertex_prop_vec(v, &name)))
>>>>>>> 8eca9183
            .filter(|(_, v)| !v.is_empty()) // just filtered out None
            .collect()
    }

    pub(crate) fn temporal_vertex_props_window(
        &self,
        v: u64,
        w: &Range<i64>,
    ) -> HashMap<String, Vec<(i64, Prop)>> {
        let index = self.logical_to_physical[&v];
<<<<<<< HEAD
        let keys = self.vertex_props.temporal_names(index);
        keys.into_iter()
            .map(|key| {
=======
        let names = self.props.temporal_vertex_names(index);
        names.into_iter()
            .map(|name| {
>>>>>>> 8eca9183
                (
                    name.to_string(),
                    self.temporal_vertex_prop_vec_window(v, &name, w),
                )
            })
            .filter(|(_, v)| !v.is_empty())
            .collect()
    }

    pub fn static_edge_prop(&self, e: usize, layer: usize, name: &str) -> Option<Prop> {
        self.layers[layer].props.static_prop(e, name)
    }

    pub fn static_edge_prop_names(&self, e: usize, layer: usize) -> Vec<String> {
        self.layers[layer].props.static_names(e)
    }

    pub fn temporal_edge_prop_names(&self, e: usize, layer: usize) -> Vec<String> {
        self.layers[layer].props.temporal_names(e)
    }

    pub fn temporal_edge_prop(
        &self,
        e: usize,
        layer: usize,
        name: &str,
    ) -> Box<dyn Iterator<Item = (&i64, Prop)> + '_> {
        self.layers[layer]
            .props
            .temporal_prop(e, name)
            .unwrap_or(&TProp::Empty)
            .iter()
    }

    pub fn temporal_edge_prop_window(
        &self,
        e: usize,
        layer: usize,
        name: &str,
        w: Range<i64>,
    ) -> Box<dyn Iterator<Item = (&i64, Prop)> + '_> {
        self.layers[layer]
            .props
            .temporal_prop(e, name)
            .unwrap_or(&TProp::Empty)
            .iter_window(w)
    }

    pub fn temporal_edge_prop_vec(&self, e: usize, layer: usize, name: &str) -> Vec<(i64, Prop)> {
        self.layers[layer]
            .props
            .temporal_prop(e, name)
            .unwrap_or(&TProp::Empty)
            .iter()
            .map(|(t, p)| (*t, p))
            .collect_vec()
    }

    pub fn temporal_edge_prop_vec_window(
        &self,
        e: usize,
        layer: usize,
        name: &str,
        w: Range<i64>,
    ) -> Vec<(i64, Prop)> {
        self.layers[layer]
            .props
            .temporal_prop(e, name)
            .unwrap_or(&TProp::Empty)
            .iter_window(w)
            .map(|(t, p)| (*t, p))
            .collect_vec()
    }

<<<<<<< HEAD
    pub(crate) fn temporal_edge_props(
        &self,
        e: usize,
        layer: usize,
    ) -> HashMap<String, Vec<(i64, Prop)>> {
        let keys = self.layers[layer].props.temporal_names(e);
        keys.into_iter()
            .map(|key| {
                (
                    key.to_string(),
                    self.temporal_edge_prop(e, layer, &key)
=======
    pub(crate) fn temporal_edge_props(&self, e: usize) -> HashMap<String, Vec<(i64, Prop)>> {
        let names = self.props.temporal_edge_names(e);
        names.into_iter()
            .map(|name| {
                (
                    name.to_string(),
                    self.temporal_edge_prop(e, &name)
>>>>>>> 8eca9183
                        .map(|(t, v)| (*t, v))
                        .collect(),
                )
            })
            .collect()
    }

    pub(crate) fn temporal_edge_props_window(
        &self,
        e: usize,
        layer: usize,
        w: Range<i64>,
    ) -> HashMap<String, Vec<(i64, Prop)>> {
<<<<<<< HEAD
        let keys = self.layers[layer].props.temporal_names(e);
        keys.into_iter()
            .map(|key| {
                (
                    key.to_string(),
                    self.temporal_edge_prop_window(e, layer, &key, w.clone())
=======
        let names = self.props.temporal_edge_names(e);
        names.into_iter()
            .map(|name| {
                (
                    name.to_string(),
                    self.temporal_edge_prop_window(e, &name, w.clone())
>>>>>>> 8eca9183
                        .map(|(t, v)| (*t, v))
                        .collect(),
                )
            })
            .collect()
    }
}

// helps us track what are we iterating over
#[derive(Debug, PartialEq, Copy, Clone, Eq, Hash, PartialOrd, Ord)]
pub struct VertexRef {
    pub g_id: u64,
    // `pid` is optional because pid info is unavailable while creating remote vertex view locally.
    // For instance, when returning vertex neighbours
    pub pid: Option<usize>,
}

impl VertexRef {
    pub fn new(g_id: u64, pid: Option<usize>) -> Self {
        Self { g_id, pid }
    }
    pub fn new_remote(g_id: u64) -> Self {
        Self { g_id, pid: None }
    }
}

impl From<u64> for VertexRef {
    fn from(value: u64) -> Self {
        Self::new_remote(value)
    }
}

impl From<String> for VertexRef {
    fn from(value: String) -> Self {
        value.id().into()
    }
}

impl From<&str> for VertexRef {
    fn from(value: &str) -> Self {
        value.id().into()
    }
}

#[derive(Debug, PartialEq, Copy, Clone)]
pub struct EdgeRef {
    pub layer_id: usize,
    pub edge_id: usize,
    pub src_g_id: u64,
    pub dst_g_id: u64,
    // src_id and dst_id could be global or physical depending upon edge being remote or local respectively
    pub src_id: usize, // TODO: make private again when ported to EdgeLayer
    pub dst_id: usize, // TODO: make private again when ported to EdgeLayer
    pub time: Option<i64>,
    pub is_remote: bool,
}

// enum LayerIterator {
//     Single(&EdgeLayer, bool), // key, has_next
//     All(&Vec<EdgeLayer>, usize),
// }
//
// impl LayerIterator {
//     fn single(layer: &EdgeLayer) -> Self {
//         Self::Single(key, true)
//     }
//     fn all(layers: &Vec<EdgeLayer>) -> Self {
//         Self::All(layers, 0)
//     }
// }
//
// impl Iterator for LayerIterator {
//     type Item = &EdgeLayer;
//     fn next(&mut self) -> Option<Self::Item> {
//         match self {
//             Self::Single(layer, has_next) => {
//                 if has_next {
//                     has_next = false;
//                     Some(layer)
//                 } else {
//                     None
//                 }
//             },
//             Self::All(layers, index) => {
//                 let current_index = *index;
//                 index += 1;
//                 layers.get(current_index)
//             }
//         }
//     }
// }

#[cfg(test)]
extern crate quickcheck;

#[cfg(test)]
mod graph_test {
    use std::{path::PathBuf, vec};

    use csv::StringRecord;
    use itertools::chain;

    use crate::utils;

    use super::*;

    #[test]
    fn testhm() {
        let map = std::collections::HashMap::from([("a", 1), ("b", 2), ("c", 3)]);

        for val in map.values() {
            println!("sk: {:?}", val);
        }
    }

    #[test]
    fn add_vertex_at_time_t1() {
        let mut g = TemporalGraph::default();

        g.add_vertex(1, 9);

        assert!(g.has_vertex(9));
        assert!(g.has_vertex_window(9, &(1..15)));
        assert_eq!(g.vertices().map(|v| v.g_id).collect::<Vec<u64>>(), vec![9]);
    }

    #[test]
    fn add_vertices_with_1_property() {
        let mut g = TemporalGraph::default();

        let v_id = 1;
        let ts = 1;
        g.add_vertex_with_props(ts, v_id, &vec![("type".into(), Prop::Str("wallet".into()))]);

        assert!(g.has_vertex(v_id));
        assert!(g.has_vertex_window(v_id, &(1..15)));
        assert_eq!(
            g.vertices().map(|v| v.g_id).collect::<Vec<u64>>(),
            vec![v_id]
        );

        let res = g
            .vertices()
            .flat_map(|v| g.temporal_vertex_prop_vec(v.g_id, "type"))
            .collect_vec();

        assert_eq!(res, vec![(1i64, Prop::Str("wallet".into()))]);
    }

    #[test]
    fn add_vertices_with_multiple_properties() {
        let mut g = TemporalGraph::default();

        g.add_vertex_with_props(
            1,
            1,
            &vec![
                ("type".into(), Prop::Str("wallet".into())),
                ("active".into(), Prop::U32(0)),
            ],
        );

        let res = g
            .vertices()
            .flat_map(|v| {
                let type_ = g.temporal_vertex_prop_vec(v.g_id, "type");
                let active = g.temporal_vertex_prop_vec(v.g_id, "active");
                chain!(type_, active)
            })
            .collect_vec();

        assert_eq!(
            res,
            vec![(1i64, Prop::Str("wallet".into())), (1i64, Prop::U32(0)),]
        );
    }

    #[test]
    fn add_vertices_with_1_property_different_times() {
        let mut g = TemporalGraph::default();

        g.add_vertex_with_props(
            1,
            1,
            &vec![
                ("type".into(), Prop::Str("wallet".into())),
                ("active".into(), Prop::U32(0)),
            ],
        );

        g.add_vertex_with_props(
            2,
            1,
            &vec![
                ("type".into(), Prop::Str("wallet".into())),
                ("active".into(), Prop::U32(1)),
            ],
        );

        g.add_vertex_with_props(
            3,
            1,
            &vec![
                ("type".into(), Prop::Str("wallet".into())),
                ("active".into(), Prop::U32(2)),
            ],
        );

        let res: Vec<(i64, Prop)> = g
            .vertices()
            .flat_map(|v| {
                let type_ = g.temporal_vertex_prop_vec_window(v.g_id, "type", &(2..3));
                let active = g.temporal_vertex_prop_vec_window(v.g_id, "active", &(2..3));
                chain!(type_, active)
            })
            .collect_vec();

        assert_eq!(
            res,
            vec![(2i64, Prop::Str("wallet".into())), (2i64, Prop::U32(1)),]
        );
    }

    #[test]
    fn add_vertices_with_multiple_properties_at_different_times_window() {
        let mut g = TemporalGraph::default();

        g.add_vertex_with_props(
            1,
            1,
            &vec![
                ("type".into(), Prop::Str("wallet".into())),
                ("active".into(), Prop::U32(0)),
            ],
        );

        g.add_vertex_with_props(2, 1, &vec![("label".into(), Prop::I32(12345))]);

        g.add_vertex_with_props(
            3,
            1,
            &vec![
                ("origin".into(), Prop::F32(0.1)),
                ("active".into(), Prop::U32(2)),
            ],
        );

        let res = g
            .vertices()
            .flat_map(|v| {
                let type_ = g.temporal_vertex_prop_vec_window(v.g_id, "type", &(1..2));
                let active = g.temporal_vertex_prop_vec_window(v.g_id, "active", &(2..5));
                let label = g.temporal_vertex_prop_vec_window(v.g_id, "label", &(2..5));
                let origin = g.temporal_vertex_prop_vec_window(v.g_id, "origin", &(2..5));
                chain!(type_, active, label, origin)
            })
            .collect_vec();

        assert_eq!(
            res,
            vec![
                (1i64, Prop::Str("wallet".into())),
                (3, Prop::U32(2)),
                (2, Prop::I32(12345)),
                (3, Prop::F32(0.1)),
            ]
        );
    }

    #[test]
    #[ignore = "Undecided on the semantics of the time window over vertices shoule be supported in Docbrown"]
    fn add_vertex_at_time_t1_window() {
        let mut g = TemporalGraph::default();

        g.add_vertex(9, 1);

        assert!(g.has_vertex(9));
        assert!(g.has_vertex_window(9, &(1..15)));
        assert!(g.has_vertex_window(9, &(5..15))); // FIXME: this is wrong and we might need a different kind of window here
    }

    #[test]
    fn add_vertex_at_time_t1_t2() {
        let mut g = TemporalGraph::default();

        g.add_vertex(1, 9);
        g.add_vertex(2, 1);

        let actual: Vec<u64> = g.vertices_window(0..2).map(|v| v.g_id).collect();
        assert_eq!(actual, vec![9]);
        let actual: Vec<u64> = g.vertices_window(2..10).map(|v| v.g_id).collect();
        assert_eq!(actual, vec![1]);
        let actual: Vec<u64> = g.vertices_window(0..10).map(|v| v.g_id).collect();
        assert_eq!(actual, vec![9, 1]);
    }

    #[test]
    fn add_edge_at_time_t1() {
        let mut g = TemporalGraph::default();

        g.add_vertex(1, 9);
        g.add_vertex(2, 1);

        // 9 and 1 are not visible at time 3
        let actual: Vec<u64> = g.vertices_window(3..10).map(|v| v.g_id).collect();
        let expected: Vec<u64> = vec![];
        assert_eq!(actual, expected);

        g.add_edge(3, 9, 1, 0);

        // 9 and 1 are now visible at time 3
        let actual: Vec<u64> = g.vertices_window(3..10).map(|v| v.g_id).collect();
        assert_eq!(actual, vec![9, 1]);

        // the outbound neighbours of 9 at time 0..2 is the empty set
        let actual: Vec<u64> = g
            .vertex_edges_window(9, &(0..2), Direction::OUT, None)
            .map(|e| e.1.dst_g_id)
            .collect();
        let expected: Vec<u64> = vec![];
        assert_eq!(actual, expected);

        // the outbound neighbours of 9 at time 0..4 are 1
        let actual: Vec<u64> = g
            .vertex_edges_window(9, &(0..4), Direction::OUT, None)
            .map(|e| e.1.dst_g_id)
            .collect();
        assert_eq!(actual, vec![1]);

        // the inbound neighbours of 1 at time 0..4 are 9
        let actual: Vec<u64> = g
            .vertex_edges_window(1, &(0..4), Direction::IN, None)
            .map(|e| e.1.src_g_id)
            .collect();
        assert_eq!(actual, vec![9]);
    }

    #[test]
    fn has_edge() {
        let mut g = TemporalGraph::default();
        g.add_vertex(1, 8);
        g.add_vertex(1, 9);
        g.add_vertex(2, 10);
        g.add_vertex(2, 11);
        g.add_edge(3, 9, 8, 0);
        g.add_edge(3, 8, 9, 0);
        g.add_edge(3, 9, 11, 0);

        assert_eq!(g.has_edge(8, 9, 0), true);
        assert_eq!(g.has_edge(9, 8, 0), true);
        assert_eq!(g.has_edge(9, 11, 0), true);
        assert_eq!(g.has_edge(11, 9, 0), false);
        assert_eq!(g.has_edge(10, 11, 0), false);
        assert_eq!(g.has_edge(10, 9, 0), false);
        assert_eq!(g.has_edge(100, 101, 0), false);
    }

    #[test]
    fn edge_exists_inside_window() {
        let mut g = TemporalGraph::default();
        g.add_vertex(1, 5);
        g.add_vertex(2, 7);
        g.add_edge(3, 5, 7, 0);

        let actual: Vec<bool> = g
            .vertex_edges_window(5, &(0..4), Direction::OUT, None)
            .map(|e| g.has_edge(e.1.src_g_id, e.1.dst_g_id, 0))
            .collect();

        assert_eq!(actual, vec![true]);
    }

    #[test]
    fn edge_does_not_exists_outside_window() {
        let mut g = TemporalGraph::default();
        g.add_vertex(5, 9);
        g.add_vertex(7, 10);
        g.add_edge(8, 9, 10, 0);

        let actual: Vec<bool> = g
            .vertex_edges_window(9, &(0..4), Direction::OUT, None)
            .map(|e| g.has_edge(e.1.src_g_id, e.1.dst_g_id, 0))
            .collect();

        //return empty as no edges in this window
        assert_eq!(actual, Vec::<bool>::new());
    }

    #[test]
    fn add_edge_at_time_t1_t2_t3() {
        let mut g = TemporalGraph::default();

        g.add_vertex(1, 9);
        g.add_vertex(2, 1);

        // 9 and 1 are not visible at time 3
        let actual: Vec<u64> = g.vertices_window(3..10).map(|v| v.g_id).collect();
        assert_eq!(actual, Vec::<u64>::new());

        g.add_edge(3, 9, 1, 0);

        // 9 and 1 are now visible at time 3
        let actual: Vec<u64> = g.vertices_window(3..10).map(|v| v.g_id).collect();
        assert_eq!(actual, vec![9, 1]);

        // the outbound neighbours of 9 at time 0..2 is the empty set
        let actual: Vec<u64> = g
            .vertex_edges_window(9, &(0..2), Direction::OUT, None)
            .map(|e| e.1.dst_g_id)
            .collect();
        let expected: Vec<u64> = vec![];
        assert_eq!(actual, expected);

        // the outbound neighbours of 9 at time 0..4 are 1
        let actual: Vec<u64> = g
            .vertex_edges_window(9, &(0..4), Direction::OUT, None)
            .map(|e| e.1.dst_g_id)
            .collect();
        assert_eq!(actual, vec![1]);

        // the outbound neighbours of 9 at time 0..4 are 1
        let actual: Vec<u64> = g
            .vertex_edges_window(1, &(0..4), Direction::IN, None)
            .map(|e| e.1.src_g_id)
            .collect();
        assert_eq!(actual, vec![9]);
    }

    #[test]
    fn add_edge_at_time_t1_t2_t3_overwrite() {
        let mut g = TemporalGraph::default();

        g.add_vertex(1, 9);
        g.add_vertex(2, 1);

        // 9 and 1 are not visible at time 3
        let actual: Vec<u64> = g.vertices_window(3..10).map(|v| v.g_id).collect();
        assert_eq!(actual, Vec::<u64>::new());

        g.add_edge(3, 9, 1, 0);
        g.add_edge(12, 9, 1, 0); // add the same edge again at different time

        // 9 and 1 are now visible at time 3
        let actual: Vec<u64> = g.vertices_window(3..10).map(|v| v.g_id).collect();
        assert_eq!(actual, vec![9, 1]);

        // the outbound neighbours of 9 at time 0..2 is the empty set
        let actual: Vec<u64> = g
            .vertex_edges_window(9, &(0..2), Direction::OUT, None)
            .map(|e| e.1.dst_g_id)
            .collect();
        let expected: Vec<u64> = vec![];
        assert_eq!(actual, expected);

        // the outbound_t neighbours of 9 at time 0..4 are 1
        let actual: Vec<u64> = g
            .vertex_edges_window(9, &(0..4), Direction::OUT, None)
            .map(|e| e.1.dst_g_id)
            .collect();
        assert_eq!(actual, vec![1]);

        // the outbound_t neighbours of 9 at time 0..4 are 1
        let actual: Vec<u64> = g
            .vertex_edges_window(1, &(0..4), Direction::IN, None)
            .map(|e| e.1.src_g_id)
            .collect();
        assert_eq!(actual, vec![9]);

        let actual: Vec<u64> = g
            .vertex_edges_window(9, &(0..13), Direction::OUT, None)
            .map(|e| e.1.dst_g_id)
            .collect();
        assert_eq!(actual, vec![1]);

        // when we look for time we see both variants
        let actual: Vec<(i64, u64)> = g
            .vertex_edges_window_t(9, &(0..13), Direction::OUT, None)
            .map(|e| (e.time.unwrap(), e.dst_g_id))
            .collect();
        assert_eq!(actual, vec![(3, 1), (12, 1)]);

        let actual: Vec<(i64, u64)> = g
            .vertex_edges_window_t(1, &(0..13), Direction::IN, None)
            .map(|e| (e.time.unwrap(), e.src_g_id))
            .collect();
        assert_eq!(actual, vec![(3, 9), (12, 9)]);
    }

    #[test]
    fn add_edges_at_t1t2t3_check_times() {
        let mut g = TemporalGraph::default();

        g.add_vertex(1, 11);
        g.add_vertex(2, 22);
        g.add_vertex(3, 33);
        g.add_vertex(4, 44);

        g.add_edge(4, 11, 22, 0);
        g.add_edge(5, 22, 33, 0);
        g.add_edge(6, 11, 44, 0);

        let actual = g.vertices_window(1..4).map(|v| v.g_id).collect::<Vec<_>>();

        assert_eq!(actual, vec![11, 22, 33]);

        let actual = g.vertices_window(1..6).map(|v| v.g_id).collect::<Vec<_>>();

        assert_eq!(actual, vec![11, 22, 33, 44]);

        let actual = g
            .vertex_edges_window(11, &(1..5), Direction::OUT, None)
            .map(|e| e.1.dst_g_id)
            .collect::<Vec<_>>();
        assert_eq!(actual, vec![22]);

        let actual = g
            .vertex_edges_window_t(11, &(1..5), Direction::OUT, None)
            .map(|e| (e.time.unwrap(), e.dst_g_id))
            .collect::<Vec<_>>();
        assert_eq!(actual, vec![(4, 22)]);

        let actual = g
            .vertex_edges_window_t(44, &(1..17), Direction::IN, None)
            .map(|e| (e.time.unwrap(), e.src_g_id))
            .collect::<Vec<_>>();
        assert_eq!(actual, vec![(6, 11)]);

        let actual = g
            .vertex_edges_window(44, &(1..6), Direction::IN, None)
            .map(|e| e.1.dst_g_id)
            .collect::<Vec<_>>();
        let expected: Vec<u64> = vec![];
        assert_eq!(actual, expected);

        let actual = g
            .vertex_edges_window(44, &(1..7), Direction::IN, None)
            .map(|e| e.1.src_g_id)
            .collect::<Vec<_>>();
        let expected: Vec<u64> = vec![11];
        assert_eq!(actual, expected);

        let actual = g
            .vertex_edges_window(44, &(9..100), Direction::IN, None)
            .map(|e| e.1.dst_g_id)
            .collect::<Vec<_>>();
        let expected: Vec<u64> = vec![];
        assert_eq!(actual, expected)
    }

    #[test]
    fn add_the_same_edge_multiple_times() {
        let mut g = TemporalGraph::default();

        g.add_vertex(1, 11);
        g.add_vertex(2, 22);

        g.add_edge(4, 11, 22, 0);
        g.add_edge(4, 11, 22, 0);

        let actual = g
            .vertex_edges_window(11, &(1..5), Direction::OUT, None)
            .map(|e| e.1.dst_g_id)
            .collect::<Vec<_>>();
        assert_eq!(actual, vec![22]);
    }

    #[test]
    fn add_edge_with_1_property() {
        let mut g = TemporalGraph::default();

        g.add_vertex(1, 11);
        g.add_vertex(2, 22);

        g.add_edge_with_props(4, 11, 22, &vec![("weight".into(), Prop::U32(12))], 0);

        let edge_weights = g
            .vertex_edges(11, Direction::OUT, None)
            .flat_map(|(_, e)| {
                g.temporal_edge_prop(e.edge_id, 0, "weight")
                    .flat_map(|(t, prop)| match prop {
                        Prop::U32(weight) => Some((t, weight)),
                        _ => None,
                    })
            })
            .collect_vec();

        assert_eq!(edge_weights, vec![(&4, 12)])
    }

    #[test]
    fn add_edge_with_multiple_properties() {
        let mut g = TemporalGraph::default();

        g.add_vertex(1, 11);
        g.add_vertex(2, 22);

        g.add_edge_with_props(
            4,
            11,
            22,
            &vec![
                ("weight".into(), Prop::U32(12)),
                ("amount".into(), Prop::F64(12.34)),
                ("label".into(), Prop::Str("blerg".into())),
            ],
            0,
        );

        let edge_weights = g
            .vertex_edges(11, Direction::OUT, None)
            .flat_map(|(_, e)| {
                let weight = g.temporal_edge_prop(e.edge_id, 0, "weight");
                let amount = g.temporal_edge_prop(e.edge_id, 0, "amount");
                let label = g.temporal_edge_prop(e.edge_id, 0, "label");
                weight.chain(amount).chain(label)
            })
            .collect_vec();

        assert_eq!(
            edge_weights,
            vec![
                (&4, Prop::U32(12)),
                (&4, Prop::F64(12.34)),
                (&4, Prop::Str("blerg".into())),
            ]
        )
    }

    #[test]
    fn add_edge_with_1_property_different_times() {
        let mut g = TemporalGraph::default();

        g.add_vertex(1, 11);
        g.add_vertex(2, 22);

        g.add_edge_with_props(4, 11, 22, &vec![("amount".into(), Prop::U32(12))], 0);
        g.add_edge_with_props(7, 11, 22, &vec![("amount".into(), Prop::U32(24))], 0);
        g.add_edge_with_props(19, 11, 22, &vec![("amount".into(), Prop::U32(48))], 0);

        let edge_weights = g
            .vertex_edges_window(11, &(4..8), Direction::OUT, None)
            .flat_map(|e| {
                g.temporal_edge_prop_window(e.1.edge_id, 0, "amount", 4..8)
                    .flat_map(|(t, prop)| match prop {
                        Prop::U32(weight) => Some((t, weight)),
                        _ => None,
                    })
            })
            .collect_vec();

        assert_eq!(edge_weights, vec![(&4, 12), (&7, 24)]);

        let edge_weights = g
            .vertex_edges_window(22, &(4..8), Direction::IN, None)
            .flat_map(|e| {
                g.temporal_edge_prop_window(e.1.edge_id, 0, "amount", 4..8)
                    .flat_map(|(t, prop)| match prop {
                        Prop::U32(weight) => Some((t, weight)),
                        _ => None,
                    })
            })
            .collect_vec();

        assert_eq!(edge_weights, vec![(&4, 12), (&7, 24)])
    }

    #[test]
    fn add_edges_with_multiple_properties_at_different_times_window() {
        let mut g = TemporalGraph::default();

        g.add_vertex(1, 11);
        g.add_vertex(2, 22);

        g.add_edge_with_props(
            2,
            11,
            22,
            &vec![
                ("amount".into(), Prop::F64(12.34)),
                ("label".into(), Prop::Str("blerg".into())),
            ],
            0,
        );

        g.add_edge_with_props(
            3,
            11,
            22,
            &vec![
                ("weight".into(), Prop::U32(12)),
                ("label".into(), Prop::Str("blerg".into())),
            ],
            0,
        );

        g.add_edge_with_props(
            4,
            11,
            22,
            &vec![("label".into(), Prop::Str("blerg_again".into()))],
            0,
        );

        g.add_edge_with_props(
            5,
            22,
            11,
            &vec![
                ("weight".into(), Prop::U32(12)),
                ("amount".into(), Prop::F64(12.34)),
            ],
            0,
        );

        let edge_weights = g
            .vertex_edges_window(11, &(3..5), Direction::OUT, None)
            .flat_map(|e| {
                let weight = g.temporal_edge_prop_window(e.1.edge_id, 0, "weight", 3..5);
                let amount = g.temporal_edge_prop_window(e.1.edge_id, 0, "amount", 3..5);
                let label = g.temporal_edge_prop_window(e.1.edge_id, 0, "label", 3..5);
                weight.chain(amount).chain(label)
            })
            .collect_vec();

        assert_eq!(
            edge_weights,
            vec![
                (&3, Prop::U32(12)),
                (&3, Prop::Str("blerg".into())),
                (&4, Prop::Str("blerg_again".into())),
            ]
        )
    }

    #[test]
    fn edge_metadata_id_bug() {
        let mut g = TemporalGraph::default();

        let edges: Vec<(i64, u64, u64)> = vec![(1, 1, 2), (2, 3, 4), (3, 5, 4), (4, 1, 4)];

        for (t, src, dst) in edges {
            g.add_vertex(t, src);
            g.add_vertex(t, dst);
            g.add_edge_with_props(t, src, dst, &vec![("amount".into(), Prop::U64(12))], 0);
        }
    }

    #[test]
    fn add_multiple_edges_with_1_property_same_time() {
        let mut g = TemporalGraph::default();

        g.add_vertex(1, 11);
        g.add_vertex(2, 22);
        g.add_vertex(3, 33);
        g.add_vertex(4, 44);

        g.add_edge_with_props(4, 11, 22, &vec![("weight".into(), Prop::F32(1122.0))], 0);
        g.add_edge_with_props(4, 11, 33, &vec![("weight".into(), Prop::F32(1133.0))], 0);
        g.add_edge_with_props(4, 44, 11, &vec![("weight".into(), Prop::F32(4411.0))], 0);

        let edge_weights_out_11 = g
            .vertex_edges(11, Direction::OUT, None)
            .flat_map(|(_, e)| {
                g.temporal_edge_prop(e.edge_id, 0, "weight")
                    .flat_map(|(t, prop)| match prop {
                        Prop::F32(weight) => Some((t, weight)),
                        _ => None,
                    })
            })
            .collect_vec();

        assert_eq!(edge_weights_out_11, vec![(&4, 1122.0), (&4, 1133.0)]);

        let edge_weights_into_11 = g
            .vertex_edges(11, Direction::IN, None)
            .flat_map(|(_, e)| {
                g.temporal_edge_prop(e.edge_id, 0, "weight")
                    .flat_map(|(t, prop)| match prop {
                        Prop::F32(weight) => Some((t, weight)),
                        _ => None,
                    })
            })
            .collect_vec();

        assert_eq!(edge_weights_into_11, vec![(&4, 4411.0)])
    }

    #[test]
    fn add_edges_with_multiple_properties_at_different_times() {
        let mut g = TemporalGraph::default();

        g.add_vertex(1, 11);
        g.add_vertex(2, 22);
        g.add_vertex(3, 33);
        g.add_vertex(4, 44);

        g.add_edge_with_props(
            2,
            11,
            22,
            &vec![
                ("amount".into(), Prop::F64(12.34)),
                ("label".into(), Prop::Str("blerg".into())),
            ],
            0,
        );

        g.add_edge_with_props(
            3,
            22,
            33,
            &vec![
                ("weight".into(), Prop::U32(12)),
                ("label".into(), Prop::Str("blerg".into())),
            ],
            0,
        );

        g.add_edge_with_props(
            4,
            33,
            44,
            &vec![("label".into(), Prop::Str("blerg".into()))],
            0,
        );

        g.add_edge_with_props(
            5,
            44,
            11,
            &vec![
                ("weight".into(), Prop::U32(12)),
                ("amount".into(), Prop::F64(12.34)),
            ],
            0,
        );

        // betwen t:2 and t:4 (excluded) only 11, 22 and 33 are visible, 11 is visible because it has an edge at time 2
        let vs = g.vertices_window(2..4).map(|v| v.g_id).collect::<Vec<_>>();

        assert_eq!(vs, vec![11, 22, 33]);

        // between t: 3 and t:6 (excluded) show the visible outbound edges
        let vs = g
            .vertices_window(3..6)
            .flat_map(|v| {
                g.vertex_edges_window(v.g_id, &(3..6), Direction::OUT, None)
                    .map(|e| e.1.dst_g_id)
                    .collect::<Vec<_>>() // FIXME: we can't just return v.outbound().map(|e| e.global_dst()) here we might need to do so check lifetimes
            })
            .collect::<Vec<_>>();

        assert_eq!(vs, vec![33, 44, 11]);

        let edge_weights = g
            .vertex_edges(11, Direction::OUT, None)
            .flat_map(|(_, e)| {
                let weight = g.temporal_edge_prop(e.edge_id, 0, "weight");
                let amount = g.temporal_edge_prop(e.edge_id, 0, "amount");
                let label = g.temporal_edge_prop(e.edge_id, 0, "label");
                weight.chain(amount).chain(label)
            })
            .collect_vec();

        assert_eq!(
            edge_weights,
            vec![(&2, Prop::F64(12.34)), (&2, Prop::Str("blerg".into()))]
        )
    }

    #[test]
    fn get_edges() {
        let mut g = TemporalGraph::default();

        g.add_vertex(1, 11);
        g.add_vertex(2, 22);
        g.add_vertex(3, 33);
        g.add_vertex(4, 44);

        g.add_edge(4, 11, 22, 0);
        g.add_edge(5, 22, 33, 0);
        g.add_edge(6, 11, 44, 0);

        assert_eq!(
            g.edge(11, 22, 0),
            Some(EdgeRef {
                layer_id: 0,
                edge_id: 1,
                src_g_id: 11,
                dst_g_id: 22,
                src_id: 0,
                dst_id: 1,
                time: None,
                is_remote: false
            })
        );
        assert_eq!(g.edge(11, 33, 0), None);

        assert_eq!(
            g.edge_window(11, 22, &(1..5), 0),
            Some(EdgeRef {
                layer_id: 0,
                edge_id: 1,
                src_g_id: 11,
                dst_g_id: 22,
                src_id: 0,
                dst_id: 1,
                time: None,
                is_remote: false
            })
        );
        assert_eq!(g.edge_window(11, 22, &(1..4), 0), None);
        assert_eq!(g.edge_window(11, 22, &(5..6), 0), None);
        assert_eq!(
            g.edge_window(11, 22, &(4..5), 0),
            Some(EdgeRef {
                layer_id: 0,
                edge_id: 1,
                src_g_id: 11,
                dst_g_id: 22,
                src_id: 0,
                dst_id: 1,
                time: None,
                is_remote: false
            })
        );

        let mut g = TemporalGraph::default();
        let es = vec![
            (1, 1, 2),
            (2, 1, 3),
            (-1, 2, 1),
            (0, 1, 1),
            (7, 3, 2),
            (1, 1, 1),
        ];
        for (t, src, dst) in es {
            g.add_edge(t, src, dst, 0)
        }
        assert_eq!(
            g.edge_window(1, 3, &(i64::MIN..i64::MAX), 0)
                .unwrap()
                .src_g_id,
            1u64
        );
        assert_eq!(
            g.edge_window(1, 3, &(i64::MIN..i64::MAX), 0)
                .unwrap()
                .dst_g_id,
            3u64
        );
    }

    #[test]
    fn correctness_degree_test() {
        let mut g = TemporalGraph::default();

        let triplets = vec![
            (1, 1, 2, 1),
            (2, 1, 2, 2),
            (2, 1, 2, 3),
            (1, 1, 2, 4),
            (1, 1, 3, 5),
            (1, 3, 1, 6),
        ];

        for (t, src, dst, w) in triplets {
            g.add_edge_with_props(t, src, dst, &vec![("weight".to_string(), Prop::U32(w))], 0);
        }

        for i in 1..4 {
            let out1 = g
                .vertex_edges(i, Direction::OUT, None)
                .map(|(_, e)| e.dst_g_id)
                .collect_vec();
            let out2 = g
                .vertex_edges_window(i, &(1..7), Direction::OUT, None)
                .map(|e| e.1.dst_g_id)
                .collect_vec();

            assert_eq!(out1, out2);
            assert_eq!(
                g.degree(i, Direction::OUT, None),
                g.degree_window(i, &(1..7), Direction::OUT, None)
            );
            assert_eq!(
                g.degree(i, Direction::IN, None),
                g.degree_window(i, &(1..7), Direction::IN, None)
            );
        }

        let degrees = g
            .vertices()
            .map(|v| {
                (
                    v.g_id,
                    g.degree(v.g_id, Direction::IN, None),
                    g.degree(v.g_id, Direction::OUT, None),
                    g.degree(v.g_id, Direction::BOTH, None),
                )
            })
            .collect_vec();

        let degrees_window = g
            .vertices_window(1..7)
            .map(|v| {
                (
                    v.g_id,
                    g.degree(v.g_id, Direction::IN, None),
                    g.degree(v.g_id, Direction::OUT, None),
                    g.degree(v.g_id, Direction::BOTH, None),
                )
            })
            .collect_vec();

        let expected = vec![(1, 1, 2, 2), (2, 1, 0, 1), (3, 1, 1, 1)];

        assert_eq!(degrees, expected);
        assert_eq!(degrees_window, expected);
    }

    #[test]
    fn lotr_degree() {
        let mut g = TemporalGraph::default();

        fn parse_record(rec: &StringRecord) -> Option<(String, String, i64)> {
            let src = rec.get(0).and_then(|s| s.parse::<String>().ok())?;
            let dst = rec.get(1).and_then(|s| s.parse::<String>().ok())?;
            let t = rec.get(2).and_then(|s| s.parse::<i64>().ok())?;
            Some((src, dst, t))
        }

        let data_dir: PathBuf = [env!("CARGO_MANIFEST_DIR"), "resources/test/lotr.csv"]
            .iter()
            .collect();

        if !data_dir.exists() {
            panic!("Missing data dir = {}", data_dir.to_str().unwrap())
        }

        if let Ok(mut reader) = csv::Reader::from_path(data_dir) {
            for rec_res in reader.records() {
                if let Ok(rec) = rec_res {
                    if let Some((src, dst, t)) = parse_record(&rec) {
                        let src_id = utils::calculate_hash(&src);

                        let dst_id = utils::calculate_hash(&dst);

                        g.add_vertex(t, src_id);
                        g.add_vertex(t, dst_id);
                        g.add_edge_with_props(t, src_id, dst_id, &vec![], 0);
                    }
                }
            }
        }

        // query the various graph windows
        // 9501 .. 10001

        let w = 9501..10001;
        let mut degrees_w1 = g
            .vertices_window(w.clone())
            .map(|v| {
                (
                    v.g_id,
                    g.degree_window(v.g_id, &w, Direction::IN, None),
                    g.degree_window(v.g_id, &w, Direction::OUT, None),
                    g.degree_window(v.g_id, &w, Direction::BOTH, None),
                )
            })
            .collect_vec();

        let mut expected_degrees_w1 = vec![
            ("Balin", 0, 5, 5),
            ("Frodo", 4, 4, 8),
            ("Thorin", 0, 1, 1),
            ("Fundin", 1, 0, 1),
            ("Ori", 0, 1, 1),
            ("Pippin", 0, 3, 3),
            ("Merry", 2, 1, 3),
            ("Bilbo", 4, 0, 4),
            ("Gimli", 2, 2, 4),
            ("Legolas", 2, 0, 2),
            ("Sam", 0, 1, 1),
            ("Gandalf", 1, 2, 3),
            ("Boromir", 1, 0, 1),
            ("Aragorn", 3, 1, 4),
            ("Daeron", 1, 0, 1),
        ]
        .into_iter()
        .map(|(name, indeg, outdeg, deg)| (utils::calculate_hash(&name), indeg, outdeg, deg))
        .collect_vec();

        expected_degrees_w1.sort();
        degrees_w1.sort();

        assert_eq!(degrees_w1, expected_degrees_w1);

        // 19001..20001
        let mut expected_degrees_w2 = vec![
            ("Elrond", 1, 0, 1),
            ("Peregrin", 0, 1, 1),
            ("Pippin", 0, 4, 4),
            ("Merry", 2, 1, 3),
            ("Gimli", 0, 2, 2),
            ("Wormtongue", 0, 1, 1),
            ("Legolas", 1, 1, 2),
            ("Sam", 1, 0, 1),
            ("Saruman", 1, 1, 2),
            ("Treebeard", 0, 1, 1),
            ("Gandalf", 3, 3, 6),
            ("Aragorn", 7, 0, 7),
            ("Shadowfax", 1, 1, 2),
            ("Elendil", 0, 1, 1),
        ]
        .into_iter()
        .map(|(name, indeg, outdeg, deg)| (utils::calculate_hash(&name), indeg, outdeg, deg))
        .collect_vec();

        let w = 19001..20001;
        let mut degrees_w2 = g
            .vertices_window(w.clone())
            .map(|v| {
                (
                    v.g_id,
                    g.degree_window(v.g_id, &w, Direction::IN, None),
                    g.degree_window(v.g_id, &w, Direction::OUT, None),
                    g.degree_window(v.g_id, &w, Direction::BOTH, None),
                )
            })
            .collect_vec();

        expected_degrees_w2.sort();
        degrees_w2.sort();

        assert_eq!(degrees_w2, expected_degrees_w2);
    }

    #[test]
    fn vertex_neighbours() {
        let mut g = TemporalGraph::default();

        let triplets = vec![
            (1, 1, 2),
            (2, 1, 3),
            (-1, 2, 1),
            (0, 1, 1),
            (7, 3, 2),
            (1, 1, 1),
        ];

        for (t, src, dst) in triplets {
            g.add_edge(t, src, dst, 0);
        }

        let neighbours = g
            .vertices()
            .map(|v| {
                (
                    v.g_id,
                    g.neighbours(v.g_id, Direction::IN)
                        .map(|v| v.g_id)
                        .collect_vec(),
                    g.neighbours(v.g_id, Direction::OUT)
                        .map(|v| v.g_id)
                        .collect_vec(),
                    g.neighbours(v.g_id, Direction::BOTH)
                        .map(|v| v.g_id)
                        .collect_vec(),
                )
            })
            .collect_vec();

        let w = i64::MIN..i64::MAX;
        let neighbours_window = g
            .vertices_window(w.clone())
            .map(|v| {
                (
                    v.g_id,
                    g.neighbours_window(v.g_id, &w, Direction::IN)
                        .map(|v| v.g_id)
                        .collect_vec(),
                    g.neighbours_window(v.g_id, &w, Direction::OUT)
                        .map(|v| v.g_id)
                        .collect_vec(),
                    g.neighbours_window(v.g_id, &w, Direction::BOTH)
                        .map(|v| v.g_id)
                        .collect_vec(),
                )
            })
            .collect_vec();

        let expected = vec![
            (1, vec![1, 2], vec![1, 2, 3], vec![1, 2, 3]),
            (2, vec![1, 3], vec![1], vec![1, 3]),
            (3, vec![1], vec![2], vec![1, 2]),
        ];

        assert_eq!(neighbours, expected);
        assert_eq!(neighbours_window, expected);
    }

    #[test]
    fn len_window() {
        let mut g = TemporalGraph::default();

        let triplets = vec![
            (1, 1, 2),
            (2, 1, 3),
            (-2, 2, 5),
            (-1, 2, 1),
            (0, 1, 1),
            (7, 3, 2),
            (1, 1, 1),
        ];

        for (t, src, dst) in triplets {
            g.add_edge(t, src, dst, 0);
        }

        let w = 0..5;
        let len = g.len_window(&w);
        assert_eq!(len, 3);

        let w = 0..1;
        let len = g.len_window(&w);
        assert_eq!(len, 1);

        let w = 0..0;
        let len = g.len_window(&w);
        assert_eq!(len, 0);

        let w = -2..0;
        let len = g.len_window(&w);
        assert_eq!(len, 3);

        let w = 0..i64::MAX;
        let len = g.len_window(&w);
        assert_eq!(len, 3);

        let w = i64::MIN..i64::MAX;
        let len = g.len_window(&w);
        assert_eq!(len, 4);
    }

    #[test]
    fn find_vertex() {
        let mut g = TemporalGraph::default();

        let triplets = vec![
            (1, 1, 2, 1),
            (2, 1, 2, 2),
            (2, 1, 2, 3),
            (1, 1, 2, 4),
            (1, 1, 3, 5),
            (1, 3, 1, 6),
        ];

        for (t, src, dst, w) in triplets {
            g.add_edge_with_props(t, src, dst, &vec![("weight".to_string(), Prop::U32(w))], 0);
        }

        let pid = *(g.logical_to_physical.get(&1).unwrap());

        let actual = g.vertex(1);
        let expected = Some(VertexRef {
            g_id: 1,
            pid: Some(pid),
        });

        assert_eq!(actual, expected);

        let actual = g.vertex(10);
        let expected = None;

        assert_eq!(actual, expected);

        let actual = g.vertex_window(1, &(0..3));
        let expected = Some(VertexRef {
            g_id: 1,
            pid: Some(pid),
        });

        assert_eq!(actual, expected);

        let actual = g.vertex_window(10, &(0..3));
        let expected = None;

        assert_eq!(actual, expected);

        let actual = g.vertex_window(1, &(0..1));
        let expected = None;

        assert_eq!(actual, expected);
    }

    #[quickcheck]
    fn add_vertices_into_two_graph_partitions(vs: Vec<(u64, u64)>) {
        let mut g1 = TemporalGraph::default();

        let mut g2 = TemporalGraph::default();

        let mut shards = vec![&mut g1, &mut g2];
        let some_props: Vec<(String, Prop)> = vec![("bla".to_string(), Prop::U32(1))];

        let n_shards = shards.len();
        for (t, (src, dst)) in vs.into_iter().enumerate() {
            let src_shard = utils::get_shard_id_from_global_vid(src, n_shards);
            let dst_shard = utils::get_shard_id_from_global_vid(dst, n_shards);

            shards[src_shard].add_vertex(t.try_into().unwrap(), src as u64);
            shards[dst_shard].add_vertex(t.try_into().unwrap(), dst as u64);

            if src_shard == dst_shard {
                shards[src_shard].add_edge_with_props(
                    t.try_into().unwrap(),
                    src.into(),
                    dst.into(),
                    &some_props,
                    0,
                );
            } else {
                shards[src_shard].add_edge_remote_out(
                    t.try_into().unwrap(),
                    src.into(),
                    dst.into(),
                    &some_props,
                    0,
                );
                shards[dst_shard].add_edge_remote_into(
                    t.try_into().unwrap(),
                    src.into(),
                    dst.into(),
                    &some_props,
                    0,
                );
            }
        }
    }

    #[test]
    fn adding_remote_edge_does_not_break_local_indices() {
        let mut g1 = TemporalGraph::default();
        g1.add_edge_remote_out(11, 1, 1, &vec![("bla".to_string(), Prop::U32(1))], 0);
        g1.add_edge_with_props(11, 0, 2, &vec![("bla".to_string(), Prop::U32(1))], 0);
    }

    #[test]
    fn check_edges_after_adding_remote() {
        let mut g1 = TemporalGraph::default();
        g1.add_vertex(1, 11);

        g1.add_edge_remote_out(2, 11, 22, &vec![("bla".to_string(), Prop::U32(1))], 0);

        let actual = g1
            .vertex_edges_window(11, &(1..3), Direction::OUT, None)
            .map(|e| (e.1.dst_id, e.1.dst_g_id, e.1.is_remote))
            .collect_vec();
        assert_eq!(actual, vec![(22, 22, true)]);
    }

    // this test checks TemporalGraph can be serialized and deserialized
    #[test]
    fn serialize_and_deserialize_with_bincode() {
        let mut g = TemporalGraph::default();

        g.add_vertex(1, 1);
        g.add_vertex(2, 2);

        g.add_vertex(3, 3);
        g.add_vertex(4, 1);

        g.add_edge_with_props(1, 2, 3, &vec![("bla".to_string(), Prop::U32(1))], 0);
        g.add_edge_with_props(3, 4, 4, &vec![("bla1".to_string(), Prop::U64(1))], 0);
        g.add_edge_with_props(
            4,
            1,
            5,
            &vec![("bla2".to_string(), Prop::Str("blergo blargo".to_string()))],
            0,
        );

        let mut buffer: Vec<u8> = Vec::new();

        bincode::serialize_into(&mut buffer, &g).unwrap();

        let g2: TemporalGraph = bincode::deserialize_from(&mut buffer.as_slice()).unwrap();
        assert_eq!(g, g2);
    }
}<|MERGE_RESOLUTION|>--- conflicted
+++ resolved
@@ -733,15 +733,10 @@
 
     pub(crate) fn temporal_vertex_props(&self, v: u64) -> HashMap<String, Vec<(i64, Prop)>> {
         let index = self.logical_to_physical[&v];
-<<<<<<< HEAD
-        let keys = self.vertex_props.temporal_names(index);
-        keys.into_iter()
-            .map(|key| (key.to_string(), self.temporal_vertex_prop_vec(v, &key)))
-=======
-        let names = self.props.temporal_vertex_names(index);
-        names.into_iter()
+        let names = self.vertex_props.temporal_names(index);
+        names
+            .into_iter()
             .map(|name| (name.to_string(), self.temporal_vertex_prop_vec(v, &name)))
->>>>>>> 8eca9183
             .filter(|(_, v)| !v.is_empty()) // just filtered out None
             .collect()
     }
@@ -752,15 +747,10 @@
         w: &Range<i64>,
     ) -> HashMap<String, Vec<(i64, Prop)>> {
         let index = self.logical_to_physical[&v];
-<<<<<<< HEAD
-        let keys = self.vertex_props.temporal_names(index);
-        keys.into_iter()
-            .map(|key| {
-=======
-        let names = self.props.temporal_vertex_names(index);
-        names.into_iter()
+        let names = self.vertex_props.temporal_names(index);
+        names
+            .into_iter()
             .map(|name| {
->>>>>>> 8eca9183
                 (
                     name.to_string(),
                     self.temporal_vertex_prop_vec_window(v, &name, w),
@@ -835,27 +825,18 @@
             .collect_vec()
     }
 
-<<<<<<< HEAD
     pub(crate) fn temporal_edge_props(
         &self,
         e: usize,
         layer: usize,
     ) -> HashMap<String, Vec<(i64, Prop)>> {
-        let keys = self.layers[layer].props.temporal_names(e);
-        keys.into_iter()
-            .map(|key| {
-                (
-                    key.to_string(),
-                    self.temporal_edge_prop(e, layer, &key)
-=======
-    pub(crate) fn temporal_edge_props(&self, e: usize) -> HashMap<String, Vec<(i64, Prop)>> {
-        let names = self.props.temporal_edge_names(e);
-        names.into_iter()
+        let names = self.layers[layer].props.temporal_names(e);
+        names
+            .into_iter()
             .map(|name| {
                 (
                     name.to_string(),
-                    self.temporal_edge_prop(e, &name)
->>>>>>> 8eca9183
+                    self.temporal_edge_prop(e, layer, &name)
                         .map(|(t, v)| (*t, v))
                         .collect(),
                 )
@@ -869,21 +850,13 @@
         layer: usize,
         w: Range<i64>,
     ) -> HashMap<String, Vec<(i64, Prop)>> {
-<<<<<<< HEAD
-        let keys = self.layers[layer].props.temporal_names(e);
-        keys.into_iter()
-            .map(|key| {
-                (
-                    key.to_string(),
-                    self.temporal_edge_prop_window(e, layer, &key, w.clone())
-=======
-        let names = self.props.temporal_edge_names(e);
-        names.into_iter()
+        let names = self.layers[layer].props.temporal_names(e);
+        names
+            .into_iter()
             .map(|name| {
                 (
                     name.to_string(),
-                    self.temporal_edge_prop_window(e, &name, w.clone())
->>>>>>> 8eca9183
+                    self.temporal_edge_prop_window(e, layer, &name, w.clone())
                         .map(|(t, v)| (*t, v))
                         .collect(),
                 )
