--- conflicted
+++ resolved
@@ -1,9 +1,5 @@
-<<<<<<< HEAD
-use std::fmt::{Display, Formatter};
-=======
 //! A data structure for representing temporal graphs.
 
->>>>>>> 17342f9f
 use std::{
     collections::{BTreeMap, HashMap},
     ops::Range,
@@ -14,19 +10,11 @@
 use serde::{Deserialize, Serialize};
 
 use crate::adj::Adj;
-<<<<<<< HEAD
 use crate::props::Props;
-use crate::tprop::TProp;
-use crate::vertex::InputVertex;
-use crate::Prop;
-use crate::{bitset::BitSet, tadjset::AdjEdge, Direction};
-=======
-use crate::props::{IllegalMutate, Props};
 use crate::tprop::TProp;
 use crate::vertex::InputVertex;
 use crate::{bitset::BitSet, tadjset::AdjEdge, Direction};
 use crate::{Prop, Time};
->>>>>>> 17342f9f
 
 use self::errors::MutateGraphError;
 
@@ -48,14 +36,11 @@
             dst_id: u64,
             source: IllegalMutate,
         },
-<<<<<<< HEAD
-=======
         #[error("cannot update property as is '{first_type}' and '{second_type}' given'")]
         PropertyChangedType {
-            first_type:&'static str,
-            second_type:&'static str
+            first_type: &'static str,
+            second_type: &'static str,
         },
->>>>>>> 17342f9f
     }
 }
 
@@ -880,31 +865,6 @@
         self.props.temporal_vertex_names(index)
     }
 
-    pub(crate) fn temporal_vertex_prop(
-        &self,
-        v: u64,
-        name: &str,
-    ) -> Box<dyn Iterator<Item = (&i64, Prop)> + '_> {
-        let index = self.logical_to_physical[&v];
-        self.props
-            .temporal_vertex_prop(index, name)
-            .unwrap_or(&TProp::Empty)
-            .iter()
-    }
-
-    pub(crate) fn temporal_vertex_prop_window(
-        &self,
-        v: u64,
-        name: &str,
-        w: &Range<i64>,
-    ) -> Box<dyn Iterator<Item = (&i64, Prop)> + '_> {
-        let index = self.logical_to_physical[&v];
-        self.props
-            .temporal_vertex_prop(index, name)
-            .unwrap_or(&TProp::Empty)
-            .iter_window(w.clone())
-    }
-
     pub(crate) fn temporal_vertex_prop_vec(&self, v: u64, name: &str) -> Vec<(i64, Prop)> {
         let index = self.logical_to_physical[&v];
         let tprop = self
