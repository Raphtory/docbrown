use std::{
    collections::{BTreeMap, HashMap},
    ops::Range,
};

use itertools::Itertools;
use rustc_hash::FxHashMap;
use serde::{Deserialize, Serialize};

use crate::adj::Adj;
use crate::props::{IllegalMutate, Props};
use crate::Prop;
use crate::{bitset::BitSet, tadjset::AdjEdge, Direction};
use crate::tprop::TProp;
use crate::vertex::InputVertex;

pub type AddVertexResult = Result<(), IllegalVertexPropertyChange>;
pub type AddEdgeResult = Result<(), AddEdgeError>;

#[derive(thiserror::Error, Debug)]
#[error("cannot change property for vertex '{vertex_id}'")]
pub struct IllegalVertexPropertyChange {
    vertex_id: u64,
    source: IllegalMutate
}

impl IllegalVertexPropertyChange {
    fn new(vertex_id: u64, source: IllegalMutate) -> IllegalVertexPropertyChange {
        IllegalVertexPropertyChange {
            vertex_id,
            source,
        }
    }
}

#[derive(thiserror::Error, Debug)]
pub enum AddEdgeError {
    #[error("cannot set property for missing edge '{0}' -> '{1}'")]
    MissingEdge(u64, u64), // src, dst
    #[error("cannot change property for edge '{src_id}' -> '{dst_id}'")]
    IllegalEdgePropertyChange {
        src_id: u64,
        dst_id: u64,
        source: IllegalMutate
    },
}

impl AddEdgeError {
    fn new(src_id: u64, dst_id: u64, source: IllegalMutate) -> AddEdgeError {
        AddEdgeError::IllegalEdgePropertyChange {
            src_id,
            dst_id,
            source,
        }
    }
}

#[derive(Debug, Serialize, Deserialize, PartialEq)]
pub struct TemporalGraph {
    // Maps global (logical) id to the local (physical) id which is an index to the adjacency list vector
    pub(crate) logical_to_physical: FxHashMap<u64, usize>,

    // Vector of adjacency lists
    pub(crate) adj_lists: Vec<Adj>,

    // Time index pointing at the index against adjacency lists.
    index: BTreeMap<i64, BitSet>,

    // Properties abstraction for both vertices and edges
    pub(crate) props: Props,

    //earliest time seen in this graph
    pub(crate) earliest_time: i64,

    //latest time seen in this graph
    pub(crate) latest_time: i64,
}

impl Default for TemporalGraph {
    fn default() -> Self {
        Self {
            logical_to_physical: Default::default(),
            adj_lists: Default::default(),
            index: Default::default(),
            props: Default::default(),
            earliest_time: i64::MAX,
            latest_time: i64::MIN,
        }
    }
}

impl TemporalGraph {
    pub(crate) fn len(&self) -> usize {
        self.logical_to_physical.len()
    }

    pub(crate) fn out_edges_len(&self) -> usize {
        self.adj_lists
            .iter()
            .map(|adj| adj.out_edges_len())
            .reduce(|s1, s2| s1 + s2)
            .unwrap_or(0)
    }

    pub(crate) fn has_edge(&self, src: u64, dst: u64) -> bool {
        if let Some(v_pid) = self.logical_to_physical.get(&src) {
            match &self.adj_lists[*v_pid] {
                Adj::Solo(_) => false,
                Adj::List {
                    out, remote_out, ..
                } => {
                    if !self.has_vertex(dst) {
                        remote_out.find(dst as usize).is_some()
                    } else {
                        let dst_pid = self.logical_to_physical[&dst];
                        out.find(dst_pid).is_some()
                    }
                }
            }
        } else {
            false
        }
    }

    pub(crate) fn has_edge_window(&self, src: u64, dst: u64, w: &Range<i64>) -> bool {
        // First check if v1 exists within the given window
        if self.has_vertex_window(src, w) {
            let src_pid = self.logical_to_physical[&src];
            match &self.adj_lists[src_pid] {
                Adj::Solo(_) => false,
                Adj::List {
                    out, remote_out, ..
                } => {
                    // Then check if v2 exists in the given window while sharing an edge with v1
                    if !self.has_vertex_window(dst, &w) {
                        remote_out.find_window(dst as usize, &w).is_some()
                    } else {
                        let dst_pid = self.logical_to_physical[&dst];
                        out.find_window(dst_pid, w).is_some()
                    }
                }
            }
        } else {
            false
        }
    }

    pub(crate) fn has_vertex(&self, v: u64) -> bool {
        self.logical_to_physical.contains_key(&v)
    }

    pub(crate) fn has_vertex_window(&self, v: u64, w: &Range<i64>) -> bool {
        if let Some(v_id) = self.logical_to_physical.get(&v) {
            self.index.range(w.clone()).any(|(_, bs)| bs.contains(v_id))
        } else {
            false
        }
    }

    pub(crate) fn add_vertex<T: InputVertex>(&mut self, t: i64, v: T) -> AddVertexResult {
        self.add_vertex_with_props(t, v, &vec![])
    }

    pub(crate) fn add_vertex_with_props<T: InputVertex>(
        &mut self,
        t: i64,
        v: T,
        props: &Vec<(String, Prop)>,
    ) -> AddVertexResult {
        //Updating time - only needs to be here as every other adding function calls this one
        if self.earliest_time > t {
            self.earliest_time = t
        }
        if self.latest_time < t {
            self.latest_time = t
        }

        let index = match self.logical_to_physical.get(&v.id()) {
            None => {
                let physical_id: usize = self.adj_lists.len();
                self.adj_lists.push(Adj::Solo(v.id()));

                self.logical_to_physical.insert(v.id(), physical_id);

                self.index
                    .entry(t)
                    .and_modify(|set| {
                        set.push(physical_id);
                    })
                    .or_insert_with(|| BitSet::one(physical_id));
                physical_id
            }
            Some(pid) => {
                self.index
                    .entry(t)
                    .and_modify(|set| {
                        set.push(*pid);
                    })
                    .or_insert_with(|| BitSet::one(*pid));
                *pid
            }
        };
        if let Some(n) = v.name_prop() {
            let result = self.props.set_static_vertex_props(index, &vec![("_id".to_string(), n)]);
            result.map_err(|e| IllegalVertexPropertyChange::new(v.id(), e))?
        }
        Ok(self.props.upsert_temporal_vertex_props(t, index, props))
    }

    pub(crate) fn add_vertex_properties(&mut self, v: u64, data: &Vec<(String, Prop)>) -> AddVertexResult {
        let index = *self.logical_to_physical.get(&v).expect(&format!("impossible to add metadata to non existing vertex {v}"));
        let result = self.props.set_static_vertex_props(index, data);
        result.map_err(|e| IllegalVertexPropertyChange::new(v, e)) // TODO: use the name here if exists
    }

    pub fn add_edge(&mut self, t: i64, src: u64, dst: u64) {
        self.add_edge_with_props(t, src, dst, &vec![])
    }

    pub(crate) fn add_edge_with_props(
        &mut self,
        t: i64,
        src: u64,
        dst: u64,
        props: &Vec<(String, Prop)>,
    ) {
        // mark the times of the vertices at t
        self.add_vertex(t, src).map_err(|err| println!("{:?}", err)).ok();
        self.add_vertex(t, dst).map_err(|err| println!("{:?}", err)).ok();

        let src_pid = self.logical_to_physical[&src];
        let dst_pid = self.logical_to_physical[&dst];

        let src_edge_meta_id = self.link_outbound_edge(t, src, src_pid, dst_pid, false);
        let dst_edge_meta_id = self.link_inbound_edge(t, dst, src_pid, dst_pid, false);

        if src_edge_meta_id != dst_edge_meta_id {
            panic!(
                "Failure on {src} -> {dst} at time: {t} {src_edge_meta_id} != {dst_edge_meta_id}"
            );
        }

        self.props.upsert_temporal_edge_props(t, src_edge_meta_id, props)
    }

    pub(crate) fn add_edge_remote_out(
        &mut self,
        t: i64,
        src: u64, // we are on the source shard
        dst: u64,
        props: &Vec<(String, Prop)>,
    ) {
        self.add_vertex(t, src).map_err(|err| println!("{:?}", err)).ok();
        let src_pid = self.logical_to_physical[&src];
        let src_edge_meta_id =
            self.link_outbound_edge(t, src, src_pid, dst.try_into().unwrap(), true);

        self.props.upsert_temporal_edge_props(t, src_edge_meta_id, props)
    }

    pub(crate) fn add_edge_remote_into(
        &mut self,
        t: i64,
        src: u64,
        dst: u64, // we are on the destination shard
        props: &Vec<(String, Prop)>,
    ) {
        self.add_vertex(t, dst).map_err(|err| println!("{:?}", err)).ok();

        let dst_pid = self.logical_to_physical[&dst];

        let dst_edge_meta_id =
            self.link_inbound_edge(t, dst, src.try_into().unwrap(), dst_pid, true);

        self.props
            .upsert_temporal_edge_props(t, dst_edge_meta_id, props)
    }

    pub(crate) fn add_edge_properties(
        &mut self,
        src: u64,
        dst: u64,
        data: &Vec<(String, Prop)>,
    ) -> AddEdgeResult {
        let edge_id = self
            .edge(src, dst)
            .ok_or(AddEdgeError::MissingEdge(src, dst))?
            .edge_id;
        let result = self.props.set_static_edge_props(edge_id, data);
        result.map_err(|e| AddEdgeError::new(src, dst, e))
    }

    pub(crate) fn degree(&self, v: u64, d: Direction) -> usize {
        let v_pid = self.logical_to_physical[&v];

        match &self.adj_lists[v_pid] {
            Adj::List {
                out,
                into,
                remote_out,
                remote_into,
                ..
            } => match d {
                Direction::OUT => out.len() + remote_out.len(),
                Direction::IN => into.len() + remote_into.len(),
                _ => self
                    .vertex_edges(v, d)
                    .dedup_by(|(left, e1), (right, e2)| {
                        left == right && e1.is_remote == e2.is_remote
                    })
                    .count(),
            },
            _ => 0,
        }
    }

    pub fn degree_window(&self, v: u64, w: &Range<i64>, d: Direction) -> usize {
        let v_pid = self.logical_to_physical[&v];

        match &self.adj_lists[v_pid] {
            Adj::List {
                out,
                into,
                remote_out,
                remote_into,
                ..
            } => match d {
                Direction::OUT => out.len_window(w) + remote_out.len_window(w),
                Direction::IN => into.len_window(w) + remote_into.len_window(w),
                _ => self
                    .vertex_edges_window(v, w, d)
                    .dedup_by(|(left, e1), (right, e2)| {
                        left == right && e1.is_remote == e2.is_remote
                    })
                    .count(),
            },
            _ => 0,
        }
    }

    pub fn vertex(&self, v: u64) -> Option<VertexRef> {
        let pid = self.logical_to_physical.get(&v)?;
        Some(match self.adj_lists[*pid] {
            Adj::Solo(lid) => VertexRef {
                g_id: lid,
                pid: Some(*pid),
            },
            Adj::List { logical, .. } => VertexRef {
                g_id: logical,
                pid: Some(*pid),
            },
        })
    }

    pub(crate) fn vertex_window(&self, v: u64, w: &Range<i64>) -> Option<VertexRef> {
        let pid = self.logical_to_physical.get(&v)?;
        let w = w.clone();
        let mut vs = self.index.range(w.clone()).flat_map(|(_, vs)| vs.iter());

        match vs.contains(&pid) {
            true => Some(match self.adj_lists[*pid] {
                Adj::Solo(lid) => VertexRef {
                    g_id: lid,
                    pid: Some(*pid),
                },
                Adj::List { logical, .. } => VertexRef {
                    g_id: logical,
                    pid: Some(*pid),
                },
            }),
            false => None,
        }
    }

    pub(crate) fn vertex_ids(&self) -> Box<dyn Iterator<Item = u64> + Send + '_> {
        Box::new(self.adj_lists.iter().map(|adj| *adj.logical()))
    }

    pub(crate) fn vertex_ids_window(
        &self,
        w: Range<i64>,
    ) -> Box<dyn Iterator<Item = u64> + Send + '_> {
        Box::new(
            self.index
                .range(w.clone())
                .map(|(_, vs)| vs.iter())
                .kmerge()
                .dedup()
                .map(move |pid| match self.adj_lists[pid] {
                    Adj::Solo(lid) => lid,
                    Adj::List { logical, .. } => logical,
                }),
        )
    }

    pub fn vertices(&self) -> Box<dyn Iterator<Item = VertexRef> + Send + '_> {
        Box::new(self.adj_lists.iter().enumerate().map(|(pid, v)| VertexRef {
            g_id: *v.logical(),
            pid: Some(pid),
        }))
    }

    pub fn vertices_window(
        &self,
        w: Range<i64>,
    ) -> Box<dyn Iterator<Item = VertexRef> + Send + '_> {
        let unique_vids = self
            .index
            .range(w.clone())
            .map(|(_, vs)| vs.iter())
            .kmerge()
            .dedup();

        let vs = unique_vids.map(move |pid| match self.adj_lists[pid] {
            Adj::Solo(lid) => VertexRef {
                g_id: lid,
                pid: Some(pid),
            },
            Adj::List { logical, .. } => VertexRef {
                g_id: logical,
                pid: Some(pid),
            },
        });

        Box::new(vs)
    }

    pub(crate) fn edge(&self, src: u64, dst: u64) -> Option<EdgeRef> {
        let src_pid = self.logical_to_physical.get(&src)?;

        match &self.adj_lists[*src_pid] {
            Adj::Solo(_) => None,
            Adj::List {
                out, remote_out, ..
            } => {
                if !self.has_vertex(dst) {
                    let e = remote_out.find(dst as usize)?;
                    Some(EdgeRef {
                        edge_id: e.edge_id(),
                        src_g_id: src,
                        dst_g_id: dst,
                        src_id: *src_pid,
                        dst_id: dst as usize,
                        time: None,
                        is_remote: !e.is_local(),
                    })
                } else {
                    let dst_pid = self.logical_to_physical.get(&dst)?;
                    let e = out.find(*dst_pid)?;
                    Some(EdgeRef {
                        edge_id: e.edge_id(),
                        src_g_id: src,
                        dst_g_id: dst,
                        src_id: *src_pid,
                        dst_id: *dst_pid,
                        time: None,
                        is_remote: !e.is_local(),
                    })
                }
            }
        }
    }

    pub(crate) fn edge_window(&self, src: u64, dst: u64, w: &Range<i64>) -> Option<EdgeRef> {
        // First check if v1 exists within the given window
        if self.has_vertex_window(src, w) {
            let src_pid = self.logical_to_physical.get(&src)?;
            match &self.adj_lists[*src_pid] {
                Adj::Solo(_) => Option::<EdgeRef>::None,
                Adj::List {
                    out, remote_out, ..
                } => {
                    // Then check if v2 exists in the given window while sharing an edge with v1
                    if !self.has_vertex_window(dst, &w) {
                        let e = remote_out.find_window(dst as usize, &w)?;
                        Some(EdgeRef {
                            edge_id: e.edge_id(),
                            src_g_id: src,
                            dst_g_id: dst,
                            src_id: *src_pid,
                            dst_id: dst as usize,
                            time: None,
                            is_remote: !e.is_local(),
                        })
                    } else {
                        let dst_pid = self.logical_to_physical.get(&dst)?;
                        let e = out.find_window(*dst_pid, &w)?;
                        Some(EdgeRef {
                            edge_id: e.edge_id(),
                            src_g_id: src,
                            dst_g_id: dst,
                            src_id: *src_pid,
                            dst_id: *dst_pid,
                            time: None,
                            is_remote: !e.is_local(),
                        })
                    }
                }
            }
        } else {
            Option::<EdgeRef>::None
        }
    }

    // FIXME: all the functions using global ID need to be changed to use the physical ID instead
    pub(crate) fn vertex_edges(
        &self,
        v: u64,
        d: Direction,
    ) -> Box<dyn Iterator<Item = (usize, EdgeRef)> + Send + '_>
    where
        Self: Sized,
    {
        let v_pid = self.logical_to_physical[&v];

        let edge_ref_out = move |dst: usize, e: AdjEdge| EdgeRef {
            edge_id: e.edge_id(),
            src_g_id: v,
            dst_g_id: self.v_g_id(dst, e),
            src_id: v_pid,
            dst_id: dst,
            time: None,
            is_remote: !e.is_local(),
        };

        let edge_ref_in = move |dst: usize, e: AdjEdge| EdgeRef {
            edge_id: e.edge_id(),
            src_g_id: self.v_g_id(dst, e),
            dst_g_id: v,
            src_id: dst,
            dst_id: v_pid,
            time: None,
            is_remote: !e.is_local(),
        };

        match d {
            Direction::OUT => Box::new(
                self.edges_iter(v_pid, d)
                    .map(move |(dst, e)| (*dst, edge_ref_out(*dst, e))),
            ),
            Direction::IN => Box::new(
                self.edges_iter(v_pid, d)
                    .map(move |(dst, e)| (*dst, edge_ref_in(*dst, e))),
            ),
            Direction::BOTH => {
                let remote_out: Box<dyn Iterator<Item = (usize, EdgeRef)> + Send> = Box::new(
                    self.edges_iter_location(v_pid, Direction::OUT, true)
                        .map(move |(dst, e)| (*dst, edge_ref_out(*dst, e))),
                );
                let remote_in = Box::new(
                    self.edges_iter_location(v_pid, Direction::IN, true)
                        .map(move |(dst, e)| (*dst, edge_ref_in(*dst, e))),
                );

                let remote: Box<dyn Iterator<Item = (usize, EdgeRef)> + Send> = Box::new(
                    vec![remote_out, remote_in]
                        .into_iter()
                        .kmerge_by(|(left, _), (right, _)| left < right),
                );

                let out: Box<dyn Iterator<Item = (usize, EdgeRef)> + Send> = Box::new(
                    self.edges_iter_location(v_pid, Direction::OUT, false)
                        .map(move |(dst, e)| (*dst, edge_ref_out(*dst, e))),
                );

                let into = Box::new(
                    self.edges_iter_location(v_pid, Direction::IN, false)
                        .map(move |(dst, e)| (*dst, edge_ref_in(*dst, e))),
                );

                let local: Box<dyn Iterator<Item = (usize, EdgeRef)> + Send> = Box::new(
                    vec![out, into]
                        .into_iter()
                        .kmerge_by(|(left, _), (right, _)| left < right),
                );

                Box::new(itertools::chain!(local, remote))
            }
        }
    }

    pub(crate) fn vertex_edges_window(
        &self,
        v: u64,
        w: &Range<i64>,
        d: Direction,
    ) -> Box<dyn Iterator<Item = (usize, EdgeRef)> + Send + '_>
    where
        Self: Sized,
    {
        let v_pid = self.logical_to_physical[&v];

        let edge_ref_out = move |dst: usize, e: AdjEdge| EdgeRef {
            edge_id: e.edge_id(),
            src_g_id: v,
            dst_g_id: self.v_g_id(dst, e),
            src_id: v_pid,
            dst_id: dst,
            time: None,
            is_remote: !e.is_local(),
        };

        let edge_ref_in = move |dst: usize, e: AdjEdge| EdgeRef {
            edge_id: e.edge_id(),
            src_g_id: self.v_g_id(dst, e),
            dst_g_id: v,
            src_id: dst,
            dst_id: v_pid,
            time: None,
            is_remote: !e.is_local(),
        };

        match d {
            Direction::OUT => Box::new(
                self.edges_iter_window(v_pid, w, d)
                    .map(move |(dst, e)| (dst, edge_ref_out(dst, e))),
            ),
            Direction::IN => Box::new(
                self.edges_iter_window(v_pid, w, d)
                    .map(move |(dst, e)| (dst, edge_ref_in(dst, e))),
            ),
            Direction::BOTH => {
                let remote_out: Box<dyn Iterator<Item = (usize, EdgeRef)> + Send> = Box::new(
                    self.edges_iter_window_location(v_pid, w, Direction::OUT, true)
                        .map(move |(dst, e)| (dst, edge_ref_out(dst, e))),
                );
                let remote_in = Box::new(
                    self.edges_iter_window_location(v_pid, w, Direction::IN, true)
                        .map(move |(dst, e)| (dst, edge_ref_in(dst, e))),
                );

                let remote: Box<dyn Iterator<Item = (usize, EdgeRef)> + Send> = Box::new(
                    vec![remote_out, remote_in]
                        .into_iter()
                        .kmerge_by(|(left, _), (right, _)| left < right),
                );

                let out: Box<dyn Iterator<Item = (usize, EdgeRef)> + Send> = Box::new(
                    self.edges_iter_window_location(v_pid, w, Direction::OUT, false)
                        .map(move |(dst, e)| (dst, edge_ref_out(dst, e))),
                );

                let into = Box::new(
                    self.edges_iter_window_location(v_pid, w, Direction::IN, false)
                        .map(move |(dst, e)| (dst, edge_ref_in(dst, e))),
                );

                let local: Box<dyn Iterator<Item = (usize, EdgeRef)> + Send> = Box::new(
                    vec![out, into]
                        .into_iter()
                        .kmerge_by(|(left, _), (right, _)| left < right),
                );

                Box::new(itertools::chain!(local, remote))
            }
        }
    }

    pub(crate) fn vertex_edges_window_t(
        &self,
        v: u64,
        w: &Range<i64>,
        d: Direction,
    ) -> Box<dyn Iterator<Item = EdgeRef> + Send + '_> {
        let v_pid = self.logical_to_physical[&v];

        match d {
            Direction::OUT => Box::new(self.edges_iter_window_t(v_pid, w, d).map(
                move |(dst, t, e)| EdgeRef {
                    edge_id: e.edge_id(),
                    src_g_id: v,
                    dst_g_id: self.v_g_id(dst, e),
                    src_id: v_pid,
                    dst_id: dst,
                    time: Some(t),
                    is_remote: !e.is_local(),
                },
            )),
            Direction::IN => Box::new(self.edges_iter_window_t(v_pid, w, d).map(
                move |(dst, t, e)| EdgeRef {
                    edge_id: e.edge_id(),
                    src_g_id: self.v_g_id(dst, e),
                    dst_g_id: v,
                    src_id: dst,
                    dst_id: v_pid,
                    time: Some(t),
                    is_remote: !e.is_local(),
                },
            )),
            Direction::BOTH => Box::new(itertools::chain!(
                self.vertex_edges_window_t(v, w, Direction::IN),
                self.vertex_edges_window_t(v, w, Direction::OUT)
            )),
        }
    }

    fn edge_ref_as_vertex_ref(edge: EdgeRef, v: u64) -> VertexRef {
        let EdgeRef {
            src_id,
            dst_id,
            is_remote,
            ..
        } = edge;

        let src_g_id = edge.src_g_id;
        let dst_g_id = edge.dst_g_id;

        if v == src_g_id {
            if is_remote {
                VertexRef::new(dst_g_id, None)
            } else {
                VertexRef::new(dst_g_id, Some(dst_id))
            }
        } else {
            if is_remote {
                VertexRef::new(src_g_id, None)
            } else {
                VertexRef::new(src_g_id, Some(src_id))
            }
        }
    }

    pub(crate) fn neighbours(
        &self,
        v: u64,
        d: Direction,
    ) -> Box<dyn Iterator<Item = VertexRef> + Send + '_>
    where
        Self: Sized,
    {
        let edges = self.vertex_edges(v, d);

        if matches!(d, Direction::OUT | Direction::IN) {
            let iter = edges.map(move |(_, edge)| Self::edge_ref_as_vertex_ref(edge, v));
            Box::new(iter)
        } else {
            Box::new(
                self.vertex_edges(v, d)
                    .dedup_by(|(left, e1), (right, e2)| {
                        left == right && e1.is_remote == e2.is_remote
                    })
                    .map(move |(_, e)| Self::edge_ref_as_vertex_ref(e, v)),
            )
        }
    }

    pub fn neighbours_window(
        &self,
        v: u64,
        w: &Range<i64>,
        d: Direction,
    ) -> Box<dyn Iterator<Item = VertexRef> + Send + '_>
    where
        Self: Sized,
    {
        if matches!(d, Direction::OUT | Direction::IN) {
            let iter = self
                .vertex_edges_window(v, w, d)
                .map(move |(_, edge)| Self::edge_ref_as_vertex_ref(edge, v));
            Box::new(iter)
        } else {
            Box::new(
                self.vertex_edges_window(v, w, d)
                    .dedup_by(|(left, e1), (right, e2)| {
                        left == right && e1.is_remote == e2.is_remote
                    })
                    .map(move |(_, e)| Self::edge_ref_as_vertex_ref(e, v)),
            )
        }
    }

    pub(crate) fn neighbours_ids(
        &self,
        v: u64,
        d: Direction,
    ) -> Box<dyn Iterator<Item = u64> + Send + '_>
    where
        Self: Sized,
    {
        Box::new(self.neighbours(v, d).map(|vv| vv.g_id))
    }

    pub(crate) fn neighbours_ids_window(
        &self,
        v: u64,
        w: &Range<i64>,
        d: Direction,
    ) -> Box<dyn Iterator<Item = u64> + Send + '_>
    where
        Self: Sized,
    {
        Box::new(self.neighbours_window(v, w, d).map(|vv| vv.g_id))
    }

    pub fn static_vertex_prop(&self, v: u64, name: &str) -> Option<Prop> {
        let index = self.logical_to_physical[&v]; // this should panic as this v is not provided by the user
        self.props.static_vertex_prop(index, name)
    }

    pub fn static_vertex_prop_keys(&self, v: u64) -> Vec<String> {
        let index = self.logical_to_physical[&v]; // this should panic as this v is not provided by the user
        self.props.static_vertex_keys(index)
    }

<<<<<<< HEAD
    pub fn temporal_vertex_prop_keys(&self, v: u64) -> Vec<String> {
        let index = self.logical_to_physical[&v]; // this should panic as this v is not provided by the user
        self.props.temporal_vertex_keys(index)
    }

    pub(crate) fn temporal_vertex_prop(
        &self,
        v: u64,
        name: &str,
    ) -> Box<dyn Iterator<Item = (&i64, Prop)> + '_> {
        let index = self.logical_to_physical[&v];
        self.props.temporal_vertex_prop(index, name).unwrap_or(&TProp::Empty).iter()
    }

    pub(crate) fn temporal_vertex_prop_window(
        &self,
        v: u64,
        name: &str,
        w: &Range<i64>,
    ) -> Box<dyn Iterator<Item = (&i64, Prop)> + '_> {
        let index = self.logical_to_physical[&v];
        self.props.temporal_vertex_prop(index, name).unwrap_or(&TProp::Empty).iter_window(w.clone())
    }

=======
>>>>>>> 47c7a61b
    pub(crate) fn temporal_vertex_prop_vec(&self, v: u64, name: &str) -> Vec<(i64, Prop)> {
        let index = self.logical_to_physical[&v];
        let tprop = self.props.temporal_vertex_prop(index, name).unwrap_or(&TProp::Empty);
        tprop.iter().map(|(t, p)| (*t, p)).collect_vec()
    }

    pub(crate) fn temporal_vertex_prop_vec_window(
        &self,
        v: u64,
        name: &str,
        w: &Range<i64>,
    ) -> Vec<(i64, Prop)> {
        let index = self.logical_to_physical[&v];
        let tprop = self.props.temporal_vertex_prop(index, name).unwrap_or(&TProp::Empty);
        tprop.iter_window(w.clone()).map(|(t, p)| (*t, p)).collect_vec()
    }

    pub(crate) fn temporal_vertex_props(&self, v: u64) -> HashMap<String, Vec<(i64, Prop)>> {
        let index = self.logical_to_physical[&v];
        let keys = self.props.temporal_vertex_keys(index);
        keys.into_iter()
            .map(|key| (key.to_string(), self.temporal_vertex_prop_vec(v, &key)))
            .filter(|(_, v)| !v.is_empty()) // just filtered out None
            .collect()
    }

    pub(crate) fn temporal_vertex_props_window(
        &self,
        v: u64,
        w: &Range<i64>,
    ) -> HashMap<String, Vec<(i64, Prop)>> {
        let index = self.logical_to_physical[&v];
        let keys = self.props.temporal_vertex_keys(index);
        keys.into_iter()
            .map(|key| (key.to_string(), self.temporal_vertex_prop_vec_window(v, &key, w)))
            .filter(|(_, v)| !v.is_empty())
            .collect()
    }

    pub fn static_edge_prop(&self, e: usize, name: &str) -> Option<Prop> {
        self.props.static_edge_prop(e, name)
    }

    pub fn static_edge_prop_keys(&self, e: usize) -> Vec<String> {
        self.props.static_edge_keys(e)
    }

    pub fn temporal_edge_prop_keys(&self, e: usize) -> Vec<String> {
        self.props.temporal_edge_keys(e)
    }

    pub fn temporal_edge_prop(
        &self,
        e: usize,
        name: &str,
    ) -> Box<dyn Iterator<Item = (&i64, Prop)> + '_> {
        self.props.temporal_edge_prop(e, name).unwrap_or(&TProp::Empty).iter()
    }

    pub fn temporal_edge_prop_window(
        &self,
        e: usize,
        name: &str,
        w: Range<i64>,
    ) -> Box<dyn Iterator<Item = (&i64, Prop)> + '_> {
        self.props.temporal_edge_prop(e, name).unwrap_or(&TProp::Empty).iter_window(w)
    }

    pub fn temporal_edge_prop_vec(&self, e: usize, name: &str) -> Vec<(i64, Prop)> {
        self.props.temporal_edge_prop(e, name)
            .unwrap_or(&TProp::Empty)
            .iter()
            .map(|(t, p)| (*t, p))
            .collect_vec()
    }

    pub fn temporal_edge_prop_vec_window(
        &self,
        e: usize,
        name: &str,
        w: Range<i64>,
    ) -> Vec<(i64, Prop)> {
        self.props.temporal_edge_prop(e, name)
            .unwrap_or(&TProp::Empty)
            .iter_window(w)
            .map(|(t, p)| (*t, p))
            .collect_vec()
    }

    pub(crate) fn temporal_edge_props_window(
        &self,
        e: usize,
        w: Range<i64>,
    ) -> HashMap<String, Vec<(i64, Prop)>> {
        let keys = self.props.temporal_edge_keys(e);
        keys.into_iter()
            .map(|key| (key.to_string(), self.temporal_edge_prop_window(e, &key, w.clone())
                .map(|(t,v)|(*t,v)).collect()))
            .collect()
    }

}

impl TemporalGraph {
    fn link_inbound_edge(
        &mut self,
        t: i64,
        dst_gid: u64,
        src: usize, // may or may not be physical id depending on remote_edge flag
        dst_pid: usize,
        remote_edge: bool,
    ) -> usize {
        match &mut self.adj_lists[dst_pid] {
            entry @ Adj::Solo(_) => {
                let edge_id = self.props.get_next_available_edge_id();

                let edge = AdjEdge::new(edge_id, !remote_edge);

                *entry = Adj::new_into(dst_gid, src, t, edge);

                edge_id
            }
            Adj::List {
                into, remote_into, ..
            } => {
                let list = if remote_edge { remote_into } else { into };
                let edge_id: usize = list
                    .find(src)
                    .map(|e| e.edge_id())
                    .unwrap_or(self.props.get_next_available_edge_id());

                list.push(t, src, AdjEdge::new(edge_id, !remote_edge)); // idempotent
                edge_id
            }
        }
    }

    fn link_outbound_edge(
        &mut self,
        t: i64,
        src_gid: u64,
        src_pid: usize,
        dst: usize, // may or may not pe physical id depending on remote_edge flag
        remote_edge: bool,
    ) -> usize {
        match &mut self.adj_lists[src_pid] {
            entry @ Adj::Solo(_) => {
                let edge_id = self.props.get_next_available_edge_id();

                let edge = AdjEdge::new(edge_id, !remote_edge);

                *entry = Adj::new_out(src_gid, dst, t, edge);

                edge_id
            }
            Adj::List {
                out, remote_out, ..
            } => {
                let list = if remote_edge { remote_out } else { out };
                let edge_id: usize = list
                    .find(dst)
                    .map(|e| e.edge_id())
                    .unwrap_or(self.props.get_next_available_edge_id());

                list.push(t, dst, AdjEdge::new(edge_id, !remote_edge));
                edge_id
            }
        }
    }

    fn edges_iter(
        &self,
        vid: usize,
        d: Direction,
    ) -> Box<dyn Iterator<Item = (&usize, AdjEdge)> + Send + '_> {
        match &self.adj_lists[vid] {
            Adj::List {
                out,
                into,
                remote_out,
                remote_into,
                ..
            } => {
                match d {
                    Direction::OUT => Box::new(itertools::chain!(out.iter(), remote_out.iter())),
                    Direction::IN => Box::new(itertools::chain!(into.iter(), remote_into.iter())),
                    // This piece of code is only for the sake of symmetry. Not really used.
                    _ => Box::new(itertools::chain!(
                        out.iter(),
                        into.iter(),
                        remote_out.iter(),
                        remote_into.iter()
                    )),
                }
            }
            _ => Box::new(std::iter::empty()),
        }
    }

    fn edges_iter_window(
        &self,
        vid: usize,
        r: &Range<i64>,
        d: Direction,
    ) -> Box<dyn Iterator<Item = (usize, AdjEdge)> + Send + '_> {
        match &self.adj_lists[vid] {
            Adj::List {
                out,
                into,
                remote_out,
                remote_into,
                ..
            } => {
                match d {
                    Direction::OUT => Box::new(itertools::chain!(
                        out.iter_window(r),
                        remote_out.iter_window(r)
                    )),
                    Direction::IN => Box::new(itertools::chain!(
                        into.iter_window(r),
                        remote_into.iter_window(r),
                    )),
                    // This piece of code is only for the sake of symmetry. Not really used.
                    _ => Box::new(itertools::chain!(
                        out.iter_window(r),
                        into.iter_window(r),
                        remote_out.iter_window(r),
                        remote_into.iter_window(r)
                    )),
                }
            }
            _ => Box::new(std::iter::empty()),
        }
    }

    fn edges_iter_location(
        &self,
        vid: usize,
        d: Direction,
        remote: bool,
    ) -> Box<dyn Iterator<Item = (&usize, AdjEdge)> + Send + '_> {
        match &self.adj_lists[vid] {
            Adj::List {
                out,
                into,
                remote_out,
                remote_into,
                ..
            } => match d {
                Direction::OUT => {
                    if remote {
                        remote_out.iter()
                    } else {
                        out.iter()
                    }
                }
                Direction::IN => {
                    if remote {
                        remote_into.iter()
                    } else {
                        into.iter()
                    }
                }
                _ => panic!("edges_iter_window_remote does not support Direction BOTH"),
            },
            _ => Box::new(std::iter::empty()),
        }
    }

    fn edges_iter_window_location(
        &self,
        vid: usize,
        r: &Range<i64>,
        d: Direction,
        remote: bool,
    ) -> Box<dyn Iterator<Item = (usize, AdjEdge)> + Send + '_> {
        match &self.adj_lists[vid] {
            Adj::List {
                out,
                into,
                remote_out,
                remote_into,
                ..
            } => match d {
                Direction::OUT => {
                    if remote {
                        remote_out.iter_window(r)
                    } else {
                        out.iter_window(r)
                    }
                }
                Direction::IN => {
                    if remote {
                        remote_into.iter_window(r)
                    } else {
                        into.iter_window(r)
                    }
                }
                _ => panic!("edges_iter_window_remote does not support Direction BOTH"),
            },
            _ => Box::new(std::iter::empty()),
        }
    }

    fn edges_iter_window_t(
        &self,
        vid: usize,
        window: &Range<i64>,
        d: Direction,
    ) -> Box<dyn Iterator<Item = (usize, i64, AdjEdge)> + Send + '_> {
        match &self.adj_lists[vid] {
            Adj::List {
                out,
                into,
                remote_out,
                remote_into,
                ..
            } => {
                match d {
                    Direction::OUT => Box::new(itertools::chain!(
                        out.iter_window_t(window),
                        remote_out.iter_window_t(window)
                    )),
                    Direction::IN => Box::new(itertools::chain!(
                        into.iter_window_t(window),
                        remote_into.iter_window_t(window),
                    )),
                    // This piece of code is only for the sake of symmetry. Not really used.
                    _ => Box::new(itertools::chain!(
                        out.iter_window_t(window),
                        into.iter_window_t(window),
                        remote_out.iter_window_t(window),
                        remote_into.iter_window_t(window)
                    )),
                }
            }
            _ => Box::new(std::iter::empty()),
        }
    }

    fn v_g_id(&self, v_id: usize, e: AdjEdge) -> u64 {
        if e.is_local() {
            *self.adj_lists[v_id].logical()
        } else {
            v_id.try_into().unwrap()
        }
    }
}

// helps us track what are we iterating over
#[derive(Debug, PartialEq, Copy, Clone, Eq, Hash, PartialOrd, Ord)]
pub struct VertexRef {
    pub g_id: u64,
    // `pid` is optional because pid info is unavailable while creating remote vertex view locally.
    // For instance, when returning vertex neighbours
    pub pid: Option<usize>,
}

impl VertexRef {
    pub fn new(g_id: u64, pid: Option<usize>) -> Self {
        Self { g_id, pid }
    }
    pub fn new_remote(g_id: u64) -> Self {
        Self { g_id, pid: None }
    }
}

impl From<u64> for VertexRef {
    fn from(value: u64) -> Self {
        Self::new_remote(value)
    }
}

#[derive(Debug, PartialEq, Copy, Clone)]
pub struct EdgeRef {
    pub edge_id: usize,
    pub src_g_id: u64,
    pub dst_g_id: u64,
    // src_id and dst_id could be global or physical depending upon edge being remote or local respectively
    src_id: usize,
    dst_id: usize,
    pub time: Option<i64>,
    pub is_remote: bool,
}

#[cfg(test)]
extern crate quickcheck;

#[cfg(test)]
mod graph_test {
    use std::{path::PathBuf, vec};

    use csv::StringRecord;
    use itertools::chain;

    use crate::utils;

    use super::*;

    #[test]
    fn testhm() {
        let map = std::collections::HashMap::from([("a", 1), ("b", 2), ("c", 3)]);

        for val in map.values() {
            println!("sk: {:?}", val);
        }
    }

    #[test]
    fn add_vertex_at_time_t1() {
        let mut g = TemporalGraph::default();

        g.add_vertex(1, 9);

        assert!(g.has_vertex(9));
        assert!(g.has_vertex_window(9, &(1..15)));
        assert_eq!(g.vertices().map(|v| v.g_id).collect::<Vec<u64>>(), vec![9]);
    }

    #[test]
    fn add_vertices_with_1_property() {
        let mut g = TemporalGraph::default();

        let v_id = 1;
        let ts = 1;
        g.add_vertex_with_props(ts, v_id, &vec![("type".into(), Prop::Str("wallet".into()))]);

        assert!(g.has_vertex(v_id));
        assert!(g.has_vertex_window(v_id, &(1..15)));
        assert_eq!(
            g.vertices().map(|v| v.g_id).collect::<Vec<u64>>(),
            vec![v_id]
        );

        let res = g
            .vertices()
            .flat_map(|v| g.temporal_vertex_prop_vec(v.g_id, "type"))
            .collect_vec();

        assert_eq!(res, vec![(1i64, Prop::Str("wallet".into()))]);
    }

    #[test]
    fn add_vertices_with_multiple_properties() {
        let mut g = TemporalGraph::default();

        g.add_vertex_with_props(
            1,
            1,
            &vec![
                ("type".into(), Prop::Str("wallet".into())),
                ("active".into(), Prop::U32(0)),
            ],
        );

        let res = g
            .vertices()
            .flat_map(|v| {
                let type_ = g.temporal_vertex_prop_vec(v.g_id, "type");
                let active = g.temporal_vertex_prop_vec(v.g_id, "active");
                chain!(type_, active)
            })
            .collect_vec();

        assert_eq!(
            res,
            vec![(1i64, Prop::Str("wallet".into())), (1i64, Prop::U32(0)),]
        );
    }

    #[test]
    fn add_vertices_with_1_property_different_times() {
        let mut g = TemporalGraph::default();

        g.add_vertex_with_props(
            1,
            1,
            &vec![
                ("type".into(), Prop::Str("wallet".into())),
                ("active".into(), Prop::U32(0)),
            ],
        );

        g.add_vertex_with_props(
            2,
            1,
            &vec![
                ("type".into(), Prop::Str("wallet".into())),
                ("active".into(), Prop::U32(1)),
            ],
        );

        g.add_vertex_with_props(
            3,
            1,
            &vec![
                ("type".into(), Prop::Str("wallet".into())),
                ("active".into(), Prop::U32(2)),
            ],
        );

        let res: Vec<(i64, Prop)> = g
            .vertices()
            .flat_map(|v| {
                let type_ = g.temporal_vertex_prop_vec_window(v.g_id, "type", &(2..3));
                let active = g.temporal_vertex_prop_vec_window(v.g_id, "active", &(2..3));
                chain!(type_, active)
            })
            .collect_vec();

        assert_eq!(
            res,
            vec![(2i64, Prop::Str("wallet".into())), (2i64, Prop::U32(1)),]
        );
    }

    #[test]
    fn add_vertices_with_multiple_properties_at_different_times_window() {
        let mut g = TemporalGraph::default();

        g.add_vertex_with_props(
            1,
            1,
            &vec![
                ("type".into(), Prop::Str("wallet".into())),
                ("active".into(), Prop::U32(0)),
            ],
        );

        g.add_vertex_with_props(2, 1, &vec![("label".into(), Prop::I32(12345))]);

        g.add_vertex_with_props(
            3,
            1,
            &vec![
                ("origin".into(), Prop::F32(0.1)),
                ("active".into(), Prop::U32(2)),
            ],
        );

        let res = g
            .vertices()
            .flat_map(|v| {
                let type_ = g.temporal_vertex_prop_vec_window(v.g_id, "type", &(1..2));
                let active = g.temporal_vertex_prop_vec_window(v.g_id, "active", &(2..5));
                let label = g.temporal_vertex_prop_vec_window(v.g_id, "label", &(2..5));
                let origin = g.temporal_vertex_prop_vec_window(v.g_id, "origin", &(2..5));
                chain!(type_, active, label, origin)
            })
            .collect_vec();

        assert_eq!(
            res,
            vec![
                (1i64, Prop::Str("wallet".into())),
                (3, Prop::U32(2)),
                (2, Prop::I32(12345)),
                (3, Prop::F32(0.1)),
            ]
        );
    }

    #[test]
    #[ignore = "Undecided on the semantics of the time window over vertices shoule be supported in Docbrown"]
    fn add_vertex_at_time_t1_window() {
        let mut g = TemporalGraph::default();

        g.add_vertex(9, 1);

        assert!(g.has_vertex(9));
        assert!(g.has_vertex_window(9, &(1..15)));
        assert!(g.has_vertex_window(9, &(5..15))); // FIXME: this is wrong and we might need a different kind of window here
    }

    #[test]
    fn add_vertex_at_time_t1_t2() {
        let mut g = TemporalGraph::default();

        g.add_vertex(1, 9);
        g.add_vertex(2, 1);

        let actual: Vec<u64> = g.vertices_window(0..2).map(|v| v.g_id).collect();
        assert_eq!(actual, vec![9]);
        let actual: Vec<u64> = g.vertices_window(2..10).map(|v| v.g_id).collect();
        assert_eq!(actual, vec![1]);
        let actual: Vec<u64> = g.vertices_window(0..10).map(|v| v.g_id).collect();
        assert_eq!(actual, vec![9, 1]);
    }

    #[test]
    fn add_edge_at_time_t1() {
        let mut g = TemporalGraph::default();

        g.add_vertex(1, 9);
        g.add_vertex(2, 1);

        // 9 and 1 are not visible at time 3
        let actual: Vec<u64> = g.vertices_window(3..10).map(|v| v.g_id).collect();
        let expected: Vec<u64> = vec![];
        assert_eq!(actual, expected);

        g.add_edge(3, 9, 1);

        // 9 and 1 are now visible at time 3
        let actual: Vec<u64> = g.vertices_window(3..10).map(|v| v.g_id).collect();
        assert_eq!(actual, vec![9, 1]);

        // the outbound neighbours of 9 at time 0..2 is the empty set
        let actual: Vec<u64> = g
            .vertex_edges_window(9, &(0..2), Direction::OUT)
            .map(|e| e.1.dst_g_id)
            .collect();
        let expected: Vec<u64> = vec![];
        assert_eq!(actual, expected);

        // the outbound neighbours of 9 at time 0..4 are 1
        let actual: Vec<u64> = g
            .vertex_edges_window(9, &(0..4), Direction::OUT)
            .map(|e| e.1.dst_g_id)
            .collect();
        assert_eq!(actual, vec![1]);

        // the inbound neighbours of 1 at time 0..4 are 9
        let actual: Vec<u64> = g
            .vertex_edges_window(1, &(0..4), Direction::IN)
            .map(|e| e.1.src_g_id)
            .collect();
        assert_eq!(actual, vec![9]);
    }

    #[test]
    fn has_edge() {
        let mut g = TemporalGraph::default();
        g.add_vertex(1, 8);
        g.add_vertex(1, 9);
        g.add_vertex(2, 10);
        g.add_vertex(2, 11);
        g.add_edge(3, 9, 8);
        g.add_edge(3, 8, 9);
        g.add_edge(3, 9, 11);

        assert_eq!(g.has_edge(8, 9), true);
        assert_eq!(g.has_edge(9, 8), true);
        assert_eq!(g.has_edge(9, 11), true);
        assert_eq!(g.has_edge(11, 9), false);
        assert_eq!(g.has_edge(10, 11), false);
        assert_eq!(g.has_edge(10, 9), false);
        assert_eq!(g.has_edge(100, 101), false);
    }

    #[test]
    fn edge_exists_inside_window() {
        let mut g = TemporalGraph::default();
        g.add_vertex(1, 5);
        g.add_vertex(2, 7);
        g.add_edge(3, 5, 7);

        let actual: Vec<bool> = g
            .vertex_edges_window(5, &(0..4), Direction::OUT)
            .map(|e| g.has_edge(e.1.src_g_id, e.1.dst_g_id))
            .collect();

        assert_eq!(actual, vec![true]);
    }

    #[test]
    fn edge_does_not_exists_outside_window() {
        let mut g = TemporalGraph::default();
        g.add_vertex(5, 9);
        g.add_vertex(7, 10);
        g.add_edge(8, 9, 10);

        let actual: Vec<bool> = g
            .vertex_edges_window(9, &(0..4), Direction::OUT)
            .map(|e| g.has_edge(e.1.src_g_id, e.1.dst_g_id))
            .collect();

        //return empty as no edges in this window
        assert_eq!(actual, Vec::<bool>::new());
    }

    #[test]
    fn add_edge_at_time_t1_t2_t3() {
        let mut g = TemporalGraph::default();

        g.add_vertex(1, 9);
        g.add_vertex(2, 1);

        // 9 and 1 are not visible at time 3
        let actual: Vec<u64> = g.vertices_window(3..10).map(|v| v.g_id).collect();
        assert_eq!(actual, Vec::<u64>::new());

        g.add_edge(3, 9, 1);

        // 9 and 1 are now visible at time 3
        let actual: Vec<u64> = g.vertices_window(3..10).map(|v| v.g_id).collect();
        assert_eq!(actual, vec![9, 1]);

        // the outbound neighbours of 9 at time 0..2 is the empty set
        let actual: Vec<u64> = g
            .vertex_edges_window(9, &(0..2), Direction::OUT)
            .map(|e| e.1.dst_g_id)
            .collect();
        let expected: Vec<u64> = vec![];
        assert_eq!(actual, expected);

        // the outbound neighbours of 9 at time 0..4 are 1
        let actual: Vec<u64> = g
            .vertex_edges_window(9, &(0..4), Direction::OUT)
            .map(|e| e.1.dst_g_id)
            .collect();
        assert_eq!(actual, vec![1]);

        // the outbound neighbours of 9 at time 0..4 are 1
        let actual: Vec<u64> = g
            .vertex_edges_window(1, &(0..4), Direction::IN)
            .map(|e| e.1.src_g_id)
            .collect();
        assert_eq!(actual, vec![9]);
    }

    #[test]
    fn add_edge_at_time_t1_t2_t3_overwrite() {
        let mut g = TemporalGraph::default();

        g.add_vertex(1, 9);
        g.add_vertex(2, 1);

        // 9 and 1 are not visible at time 3
        let actual: Vec<u64> = g.vertices_window(3..10).map(|v| v.g_id).collect();
        assert_eq!(actual, Vec::<u64>::new());

        g.add_edge(3, 9, 1);
        g.add_edge(12, 9, 1); // add the same edge again at different time

        // 9 and 1 are now visible at time 3
        let actual: Vec<u64> = g.vertices_window(3..10).map(|v| v.g_id).collect();
        assert_eq!(actual, vec![9, 1]);

        // the outbound neighbours of 9 at time 0..2 is the empty set
        let actual: Vec<u64> = g
            .vertex_edges_window(9, &(0..2), Direction::OUT)
            .map(|e| e.1.dst_g_id)
            .collect();
        let expected: Vec<u64> = vec![];
        assert_eq!(actual, expected);

        // the outbound_t neighbours of 9 at time 0..4 are 1
        let actual: Vec<u64> = g
            .vertex_edges_window(9, &(0..4), Direction::OUT)
            .map(|e| e.1.dst_g_id)
            .collect();
        assert_eq!(actual, vec![1]);

        // the outbound_t neighbours of 9 at time 0..4 are 1
        let actual: Vec<u64> = g
            .vertex_edges_window(1, &(0..4), Direction::IN)
            .map(|e| e.1.src_g_id)
            .collect();
        assert_eq!(actual, vec![9]);

        let actual: Vec<u64> = g
            .vertex_edges_window(9, &(0..13), Direction::OUT)
            .map(|e| e.1.dst_g_id)
            .collect();
        assert_eq!(actual, vec![1]);

        // when we look for time we see both variants
        let actual: Vec<(i64, u64)> = g
            .vertex_edges_window_t(9, &(0..13), Direction::OUT)
            .map(|e| (e.time.unwrap(), e.dst_g_id))
            .collect();
        assert_eq!(actual, vec![(3, 1), (12, 1)]);

        let actual: Vec<(i64, u64)> = g
            .vertex_edges_window_t(1, &(0..13), Direction::IN)
            .map(|e| (e.time.unwrap(), e.src_g_id))
            .collect();
        assert_eq!(actual, vec![(3, 9), (12, 9)]);
    }

    #[test]
    fn add_edges_at_t1t2t3_check_times() {
        let mut g = TemporalGraph::default();

        g.add_vertex(1, 11);
        g.add_vertex(2, 22);
        g.add_vertex(3, 33);
        g.add_vertex(4, 44);

        g.add_edge(4, 11, 22);
        g.add_edge(5, 22, 33);
        g.add_edge(6, 11, 44);

        let actual = g.vertices_window(1..4).map(|v| v.g_id).collect::<Vec<_>>();

        assert_eq!(actual, vec![11, 22, 33]);

        let actual = g.vertices_window(1..6).map(|v| v.g_id).collect::<Vec<_>>();

        assert_eq!(actual, vec![11, 22, 33, 44]);

        let actual = g
            .vertex_edges_window(11, &(1..5), Direction::OUT)
            .map(|e| e.1.dst_g_id)
            .collect::<Vec<_>>();
        assert_eq!(actual, vec![22]);

        let actual = g
            .vertex_edges_window_t(11, &(1..5), Direction::OUT)
            .map(|e| (e.time.unwrap(), e.dst_g_id))
            .collect::<Vec<_>>();
        assert_eq!(actual, vec![(4, 22)]);

        let actual = g
            .vertex_edges_window_t(44, &(1..17), Direction::IN)
            .map(|e| (e.time.unwrap(), e.src_g_id))
            .collect::<Vec<_>>();
        assert_eq!(actual, vec![(6, 11)]);

        let actual = g
            .vertex_edges_window(44, &(1..6), Direction::IN)
            .map(|e| e.1.dst_g_id)
            .collect::<Vec<_>>();
        let expected: Vec<u64> = vec![];
        assert_eq!(actual, expected);

        let actual = g
            .vertex_edges_window(44, &(1..7), Direction::IN)
            .map(|e| e.1.src_g_id)
            .collect::<Vec<_>>();
        let expected: Vec<u64> = vec![11];
        assert_eq!(actual, expected);

        let actual = g
            .vertex_edges_window(44, &(9..100), Direction::IN)
            .map(|e| e.1.dst_g_id)
            .collect::<Vec<_>>();
        let expected: Vec<u64> = vec![];
        assert_eq!(actual, expected)
    }

    #[test]
    fn add_the_same_edge_multiple_times() {
        let mut g = TemporalGraph::default();

        g.add_vertex(1, 11);
        g.add_vertex(2, 22);

        g.add_edge(4, 11, 22);
        g.add_edge(4, 11, 22);

        let actual = g
            .vertex_edges_window(11, &(1..5), Direction::OUT)
            .map(|e| e.1.dst_g_id)
            .collect::<Vec<_>>();
        assert_eq!(actual, vec![22]);
    }

    #[test]
    fn add_edge_with_1_property() {
        let mut g = TemporalGraph::default();

        g.add_vertex(1, 11);
        g.add_vertex(2, 22);

        g.add_edge_with_props(4, 11, 22, &vec![("weight".into(), Prop::U32(12))]);

        let edge_weights = g
            .vertex_edges(11, Direction::OUT)
            .flat_map(|(_, e)| {
                g.temporal_edge_prop(e.edge_id, "weight")
                    .flat_map(|(t, prop)| match prop {
                        Prop::U32(weight) => Some((t, weight)),
                        _ => None,
                    })
            })
            .collect_vec();

        assert_eq!(edge_weights, vec![(&4, 12)])
    }

    #[test]
    fn add_edge_with_multiple_properties() {
        let mut g = TemporalGraph::default();

        g.add_vertex(1, 11);
        g.add_vertex(2, 22);

        g.add_edge_with_props(
            4,
            11,
            22,
            &vec![
                ("weight".into(), Prop::U32(12)),
                ("amount".into(), Prop::F64(12.34)),
                ("label".into(), Prop::Str("blerg".into())),
            ],
        );

        let edge_weights = g
            .vertex_edges(11, Direction::OUT)
            .flat_map(|(_, e)| {
                let weight = g.temporal_edge_prop(e.edge_id, "weight");
                let amount = g.temporal_edge_prop(e.edge_id, "amount");
                let label = g.temporal_edge_prop(e.edge_id, "label");
                weight.chain(amount).chain(label)
            })
            .collect_vec();

        assert_eq!(
            edge_weights,
            vec![
                (&4, Prop::U32(12)),
                (&4, Prop::F64(12.34)),
                (&4, Prop::Str("blerg".into())),
            ]
        )
    }

    #[test]
    fn add_edge_with_1_property_different_times() {
        let mut g = TemporalGraph::default();

        g.add_vertex(1, 11);
        g.add_vertex(2, 22);

        g.add_edge_with_props(4, 11, 22, &vec![("amount".into(), Prop::U32(12))]);
        g.add_edge_with_props(7, 11, 22, &vec![("amount".into(), Prop::U32(24))]);
        g.add_edge_with_props(19, 11, 22, &vec![("amount".into(), Prop::U32(48))]);

        let edge_weights = g
            .vertex_edges_window(11, &(4..8), Direction::OUT)
            .flat_map(|e| {
                g.temporal_edge_prop_window(e.1.edge_id, "amount", 4..8)
                    .flat_map(|(t, prop)| match prop {
                        Prop::U32(weight) => Some((t, weight)),
                        _ => None,
                    })
            })
            .collect_vec();

        assert_eq!(edge_weights, vec![(&4, 12), (&7, 24)]);

        let edge_weights = g
            .vertex_edges_window(22, &(4..8), Direction::IN)
            .flat_map(|e| {
                g.temporal_edge_prop_window(e.1.edge_id, "amount", 4..8)
                    .flat_map(|(t, prop)| match prop {
                        Prop::U32(weight) => Some((t, weight)),
                        _ => None,
                    })
            })
            .collect_vec();

        assert_eq!(edge_weights, vec![(&4, 12), (&7, 24)])
    }

    #[test]
    fn add_edges_with_multiple_properties_at_different_times_window() {
        let mut g = TemporalGraph::default();

        g.add_vertex(1, 11);
        g.add_vertex(2, 22);

        g.add_edge_with_props(
            2,
            11,
            22,
            &vec![
                ("amount".into(), Prop::F64(12.34)),
                ("label".into(), Prop::Str("blerg".into())),
            ],
        );

        g.add_edge_with_props(
            3,
            11,
            22,
            &vec![
                ("weight".into(), Prop::U32(12)),
                ("label".into(), Prop::Str("blerg".into())),
            ],
        );

        g.add_edge_with_props(
            4,
            11,
            22,
            &vec![("label".into(), Prop::Str("blerg_again".into()))],
        );

        g.add_edge_with_props(
            5,
            22,
            11,
            &vec![
                ("weight".into(), Prop::U32(12)),
                ("amount".into(), Prop::F64(12.34)),
            ],
        );

        let edge_weights = g
            .vertex_edges_window(11, &(3..5), Direction::OUT)
            .flat_map(|e| {
                let weight = g.temporal_edge_prop_window(e.1.edge_id, "weight", 3..5);
                let amount = g.temporal_edge_prop_window(e.1.edge_id, "amount", 3..5);
                let label = g.temporal_edge_prop_window(e.1.edge_id, "label", 3..5);
                weight.chain(amount).chain(label)
            })
            .collect_vec();

        assert_eq!(
            edge_weights,
            vec![
                (&3, Prop::U32(12)),
                (&3, Prop::Str("blerg".into())),
                (&4, Prop::Str("blerg_again".into())),
            ]
        )
    }

    #[test]
    fn edge_metadata_id_bug() {
        let mut g = TemporalGraph::default();

        let edges: Vec<(i64, u64, u64)> = vec![(1, 1, 2), (2, 3, 4), (3, 5, 4), (4, 1, 4)];

        for (t, src, dst) in edges {
            g.add_vertex(t, src);
            g.add_vertex(t, dst);
            g.add_edge_with_props(t, src, dst, &vec![("amount".into(), Prop::U64(12))]);
        }
    }

    #[test]
    fn add_multiple_edges_with_1_property_same_time() {
        let mut g = TemporalGraph::default();

        g.add_vertex(1, 11);
        g.add_vertex(2, 22);
        g.add_vertex(3, 33);
        g.add_vertex(4, 44);

        g.add_edge_with_props(4, 11, 22, &vec![("weight".into(), Prop::F32(1122.0))]);
        g.add_edge_with_props(4, 11, 33, &vec![("weight".into(), Prop::F32(1133.0))]);
        g.add_edge_with_props(4, 44, 11, &vec![("weight".into(), Prop::F32(4411.0))]);

        let edge_weights_out_11 = g
            .vertex_edges(11, Direction::OUT)
            .flat_map(|(_, e)| {
                g.temporal_edge_prop(e.edge_id, "weight")
                    .flat_map(|(t, prop)| match prop {
                        Prop::F32(weight) => Some((t, weight)),
                        _ => None,
                    })
            })
            .collect_vec();

        assert_eq!(edge_weights_out_11, vec![(&4, 1122.0), (&4, 1133.0)]);

        let edge_weights_into_11 = g
            .vertex_edges(11, Direction::IN)
            .flat_map(|(_, e)| {
                g.temporal_edge_prop(e.edge_id, "weight")
                    .flat_map(|(t, prop)| match prop {
                        Prop::F32(weight) => Some((t, weight)),
                        _ => None,
                    })
            })
            .collect_vec();

        assert_eq!(edge_weights_into_11, vec![(&4, 4411.0)])
    }

    #[test]
    fn add_edges_with_multiple_properties_at_different_times() {
        let mut g = TemporalGraph::default();

        g.add_vertex(1, 11);
        g.add_vertex(2, 22);
        g.add_vertex(3, 33);
        g.add_vertex(4, 44);

        g.add_edge_with_props(
            2,
            11,
            22,
            &vec![
                ("amount".into(), Prop::F64(12.34)),
                ("label".into(), Prop::Str("blerg".into())),
            ],
        );

        g.add_edge_with_props(
            3,
            22,
            33,
            &vec![
                ("weight".into(), Prop::U32(12)),
                ("label".into(), Prop::Str("blerg".into())),
            ],
        );

        g.add_edge_with_props(
            4,
            33,
            44,
            &vec![("label".into(), Prop::Str("blerg".into()))],
        );

        g.add_edge_with_props(
            5,
            44,
            11,
            &vec![
                ("weight".into(), Prop::U32(12)),
                ("amount".into(), Prop::F64(12.34)),
            ],
        );

        // betwen t:2 and t:4 (excluded) only 11, 22 and 33 are visible, 11 is visible because it has an edge at time 2
        let vs = g.vertices_window(2..4).map(|v| v.g_id).collect::<Vec<_>>();

        assert_eq!(vs, vec![11, 22, 33]);

        // between t: 3 and t:6 (excluded) show the visible outbound edges
        let vs = g
            .vertices_window(3..6)
            .flat_map(|v| {
                g.vertex_edges_window(v.g_id, &(3..6), Direction::OUT)
                    .map(|e| e.1.dst_g_id)
                    .collect::<Vec<_>>() // FIXME: we can't just return v.outbound().map(|e| e.global_dst()) here we might need to do so check lifetimes
            })
            .collect::<Vec<_>>();

        assert_eq!(vs, vec![33, 44, 11]);

        let edge_weights = g
            .vertex_edges(11, Direction::OUT)
            .flat_map(|(_, e)| {
                let weight = g.temporal_edge_prop(e.edge_id, "weight");
                let amount = g.temporal_edge_prop(e.edge_id, "amount");
                let label = g.temporal_edge_prop(e.edge_id, "label");
                weight.chain(amount).chain(label)
            })
            .collect_vec();

        assert_eq!(
            edge_weights,
            vec![(&2, Prop::F64(12.34)), (&2, Prop::Str("blerg".into()))]
        )
    }

    #[test]
    fn get_edges() {
        let mut g = TemporalGraph::default();

        g.add_vertex(1, 11);
        g.add_vertex(2, 22);
        g.add_vertex(3, 33);
        g.add_vertex(4, 44);

        g.add_edge(4, 11, 22);
        g.add_edge(5, 22, 33);
        g.add_edge(6, 11, 44);

        assert_eq!(
            g.edge(11, 22),
            Some(EdgeRef {
                edge_id: 1,
                src_g_id: 11,
                dst_g_id: 22,
                src_id: 0,
                dst_id: 1,
                time: None,
                is_remote: false
            })
        );
        assert_eq!(g.edge(11, 33), None);

        assert_eq!(
            g.edge_window(11, 22, &(1..5)),
            Some(EdgeRef {
                edge_id: 1,
                src_g_id: 11,
                dst_g_id: 22,
                src_id: 0,
                dst_id: 1,
                time: None,
                is_remote: false
            })
        );
        assert_eq!(g.edge_window(11, 22, &(1..4)), None);
        assert_eq!(g.edge_window(11, 22, &(5..6)), None);
        assert_eq!(
            g.edge_window(11, 22, &(4..5)),
            Some(EdgeRef {
                edge_id: 1,
                src_g_id: 11,
                dst_g_id: 22,
                src_id: 0,
                dst_id: 1,
                time: None,
                is_remote: false
            })
        );

        let mut g = TemporalGraph::default();
        let es = vec![
            (1, 1, 2),
            (2, 1, 3),
            (-1, 2, 1),
            (0, 1, 1),
            (7, 3, 2),
            (1, 1, 1),
        ];
        for (t, src, dst) in es {
            g.add_edge(t, src, dst)
        }
        assert_eq!(
            g.edge_window(1, 3, &(i64::MIN..i64::MAX)).unwrap().src_g_id,
            1u64
        );
        assert_eq!(
            g.edge_window(1, 3, &(i64::MIN..i64::MAX)).unwrap().dst_g_id,
            3u64
        );
    }

    #[test]
    fn correctness_degree_test() {
        let mut g = TemporalGraph::default();

        let triplets = vec![
            (1, 1, 2, 1),
            (2, 1, 2, 2),
            (2, 1, 2, 3),
            (1, 1, 2, 4),
            (1, 1, 3, 5),
            (1, 3, 1, 6),
        ];

        for (t, src, dst, w) in triplets {
            g.add_edge_with_props(t, src, dst, &vec![("weight".to_string(), Prop::U32(w))]);
        }

        for i in 1..4 {
            let out1 = g
                .vertex_edges(i, Direction::OUT)
                .map(|(_, e)| e.dst_g_id)
                .collect_vec();
            let out2 = g
                .vertex_edges_window(i, &(1..7), Direction::OUT)
                .map(|e| e.1.dst_g_id)
                .collect_vec();

            assert_eq!(out1, out2);
            assert_eq!(
                g.degree(i, Direction::OUT),
                g.degree_window(i, &(1..7), Direction::OUT)
            );
            assert_eq!(
                g.degree(i, Direction::IN),
                g.degree_window(i, &(1..7), Direction::IN)
            );
        }

        let degrees = g
            .vertices()
            .map(|v| {
                (
                    v.g_id,
                    g.degree(v.g_id, Direction::IN),
                    g.degree(v.g_id, Direction::OUT),
                    g.degree(v.g_id, Direction::BOTH),
                )
            })
            .collect_vec();

        let degrees_window = g
            .vertices_window(1..7)
            .map(|v| {
                (
                    v.g_id,
                    g.degree(v.g_id, Direction::IN),
                    g.degree(v.g_id, Direction::OUT),
                    g.degree(v.g_id, Direction::BOTH),
                )
            })
            .collect_vec();

        let expected = vec![(1, 1, 2, 2), (2, 1, 0, 1), (3, 1, 1, 1)];

        assert_eq!(degrees, expected);
        assert_eq!(degrees_window, expected);
    }

    #[test]
    fn lotr_degree() {
        let mut g = TemporalGraph::default();

        fn parse_record(rec: &StringRecord) -> Option<(String, String, i64)> {
            let src = rec.get(0).and_then(|s| s.parse::<String>().ok())?;
            let dst = rec.get(1).and_then(|s| s.parse::<String>().ok())?;
            let t = rec.get(2).and_then(|s| s.parse::<i64>().ok())?;
            Some((src, dst, t))
        }

        let data_dir: PathBuf = [env!("CARGO_MANIFEST_DIR"), "resources/test/lotr.csv"]
            .iter()
            .collect();

        if !data_dir.exists() {
            panic!("Missing data dir = {}", data_dir.to_str().unwrap())
        }

        if let Ok(mut reader) = csv::Reader::from_path(data_dir) {
            for rec_res in reader.records() {
                if let Ok(rec) = rec_res {
                    if let Some((src, dst, t)) = parse_record(&rec) {
                        let src_id = utils::calculate_hash(&src);

                        let dst_id = utils::calculate_hash(&dst);

                        g.add_vertex(t, src_id);
                        g.add_vertex(t, dst_id);
                        g.add_edge_with_props(t, src_id, dst_id, &vec![]);
                    }
                }
            }
        }

        // query the various graph windows
        // 9501 .. 10001

        let w = 9501..10001;
        let mut degrees_w1 = g
            .vertices_window(w.clone())
            .map(|v| {
                (
                    v.g_id,
                    g.degree_window(v.g_id, &w, Direction::IN),
                    g.degree_window(v.g_id, &w, Direction::OUT),
                    g.degree_window(v.g_id, &w, Direction::BOTH),
                )
            })
            .collect_vec();

        let mut expected_degrees_w1 = vec![
            ("Balin", 0, 5, 5),
            ("Frodo", 4, 4, 8),
            ("Thorin", 0, 1, 1),
            ("Fundin", 1, 0, 1),
            ("Ori", 0, 1, 1),
            ("Pippin", 0, 3, 3),
            ("Merry", 2, 1, 3),
            ("Bilbo", 4, 0, 4),
            ("Gimli", 2, 2, 4),
            ("Legolas", 2, 0, 2),
            ("Sam", 0, 1, 1),
            ("Gandalf", 1, 2, 3),
            ("Boromir", 1, 0, 1),
            ("Aragorn", 3, 1, 4),
            ("Daeron", 1, 0, 1),
        ]
        .into_iter()
        .map(|(name, indeg, outdeg, deg)| (utils::calculate_hash(&name), indeg, outdeg, deg))
        .collect_vec();

        expected_degrees_w1.sort();
        degrees_w1.sort();

        assert_eq!(degrees_w1, expected_degrees_w1);

        // 19001..20001
        let mut expected_degrees_w2 = vec![
            ("Elrond", 1, 0, 1),
            ("Peregrin", 0, 1, 1),
            ("Pippin", 0, 4, 4),
            ("Merry", 2, 1, 3),
            ("Gimli", 0, 2, 2),
            ("Wormtongue", 0, 1, 1),
            ("Legolas", 1, 1, 2),
            ("Sam", 1, 0, 1),
            ("Saruman", 1, 1, 2),
            ("Treebeard", 0, 1, 1),
            ("Gandalf", 3, 3, 6),
            ("Aragorn", 7, 0, 7),
            ("Shadowfax", 1, 1, 2),
            ("Elendil", 0, 1, 1),
        ]
        .into_iter()
        .map(|(name, indeg, outdeg, deg)| (utils::calculate_hash(&name), indeg, outdeg, deg))
        .collect_vec();

        let w = 19001..20001;
        let mut degrees_w2 = g
            .vertices_window(w.clone())
            .map(|v| {
                (
                    v.g_id,
                    g.degree_window(v.g_id, &w, Direction::IN),
                    g.degree_window(v.g_id, &w, Direction::OUT),
                    g.degree_window(v.g_id, &w, Direction::BOTH),
                )
            })
            .collect_vec();

        expected_degrees_w2.sort();
        degrees_w2.sort();

        assert_eq!(degrees_w2, expected_degrees_w2);
    }

    #[test]
    fn vertex_neighbours() {
        let mut g = TemporalGraph::default();

        let triplets = vec![
            (1, 1, 2),
            (2, 1, 3),
            (-1, 2, 1),
            (0, 1, 1),
            (7, 3, 2),
            (1, 1, 1),
        ];

        for (t, src, dst) in triplets {
            g.add_edge(t, src, dst);
        }

        let neighbours = g
            .vertices()
            .map(|v| {
                (
                    v.g_id,
                    g.neighbours(v.g_id, Direction::IN)
                        .map(|v| v.g_id)
                        .collect_vec(),
                    g.neighbours(v.g_id, Direction::OUT)
                        .map(|v| v.g_id)
                        .collect_vec(),
                    g.neighbours(v.g_id, Direction::BOTH)
                        .map(|v| v.g_id)
                        .collect_vec(),
                )
            })
            .collect_vec();

        let w = i64::MIN..i64::MAX;
        let neighbours_window = g
            .vertices_window(w.clone())
            .map(|v| {
                (
                    v.g_id,
                    g.neighbours_window(v.g_id, &w, Direction::IN)
                        .map(|v| v.g_id)
                        .collect_vec(),
                    g.neighbours_window(v.g_id, &w, Direction::OUT)
                        .map(|v| v.g_id)
                        .collect_vec(),
                    g.neighbours_window(v.g_id, &w, Direction::BOTH)
                        .map(|v| v.g_id)
                        .collect_vec(),
                )
            })
            .collect_vec();

        let expected = vec![
            (1, vec![1, 2], vec![1, 2, 3], vec![1, 2, 3]),
            (2, vec![1, 3], vec![1], vec![1, 3]),
            (3, vec![1], vec![2], vec![1, 2]),
        ];

        assert_eq!(neighbours, expected);
        assert_eq!(neighbours_window, expected);
    }

    #[test]
    fn find_vertex() {
        let mut g = TemporalGraph::default();

        let triplets = vec![
            (1, 1, 2, 1),
            (2, 1, 2, 2),
            (2, 1, 2, 3),
            (1, 1, 2, 4),
            (1, 1, 3, 5),
            (1, 3, 1, 6),
        ];

        for (t, src, dst, w) in triplets {
            g.add_edge_with_props(t, src, dst, &vec![("weight".to_string(), Prop::U32(w))]);
        }

        let pid = *(g.logical_to_physical.get(&1).unwrap());

        let actual = g.vertex(1);
        let expected = Some(VertexRef {
            g_id: 1,
            pid: Some(pid),
        });

        assert_eq!(actual, expected);

        let actual = g.vertex(10);
        let expected = None;

        assert_eq!(actual, expected);

        let actual = g.vertex_window(1, &(0..3));
        let expected = Some(VertexRef {
            g_id: 1,
            pid: Some(pid),
        });

        assert_eq!(actual, expected);

        let actual = g.vertex_window(10, &(0..3));
        let expected = None;

        assert_eq!(actual, expected);

        let actual = g.vertex_window(1, &(0..1));
        let expected = None;

        assert_eq!(actual, expected);
    }

    #[quickcheck]
    fn add_vertices_into_two_graph_partitions(vs: Vec<(u64, u64)>) {
        let mut g1 = TemporalGraph::default();

        let mut g2 = TemporalGraph::default();

        let mut shards = vec![&mut g1, &mut g2];
        let some_props: Vec<(String, Prop)> = vec![("bla".to_string(), Prop::U32(1))];

        let n_shards = shards.len();
        for (t, (src, dst)) in vs.into_iter().enumerate() {
            let src_shard = utils::get_shard_id_from_global_vid(src, n_shards);
            let dst_shard = utils::get_shard_id_from_global_vid(dst, n_shards);

            shards[src_shard].add_vertex(t.try_into().unwrap(), src as u64);
            shards[dst_shard].add_vertex(t.try_into().unwrap(), dst as u64);

            if src_shard == dst_shard {
                shards[src_shard].add_edge_with_props(
                    t.try_into().unwrap(),
                    src.into(),
                    dst.into(),
                    &some_props,
                );
            } else {
                shards[src_shard].add_edge_remote_out(
                    t.try_into().unwrap(),
                    src.into(),
                    dst.into(),
                    &some_props,
                );
                shards[dst_shard].add_edge_remote_into(
                    t.try_into().unwrap(),
                    src.into(),
                    dst.into(),
                    &some_props,
                );
            }
        }
    }

    #[test]
    fn adding_remote_edge_does_not_break_local_indices() {
        let mut g1 = TemporalGraph::default();
        g1.add_edge_remote_out(11, 1, 1, &vec![("bla".to_string(), Prop::U32(1))]);
        g1.add_edge_with_props(11, 0, 2, &vec![("bla".to_string(), Prop::U32(1))]);
    }

    #[test]
    fn check_edges_after_adding_remote() {
        let mut g1 = TemporalGraph::default();
        g1.add_vertex(1, 11);

        g1.add_edge_remote_out(2, 11, 22, &vec![("bla".to_string(), Prop::U32(1))]);

        let actual = g1
            .vertex_edges_window(11, &(1..3), Direction::OUT)
            .map(|e| e.1.dst_g_id)
            .collect_vec();
        assert_eq!(actual, vec![22]);

        let actual = g1
            .edges_iter_window(0, &(1..3), Direction::OUT)
            .map(|(id, edge)| (id, edge.is_local()))
            .collect_vec();
        assert_eq!(actual, vec![(22, false)])
    }

    // this test checks TemporalGraph can be serialized and deserialized
    #[test]
    fn serialize_and_deserialize_with_bincode() {
        let mut g = TemporalGraph::default();

        g.add_vertex(1, 1);
        g.add_vertex(2, 2);

        g.add_vertex(3, 3);
        g.add_vertex(4, 1);

        g.add_edge_with_props(1, 2, 3, &vec![("bla".to_string(), Prop::U32(1))]);
        g.add_edge_with_props(3, 4, 4, &vec![("bla1".to_string(), Prop::U64(1))]);
        g.add_edge_with_props(
            4,
            1,
            5,
            &vec![("bla2".to_string(), Prop::Str("blergo blargo".to_string()))],
        );

        let mut buffer: Vec<u8> = Vec::new();

        bincode::serialize_into(&mut buffer, &g).unwrap();

        let g2: TemporalGraph = bincode::deserialize_from(&mut buffer.as_slice()).unwrap();
        assert_eq!(g, g2);
    }
}<|MERGE_RESOLUTION|>--- conflicted
+++ resolved
@@ -802,7 +802,6 @@
         self.props.static_vertex_keys(index)
     }
 
-<<<<<<< HEAD
     pub fn temporal_vertex_prop_keys(&self, v: u64) -> Vec<String> {
         let index = self.logical_to_physical[&v]; // this should panic as this v is not provided by the user
         self.props.temporal_vertex_keys(index)
@@ -827,8 +826,6 @@
         self.props.temporal_vertex_prop(index, name).unwrap_or(&TProp::Empty).iter_window(w.clone())
     }
 
-=======
->>>>>>> 47c7a61b
     pub(crate) fn temporal_vertex_prop_vec(&self, v: u64, name: &str) -> Vec<(i64, Prop)> {
         let index = self.logical_to_physical[&v];
         let tprop = self.props.temporal_vertex_prop(index, name).unwrap_or(&TProp::Empty);
