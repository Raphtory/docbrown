use std::{
    collections::{BTreeMap, HashMap},
    ops::Range,
};

use itertools::Itertools;
use rustc_hash::FxHashMap;
use serde::{Deserialize, Serialize};

use crate::adj::Adj;
use crate::props::Props;
use crate::Prop;
use crate::{bitset::BitSet, tadjset::AdjEdge, Direction};
<<<<<<< HEAD
use crate::tprop::TProp;
=======
use crate::vertex::InputVertex;
>>>>>>> 3c0b8ad3

#[derive(Debug, Serialize, Deserialize, PartialEq)]
pub struct TemporalGraph {
    // Maps global (logical) id to the local (physical) id which is an index to the adjacency list vector
    pub(crate) logical_to_physical: FxHashMap<u64, usize>,

    // Vector of adjacency lists
    pub(crate) adj_lists: Vec<Adj>,

    // Time index pointing at the index against adjacency lists.
    index: BTreeMap<i64, BitSet>,

    // Properties abstraction for both vertices and edges
    pub(crate) props: Props,

    //earliest time seen in this graph
    pub(crate) earliest_time: i64,

    //latest time seen in this graph
    pub(crate) latest_time: i64,
}

impl Default for TemporalGraph {
    fn default() -> Self {
        Self {
            logical_to_physical: Default::default(),
            adj_lists: Default::default(),
            index: Default::default(),
            props: Default::default(),
            earliest_time: i64::MAX,
            latest_time: i64::MIN,
        }
    }
}

impl TemporalGraph {
    pub(crate) fn len(&self) -> usize {
        self.logical_to_physical.len()
    }

    pub(crate) fn out_edges_len(&self) -> usize {
        self.adj_lists
            .iter()
            .map(|adj| adj.out_edges_len())
            .reduce(|s1, s2| s1 + s2)
            .unwrap_or(0)
    }

    pub(crate) fn has_edge(&self, src: u64, dst: u64) -> bool {
        let v_pid = self.logical_to_physical[&src];

        match &self.adj_lists[v_pid] {
            Adj::Solo(_) => false,
            Adj::List {
                out, remote_out, ..
            } => {
                if !self.has_vertex(dst) {
                    remote_out.find(dst as usize).is_some()
                } else {
                    let dst_pid = self.logical_to_physical[&dst];
                    out.find(dst_pid).is_some()
                }
            }
        }
    }

    pub(crate) fn has_edge_window(&self, src: u64, dst: u64, w: &Range<i64>) -> bool {
        // First check if v1 exists within the given window
        if self.has_vertex_window(src, w) {
            let src_pid = self.logical_to_physical[&src];
            match &self.adj_lists[src_pid] {
                Adj::Solo(_) => false,
                Adj::List {
                    out, remote_out, ..
                } => {
                    // Then check if v2 exists in the given window while sharing an edge with v1
                    if !self.has_vertex_window(dst, &w) {
                        remote_out.find_window(dst as usize, &w).is_some()
                    } else {
                        let dst_pid = self.logical_to_physical[&dst];
                        out.find_window(dst_pid, &w).is_some()
                    }
                }
            }
        } else {
            false
        }
    }

    pub(crate) fn has_vertex(&self, v: u64) -> bool {
        self.logical_to_physical.contains_key(&v)
    }

    pub(crate) fn has_vertex_window(&self, v: u64, w: &Range<i64>) -> bool {
        if let Some(v_id) = self.logical_to_physical.get(&v) {
            self.index.range(w.clone()).any(|(_, bs)| bs.contains(v_id))
        } else {
            false
        }
    }

    pub(crate) fn add_vertex<T: InputVertex>(&mut self, t: i64, v: T) {
        self.add_vertex_with_props(t, v, &vec![])
    }

    pub(crate) fn add_vertex_with_props<T: InputVertex>(&mut self, t: i64, v: T, props: &Vec<(String, Prop)>) {

        //Updating time - only needs to be here as every other adding function calls this one
        if self.earliest_time > t {
            self.earliest_time = t
        }
        if self.latest_time < t {
            self.latest_time = t
        }

        let index = match self.logical_to_physical.get(&v.id()) {
            None => {
                let physical_id: usize = self.adj_lists.len();
                self.adj_lists.push(Adj::Solo(v.id()));

                self.logical_to_physical.insert(v.id(), physical_id);

                self.index
                    .entry(t)
                    .and_modify(|set| {
                        set.push(physical_id);
                    })
                    .or_insert_with(|| BitSet::one(physical_id));
                physical_id
            }
            Some(pid) => {
                self.index
                    .entry(t)
                    .and_modify(|set| {
                        set.push(*pid);
                    })
                    .or_insert_with(|| BitSet::one(*pid));
                *pid
            }
        };
<<<<<<< HEAD

        self.props.upsert_temporal_vertex_props(t, index, props);
    }

    pub(crate) fn add_vertex_properties(&mut self, v: u64, data: &Vec<(String, Prop)>) {
        let index = *self.logical_to_physical.get(&v).expect(&format!("impossible to add metadata to non existing vertex {v}"));
        self.props.set_static_vertex_prop(index, data);
=======
        if let Some(n) = v.name_prop() {
            let new_props: Vec<(String, Prop)> = {
                let mut props_clone = props.clone();
                props_clone.push(("_id".to_string(), n));
                props_clone
            };
            self.props.upsert_vertex_props(t, index, &new_props);
        }
        else {
            self.props.upsert_vertex_props(t, index, props);
        }
>>>>>>> 3c0b8ad3
    }

    pub fn add_edge(&mut self, t: i64, src: u64, dst: u64) {
        self.add_edge_with_props(t, src, dst, &vec![])
    }

    pub(crate) fn add_edge_with_props(
        &mut self,
        t: i64,
        src: u64,
        dst: u64,
        props: &Vec<(String, Prop)>,
    ) {
        // mark the times of the vertices at t
        self.add_vertex(t, src);
        self.add_vertex(t, dst);

        let src_pid = self.logical_to_physical[&src];
        let dst_pid = self.logical_to_physical[&dst];

        let src_edge_meta_id = self.link_outbound_edge(t, src, src_pid, dst_pid, false);
        let dst_edge_meta_id = self.link_inbound_edge(t, dst, src_pid, dst_pid, false);

        if src_edge_meta_id != dst_edge_meta_id {
            panic!(
                "Failure on {src} -> {dst} at time: {t} {src_edge_meta_id} != {dst_edge_meta_id}"
            );
        }

        self.props.upsert_temporal_edge_props(t, src_edge_meta_id, props).unwrap()
    }

    pub(crate) fn add_edge_remote_out(
        &mut self,
        t: i64,
        src: u64, // we are on the source shard
        dst: u64,
        props: &Vec<(String, Prop)>,
    ) {
        self.add_vertex(t, src);
        let src_pid = self.logical_to_physical[&src];
        let src_edge_meta_id =
            self.link_outbound_edge(t, src, src_pid, dst.try_into().unwrap(), true);

        self.props.upsert_temporal_edge_props(t, src_edge_meta_id, props).unwrap()
    }

    pub(crate) fn add_edge_remote_into(
        &mut self,
        t: i64,
        src: u64,
        dst: u64, // we are on the destination shard
        props: &Vec<(String, Prop)>,
    ) {
        self.add_vertex(t, dst);

        let dst_pid = self.logical_to_physical[&dst];

        let dst_edge_meta_id =
            self.link_inbound_edge(t, dst, src.try_into().unwrap(), dst_pid, true);

        self.props.upsert_temporal_edge_props(t, dst_edge_meta_id, props).unwrap()
    }

    // TODO: this should return a Result
    pub(crate) fn add_edge_properties(&mut self, src: u64, dst: u64, data: &Vec<(String, Prop)>) {
        let src_pid = self.logical_to_physical[&src];
        let dst_pid = self.logical_to_physical[&dst];
        self.link_edge_properties(src_pid, dst_pid, false, data).unwrap();
    }

    pub(crate) fn add_remote_out_properties(&mut self, src: u64, dst: u64, data: &Vec<(String, Prop)>) {
        let src_pid = self.logical_to_physical[&src];
        self.link_edge_properties(src_pid, dst.try_into().unwrap(), true, data).unwrap();
    }

    pub(crate) fn degree(&self, v: u64, d: Direction) -> usize {
        let v_pid = self.logical_to_physical[&v];

        match &self.adj_lists[v_pid] {
            Adj::List {
                out,
                into,
                remote_out,
                remote_into,
                ..
            } => match d {
                Direction::OUT => out.len() + remote_out.len(),
                Direction::IN => into.len() + remote_into.len(),
                _ => {
                    vec![
                        out.iter(),
                        into.iter(),
                        remote_out.iter(),
                        remote_into.iter(),
                    ] // FIXME: there are better ways of doing this, all adj lists are sorted except for the HashMap
                    .into_iter()
                    .flatten()
                    .unique_by(|(v, _)| *v)
                    .count()
                }
            },
            _ => 0,
        }
    }

    pub fn degree_window(&self, v: u64, w: &Range<i64>, d: Direction) -> usize {
        let v_pid = self.logical_to_physical[&v];

        match &self.adj_lists[v_pid] {
            Adj::List {
                out,
                into,
                remote_out,
                remote_into,
                ..
            } => match d {
                Direction::OUT => out.len_window(w) + remote_out.len_window(w),
                Direction::IN => into.len_window(w) + remote_into.len_window(w),
                _ => vec![
                    out.iter_window(w),
                    into.iter_window(w),
                    remote_out.iter_window(w),
                    remote_into.iter_window(w),
                ]
                .into_iter()
                .flatten()
                .unique_by(|(v, _)| *v)
                .count(),
            },
            _ => 0,
        }
    }

    pub(crate) fn vertex(&self, v: u64) -> Option<VertexRef> {
        let pid = self.logical_to_physical.get(&v)?;
        Some(match self.adj_lists[*pid] {
            Adj::Solo(lid) => VertexRef {
                g_id: lid,
                pid: Some(*pid),
            },
            Adj::List { logical, .. } => VertexRef {
                g_id: logical,
                pid: Some(*pid),
            },
        })
    }

    pub(crate) fn vertex_window(&self, v: u64, w: &Range<i64>) -> Option<VertexRef> {
        let pid = self.logical_to_physical.get(&v)?;
        let w = w.clone();
        let mut vs = self.index.range(w.clone()).flat_map(|(_, vs)| vs.iter());

        match vs.contains(&pid) {
            true => Some(match self.adj_lists[*pid] {
                Adj::Solo(lid) => VertexRef {
                    g_id: lid,
                    pid: Some(*pid),
                },
                Adj::List { logical, .. } => VertexRef {
                    g_id: logical,
                    pid: Some(*pid),
                },
            }),
            false => None,
        }
    }

    pub(crate) fn vertex_ids(&self) -> Box<dyn Iterator<Item = u64> + Send + '_> {
        Box::new(self.adj_lists.iter().map(|adj| *adj.logical()))
    }

    pub(crate) fn vertex_ids_window(
        &self,
        w: Range<i64>,
    ) -> Box<dyn Iterator<Item = u64> + Send + '_> {
        Box::new(
            self.index
                .range(w.clone())
                .map(|(_, vs)| vs.iter())
                .kmerge()
                .dedup()
                .map(move |pid| match self.adj_lists[pid] {
                    Adj::Solo(lid) => lid,
                    Adj::List { logical, .. } => logical,
                }),
        )
    }

    pub fn vertices(&self) -> Box<dyn Iterator<Item = VertexRef> + Send + '_> {
        Box::new(self.adj_lists.iter().enumerate().map(|(pid, v)| VertexRef {
            g_id: *v.logical(),
            pid: Some(pid),
        }))
    }

    pub fn vertices_window(
        &self,
        w: Range<i64>,
    ) -> Box<dyn Iterator<Item = VertexRef> + Send + '_> {
        let unique_vids = self
            .index
            .range(w.clone())
            .map(|(_, vs)| vs.iter())
            .kmerge()
            .dedup();

        let vs = unique_vids.map(move |pid| match self.adj_lists[pid] {
            Adj::Solo(lid) => VertexRef {
                g_id: lid,
                pid: Some(pid),
            },
            Adj::List { logical, .. } => VertexRef {
                g_id: logical,
                pid: Some(pid),
            },
        });

        Box::new(vs)
    }

    pub(crate) fn edge(&self, src: u64, dst: u64) -> Option<EdgeRef> {
        let src_pid = self.logical_to_physical.get(&src)?;

        match &self.adj_lists[*src_pid] {
            Adj::Solo(_) => None,
            Adj::List {
                out, remote_out, ..
            } => {
                if !self.has_vertex(dst) {
                    let e = remote_out.find(dst as usize)?;
                    Some(EdgeRef {
                        edge_id: e.edge_id(),
                        src_g_id: src,
                        dst_g_id: dst,
                        src_id: *src_pid,
                        dst_id: dst as usize,
                        time: None,
                        is_remote: !e.is_local(),
                    })
                } else {
                    let dst_pid = self.logical_to_physical.get(&dst)?;
                    let e = out.find(*dst_pid)?;
                    Some(EdgeRef {
                        edge_id: e.edge_id(),
                        src_g_id: src,
                        dst_g_id: dst,
                        src_id: *src_pid,
                        dst_id: *dst_pid,
                        time: None,
                        is_remote: !e.is_local(),
                    })
                }
            }
        }
    }

    pub(crate) fn edge_window(&self, src: u64, dst: u64, w: &Range<i64>) -> Option<EdgeRef> {
        // First check if v1 exists within the given window
        if self.has_vertex_window(src, w) {
            let src_pid = self.logical_to_physical.get(&src)?;
            match &self.adj_lists[*src_pid] {
                Adj::Solo(_) => Option::<EdgeRef>::None,
                Adj::List {
                    out, remote_out, ..
                } => {
                    // Then check if v2 exists in the given window while sharing an edge with v1
                    if !self.has_vertex_window(dst, &w) {
                        let e = remote_out.find_window(dst as usize, &w)?;
                        Some(EdgeRef {
                            edge_id: e.edge_id(),
                            src_g_id: src,
                            dst_g_id: dst,
                            src_id: *src_pid,
                            dst_id: dst as usize,
                            time: None,
                            is_remote: !e.is_local(),
                        })
                    } else {
                        let dst_pid = self.logical_to_physical.get(&dst)?;
                        let e = out.find_window(*dst_pid, &w)?;
                        Some(EdgeRef {
                            edge_id: e.edge_id(),
                            src_g_id: src,
                            dst_g_id: dst,
                            src_id: *src_pid,
                            dst_id: *dst_pid,
                            time: None,
                            is_remote: !e.is_local(),
                        })
                    }
                }
            }
        } else {
            Option::<EdgeRef>::None
        }
    }

    // FIXME: all the functions using global ID need to be changed to use the physical ID instead
    pub(crate) fn vertex_edges(
        &self,
        v: u64,
        d: Direction,
    ) -> Box<dyn Iterator<Item = EdgeRef> + Send + '_>
    where
        Self: Sized,
    {
        let v_pid = self.logical_to_physical[&v];

        match d {
            Direction::OUT => Box::new(self.edges_iter(v_pid, d).map(move |(dst, e)| EdgeRef {
                edge_id: e.edge_id(),
                src_g_id: v,
                dst_g_id: self.v_g_id(*dst, e),
                src_id: v_pid,
                dst_id: *dst,
                time: None,
                is_remote: !e.is_local(),
            })),
            Direction::IN => Box::new(self.edges_iter(v_pid, d).map(move |(dst, e)| EdgeRef {
                edge_id: e.edge_id(),
                src_g_id: self.v_g_id(*dst, e),
                dst_g_id: v,
                src_id: *dst,
                dst_id: v_pid,
                time: None,
                is_remote: !e.is_local(),
            })),
            Direction::BOTH => Box::new(itertools::chain!(
                self.vertex_edges(v, Direction::IN),
                self.vertex_edges(v, Direction::OUT)
            )),
        }
    }

    pub(crate) fn vertex_edges_window(
        &self,
        v: u64,
        w: &Range<i64>,
        d: Direction,
    ) -> Box<dyn Iterator<Item = EdgeRef> + Send + '_>
    where
        Self: Sized,
    {
        let v_pid = self.logical_to_physical[&v];

        match d {
            Direction::OUT => {
                Box::new(
                    self.edges_iter_window(v_pid, w, d)
                        .map(move |(dst, e)| EdgeRef {
                            edge_id: e.edge_id(),
                            src_g_id: v,
                            dst_g_id: self.v_g_id(dst, e),
                            src_id: v_pid,
                            dst_id: dst,
                            time: None,
                            is_remote: !e.is_local(),
                        }),
                )
            }
            Direction::IN => {
                Box::new(
                    self.edges_iter_window(v_pid, w, d)
                        .map(move |(dst, e)| EdgeRef {
                            edge_id: e.edge_id(),
                            src_g_id: self.v_g_id(dst, e),
                            dst_g_id: v,
                            src_id: dst,
                            dst_id: v_pid,
                            time: None,
                            is_remote: !e.is_local(),
                        }),
                )
            }
            Direction::BOTH => Box::new(itertools::chain!(
                self.vertex_edges_window(v, w, Direction::IN),
                self.vertex_edges_window(v, w, Direction::OUT)
            )),
        }
    }

    pub(crate) fn vertex_edges_window_t(
        &self,
        v: u64,
        w: &Range<i64>,
        d: Direction,
    ) -> Box<dyn Iterator<Item = EdgeRef> + Send + '_> {
        let v_pid = self.logical_to_physical[&v];

        match d {
            Direction::OUT => Box::new(self.edges_iter_window_t(v_pid, w, d).map(
                move |(dst, t, e)| EdgeRef {
                    edge_id: e.edge_id(),
                    src_g_id: v,
                    dst_g_id: self.v_g_id(dst, e),
                    src_id: v_pid,
                    dst_id: dst,
                    time: Some(t),
                    is_remote: !e.is_local(),
                },
            )),
            Direction::IN => Box::new(self.edges_iter_window_t(v_pid, w, d).map(
                move |(dst, t, e)| EdgeRef {
                    edge_id: e.edge_id(),
                    src_g_id: self.v_g_id(dst, e),
                    dst_g_id: v,
                    src_id: dst,
                    dst_id: v_pid,
                    time: Some(t),
                    is_remote: !e.is_local(),
                },
            )),
            Direction::BOTH => Box::new(itertools::chain!(
                self.vertex_edges_window_t(v, w, Direction::IN),
                self.vertex_edges_window_t(v, w, Direction::OUT)
            )),
        }
    }

    pub(crate) fn neighbours(
        &self,
        v: u64,
        d: Direction,
    ) -> Box<dyn Iterator<Item = VertexRef> + Send + '_>
    where
        Self: Sized,
    {
        let edges = self.vertex_edges(v, d);

        let iter = edges.map(move |edge| {
            let EdgeRef {
                src_id,
                dst_id,
                is_remote,
                ..
            } = edge;

            let src_g_id = edge.src_g_id;
            let dst_g_id = edge.dst_g_id;

            if v == src_g_id {
                if is_remote {
                    VertexRef::new(dst_g_id, None)
                } else {
                    VertexRef::new(dst_g_id, Some(dst_id))
                }
            } else {
                if is_remote {
                    VertexRef::new(src_g_id, None)
                } else {
                    VertexRef::new(src_g_id, Some(src_id))
                }
            }
        });
        if matches!(d, Direction::BOTH) {
            Box::new(iter.unique_by(|v| v.g_id))
        } else {
            Box::new(iter)
        }
    }

    pub(crate) fn neighbours_window(
        &self,
        v: u64,
        w: &Range<i64>,
        d: Direction,
    ) -> Box<dyn Iterator<Item = VertexRef> + Send + '_>
    where
        Self: Sized,
    {
        let edges = self.vertex_edges_window(v, w, d);
        let iter = edges.map(move |edge| {
            let EdgeRef {
                src_id,
                dst_id,
                is_remote,
                ..
            } = edge;

            let src_g_id = edge.src_g_id;
            let dst_g_id = edge.dst_g_id;

            if v == src_g_id {
                if is_remote {
                    VertexRef::new(dst_g_id, None)
                } else {
                    VertexRef::new(dst_g_id, Some(dst_id))
                }
            } else if is_remote {
                VertexRef::new(src_g_id, None)
            } else {
                VertexRef::new(src_g_id, Some(src_id))
            }
        });
        if matches!(d, Direction::BOTH) {
            Box::new(iter.unique_by(|v| v.g_id))
        } else {
            Box::new(iter)
        }
    }

    pub(crate) fn neighbours_ids(
        &self,
        v: u64,
        d: Direction,
    ) -> Box<dyn Iterator<Item = u64> + Send + '_>
    where
        Self: Sized,
    {
        Box::new(self.neighbours(v, d).map(|vv| vv.g_id))
    }

    pub(crate) fn neighbours_ids_window(
        &self,
        v: u64,
        w: &Range<i64>,
        d: Direction,
    ) -> Box<dyn Iterator<Item = u64> + Send + '_>
    where
        Self: Sized,
    {
        Box::new(self.neighbours_window(v, w, d).map(|vv| vv.g_id))
    }

    pub fn static_vertex_prop(&self, v: u64, name: &str) -> Option<Prop> {
        let index = self.logical_to_physical[&v]; // this should panic as this v is not provided by the user
        self.props.static_vertex_prop(index, name)
    }

    pub fn static_vertex_prop_keys(&self, v: u64) -> Vec<String> {
        let index = self.logical_to_physical[&v]; // this should panic as this v is not provided by the user
        self.props.static_vertex_keys(index)
    }

    pub(crate) fn vertex_prop(
        &self,
        v: u64,
        name: &str,
    ) -> Option<Box<dyn Iterator<Item = (&i64, Prop)> + '_>> {
        let index = self.logical_to_physical.get(&v)?;
        let tprop = self.props.temporal_vertex_prop(*index, name);
        Some(tprop.unwrap_or(&TProp::Empty).iter())
    }

    pub(crate) fn vertex_prop_window(
        &self,
        v: u64,
        name: &str,
        w: &Range<i64>,
    ) -> Option<Box<dyn Iterator<Item = (&i64, Prop)> + '_>> {
        let index = self.logical_to_physical.get(&v)?;
        let tprop = self.props.temporal_vertex_prop(*index, name);
        Some(tprop.unwrap_or(&TProp::Empty).iter_window(w.clone()))
    }

    pub(crate) fn vertex_prop_vec(&self, v: u64, name: &str) -> Option<Vec<(i64, Prop)>> {
        let index = self.logical_to_physical.get(&v)?;
        let tprop = self.props.temporal_vertex_prop(*index, name);
        Some(tprop.unwrap_or(&TProp::Empty).iter().map(|(t, p)| (*t, p)).collect_vec())
    }

    pub(crate) fn vertex_prop_vec_window(
        &self,
        v: u64,
        name: &str,
        w: &Range<i64>,
    ) -> Option<Vec<(i64, Prop)>> {
        let index = self.logical_to_physical.get(&v)?;
        let tprop = self.props.temporal_vertex_prop(*index, name);
        Some(
            tprop.unwrap_or(&TProp::Empty).iter_window(w.clone())
                .map(|(t, p)| (*t, p))
                .collect_vec(),
        )
    }

    pub(crate) fn vertex_props(&self, v: u64) -> Option<HashMap<String, Vec<(i64, Prop)>>> {
        let index = self.logical_to_physical.get(&v)?;
        let keys = self.props.temporal_vertex_keys(*index);
        let hm = keys.into_iter()
            .map(|key| (key.to_string(), self.vertex_prop_vec(v, &key)))
            .filter(|(k, v)| v.is_some())
            .map(|(k, v)| (k, v.unwrap())) // just filtered out None
            .collect();
        Some(hm) // Don't return "None" if hm.is_empty for Some({}) gets translated as {} in python
    }

    pub(crate) fn vertex_props_window(
        &self,
        v: u64,
        w: &Range<i64>,
    ) -> Option<HashMap<String, Vec<(i64, Prop)>>> {
        let index = self.logical_to_physical.get(&v)?;
        let keys = self.props.temporal_vertex_keys(*index);
        let hm = keys.into_iter()
            .map(|key| (key.to_string(), self.vertex_prop_vec_window(v, &key, w)))
            .filter(|(k, v)| v.is_some())
            .map(|(k, v)| (k, v.unwrap())) // just filtered out None
            .collect();
        Some(hm) // Don't return "None" if hm.is_empty for Some({}) gets translated as {} in python
    }

    pub fn static_edge_prop(&self, e: usize, name: &str) -> Option<Prop> {
        self.props.static_edge_prop(e, name)
    }

    pub fn static_edge_prop_keys(&self, e: usize) -> Vec<String> {
        self.props.static_edge_keys(e)
    }

    pub fn edge_prop(
        &self,
        e: usize,
        name: &str,
    ) -> Option<Box<dyn Iterator<Item = (&i64, Prop)> + '_>> {
        Some(self.props.temporal_edge_prop(e, name).unwrap_or(&TProp::Empty).iter())
    }

    pub fn edge_prop_window(
        &self,
        e: usize,
        name: &str,
        w: Range<i64>,
    ) -> Option<Box<dyn Iterator<Item = (&i64, Prop)> + '_>> {
        Some(self.props.temporal_edge_prop(e, name).unwrap_or(&TProp::Empty).iter_window(w))
    }

    pub fn edge_prop_vec(&self, e: usize, name: &str) -> Option<Vec<(i64, Prop)>> {
        Some(
            self.props.temporal_edge_prop(e, name)?
                .iter()
                .map(|(t, p)| (*t, p))
                .collect_vec(),
        )
    }

    pub fn edge_prop_vec_window(
        &self,
        e: usize,
        name: &str,
        w: Range<i64>,
    ) -> Option<Vec<(i64, Prop)>> {
        Some(
            self.props.temporal_edge_prop(e, name)?
                .iter_window(w)
                .map(|(t, p)| (*t, p))
                .collect_vec(),
        )
    }
}

impl TemporalGraph {
    fn link_inbound_edge(
        &mut self,
        t: i64,
        dst_gid: u64,
        src: usize, // may or may not be physical id depending on remote_edge flag
        dst_pid: usize,
        remote_edge: bool,
    ) -> usize {
        match &mut self.adj_lists[dst_pid] {
            entry @ Adj::Solo(_) => {
                let edge_id = self.props.get_next_available_edge_id();

                let edge = AdjEdge::new(edge_id, !remote_edge);

                *entry = Adj::new_into(dst_gid, src, t, edge);

                edge_id
            }
            Adj::List {
                into, remote_into, ..
            } => {
                let list = if remote_edge { remote_into } else { into };
                let edge_id: usize = list
                    .find(src)
                    .map(|e| e.edge_id())
                    .unwrap_or(self.props.get_next_available_edge_id());

                list.push(t, src, AdjEdge::new(edge_id, !remote_edge)); // idempotent
                edge_id
            }
        }
    }

    fn link_outbound_edge(
        &mut self,
        t: i64,
        src_gid: u64,
        src_pid: usize,
        dst: usize, // may or may not pe physical id depending on remote_edge flag
        remote_edge: bool,
    ) -> usize {
        match &mut self.adj_lists[src_pid] {
            entry @ Adj::Solo(_) => {
                let edge_id = self.props.get_next_available_edge_id();

                let edge = AdjEdge::new(edge_id, !remote_edge);

                *entry = Adj::new_out(src_gid, dst, t, edge);

                edge_id
            }
            Adj::List {
                out, remote_out, ..
            } => {
                let list = if remote_edge { remote_out } else { out };
                let edge_id: usize = list
                    .find(dst)
                    .map(|e| e.edge_id())
                    .unwrap_or(self.props.get_next_available_edge_id());

                list.push(t, dst, AdjEdge::new(edge_id, !remote_edge));
                edge_id
            }
        }
    }

    fn link_edge_properties(&mut self, src: usize, dst: usize, remote: bool, data: &Vec<(String, Prop)>) -> Result<(), ()> {
        let edge_id = match &self.adj_lists[src] {
            Adj::Solo(_) => Err(())?,
            Adj::List { out, remote_out, .. } => {
                let list = if remote { remote_out } else { out };
                list.find(dst).map(|e| e.edge_id()).ok_or(())?
            },
        };
        self.props.set_static_edge_prop(edge_id, data)
    }

    fn edges_iter(
        &self,
        vid: usize,
        d: Direction,
    ) -> Box<dyn Iterator<Item = (&usize, AdjEdge)> + Send + '_> {
        match &self.adj_lists[vid] {
            Adj::List {
                out,
                into,
                remote_out,
                remote_into,
                ..
            } => {
                match d {
                    Direction::OUT => Box::new(itertools::chain!(out.iter(), remote_out.iter())),
                    Direction::IN => Box::new(itertools::chain!(into.iter(), remote_into.iter())),
                    // This piece of code is only for the sake of symmetry. Not really used.
                    _ => Box::new(itertools::chain!(
                        out.iter(),
                        into.iter(),
                        remote_out.iter(),
                        remote_into.iter()
                    )),
                }
            }
            _ => Box::new(std::iter::empty()),
        }
    }

    fn edges_iter_window(
        &self,
        vid: usize,
        r: &Range<i64>,
        d: Direction,
    ) -> Box<dyn Iterator<Item = (usize, AdjEdge)> + Send + '_> {
        match &self.adj_lists[vid] {
            Adj::List {
                out,
                into,
                remote_out,
                remote_into,
                ..
            } => {
                match d {
                    Direction::OUT => Box::new(itertools::chain!(
                        out.iter_window(r),
                        remote_out.iter_window(r)
                    )),
                    Direction::IN => Box::new(itertools::chain!(
                        into.iter_window(r),
                        remote_into.iter_window(r),
                    )),
                    // This piece of code is only for the sake of symmetry. Not really used.
                    _ => Box::new(itertools::chain!(
                        out.iter_window(r),
                        into.iter_window(r),
                        remote_out.iter_window(r),
                        remote_into.iter_window(r)
                    )),
                }
            }
            _ => Box::new(std::iter::empty()),
        }
    }

    fn edges_iter_window_t(
        &self,
        vid: usize,
        window: &Range<i64>,
        d: Direction,
    ) -> Box<dyn Iterator<Item = (usize, i64, AdjEdge)> + Send + '_> {
        match &self.adj_lists[vid] {
            Adj::List {
                out,
                into,
                remote_out,
                remote_into,
                ..
            } => {
                match d {
                    Direction::OUT => Box::new(itertools::chain!(
                        out.iter_window_t(window),
                        remote_out.iter_window_t(window)
                    )),
                    Direction::IN => Box::new(itertools::chain!(
                        into.iter_window_t(window),
                        remote_into.iter_window_t(window),
                    )),
                    // This piece of code is only for the sake of symmetry. Not really used.
                    _ => Box::new(itertools::chain!(
                        out.iter_window_t(window),
                        into.iter_window_t(window),
                        remote_out.iter_window_t(window),
                        remote_into.iter_window_t(window)
                    )),
                }
            }
            _ => Box::new(std::iter::empty()),
        }
    }

    fn v_g_id(&self, v_id: usize, e: AdjEdge) -> u64 {
        if e.is_local() {
            *self.adj_lists[v_id].logical()
        } else {
            v_id.try_into().unwrap()
        }
    }
}

// helps us track what are we iterating over
#[derive(Debug, PartialEq, Copy, Clone)]
pub struct VertexRef {
    pub g_id: u64,
    // `pid` is optional because pid info is unavailable while creating remote vertex view locally.
    // For instance, when returning vertex neighbours
    pub pid: Option<usize>,
}

impl VertexRef {
    pub fn new(g_id: u64, pid: Option<usize>) -> Self {
        Self { g_id, pid }
    }
    pub fn new_remote(g_id: u64) -> Self {
        Self { g_id, pid: None }
    }
}

impl From<u64> for VertexRef {
    fn from(value: u64) -> Self {
        Self::new_remote(value)
    }
}

#[derive(Debug, PartialEq, Copy, Clone)]
pub struct EdgeRef {
    pub edge_id: usize,
    pub src_g_id: u64,
    pub dst_g_id: u64,
    // src_id and dst_id could be global or physical depending upon edge being remote or local respectively
    src_id: usize,
    dst_id: usize,
    pub time: Option<i64>,
    pub is_remote: bool,
}

#[cfg(test)]
extern crate quickcheck;

#[cfg(test)]
mod graph_test {
    use std::{path::PathBuf, vec};

    use csv::StringRecord;

    use crate::utils;

    use super::*;

    #[test]
    fn testhm() {
        let map = std::collections::HashMap::from([("a", 1), ("b", 2), ("c", 3)]);

        for val in map.values() {
            println!("sk: {:?}", val);
        }
    }

    #[test]
    fn add_vertex_at_time_t1() {
        let mut g = TemporalGraph::default();

        g.add_vertex(1, 9);

        assert!(g.has_vertex(9));
        assert!(g.has_vertex_window(9, &(1..15)));
        assert_eq!(g.vertices().map(|v| v.g_id).collect::<Vec<u64>>(), vec![9]);
    }

    #[test]
    fn add_vertices_with_1_property() {
        let mut g = TemporalGraph::default();

        let v_id = 1;
        let ts = 1;
        g.add_vertex_with_props(ts, v_id, &vec![("type".into(), Prop::Str("wallet".into()))]);

        assert!(g.has_vertex(v_id));
        assert!(g.has_vertex_window(v_id, &(1..15)));
        assert_eq!(
            g.vertices().map(|v| v.g_id).collect::<Vec<u64>>(),
            vec![v_id]
        );

        let res = g
            .vertices()
            .flat_map(|v| g.vertex_prop_vec(v.g_id, "type"))
            .flatten()
            .collect_vec();

        assert_eq!(res, vec![(1i64, Prop::Str("wallet".into()))]);
    }

    #[test]
    fn add_vertices_with_multiple_properties() {
        let mut g = TemporalGraph::default();

        g.add_vertex_with_props(
            1,
            1,
            &vec![
                ("type".into(), Prop::Str("wallet".into())),
                ("active".into(), Prop::U32(0)),
            ],
        );

        let res = g
            .vertices()
            .flat_map(|v| {
                let type_ = g.vertex_prop_vec(v.g_id, "type");
                let active = g.vertex_prop_vec(v.g_id, "active");
                type_.zip(active).map(|(mut x, mut y)| {
                    x.append(&mut y);
                    x
                })
            })
            .flatten()
            .collect::<Vec<_>>();

        assert_eq!(
            res,
            vec![(1i64, Prop::Str("wallet".into())), (1i64, Prop::U32(0)),]
        );
    }

    #[test]
    fn add_vertices_with_1_property_different_times() {
        let mut g = TemporalGraph::default();

        g.add_vertex_with_props(
            1,
            1,
            &vec![
                ("type".into(), Prop::Str("wallet".into())),
                ("active".into(), Prop::U32(0)),
            ],
        );

        g.add_vertex_with_props(
            2,
            1,
            &vec![
                ("type".into(), Prop::Str("wallet".into())),
                ("active".into(), Prop::U32(1)),
            ],
        );

        g.add_vertex_with_props(
            3,
            1,
            &vec![
                ("type".into(), Prop::Str("wallet".into())),
                ("active".into(), Prop::U32(2)),
            ],
        );

        let res: Vec<(i64, Prop)> = g
            .vertices()
            .flat_map(|v| {
                let type_ = g.vertex_prop_vec_window(v.g_id, "type", &(2..3));
                let active = g.vertex_prop_vec_window(v.g_id, "active", &(2..3));
                type_.zip(active).map(|(mut x, mut y)| {
                    x.append(&mut y);
                    x
                })
            })
            .flatten()
            .collect::<Vec<_>>();

        assert_eq!(
            res,
            vec![(2i64, Prop::Str("wallet".into())), (2i64, Prop::U32(1)),]
        );
    }

    #[test]
    fn add_vertices_with_multiple_properties_at_different_times_window() {
        let mut g = TemporalGraph::default();

        g.add_vertex_with_props(
            1,
            1,
            &vec![
                ("type".into(), Prop::Str("wallet".into())),
                ("active".into(), Prop::U32(0)),
            ],
        );

        g.add_vertex_with_props(2, 1, &vec![("label".into(), Prop::I32(12345))]);

        g.add_vertex_with_props(
            3,
            1,
            &vec![
                ("origin".into(), Prop::F32(0.1)),
                ("active".into(), Prop::U32(2)),
            ],
        );

        let res = g
            .vertices()
            .flat_map(|v| {
                let type_ = g.vertex_prop_vec_window(v.g_id, "type", &(1..2));
                let active = g.vertex_prop_vec_window(v.g_id, "active", &(2..5));
                let label = g.vertex_prop_vec_window(v.g_id, "label", &(2..5));
                let origin = g.vertex_prop_vec_window(v.g_id, "origin", &(2..5));
                type_
                    .zip(active)
                    .map(|(mut x, mut y)| {
                        x.append(&mut y);
                        x
                    })
                    .zip(label)
                    .map(|(mut x, mut y)| {
                        x.append(&mut y);
                        x
                    })
                    .zip(origin)
                    .map(|(mut x, mut y)| {
                        x.append(&mut y);
                        x
                    })
            })
            .flatten()
            .collect::<Vec<_>>();

        assert_eq!(
            res,
            vec![
                (1i64, Prop::Str("wallet".into())),
                (3, Prop::U32(2)),
                (2, Prop::I32(12345)),
                (3, Prop::F32(0.1)),
            ]
        );
    }

    #[test]
    #[ignore = "Undecided on the semantics of the time window over vertices shoule be supported in Docbrown"]
    fn add_vertex_at_time_t1_window() {
        let mut g = TemporalGraph::default();

        g.add_vertex(9, 1);

        assert!(g.has_vertex(9));
        assert!(g.has_vertex_window(9, &(1..15)));
        assert!(g.has_vertex_window(9, &(5..15))); // FIXME: this is wrong and we might need a different kind of window here
    }

    #[test]
    fn add_vertex_at_time_t1_t2() {
        let mut g = TemporalGraph::default();

        g.add_vertex(1, 9);
        g.add_vertex(2, 1);

        let actual: Vec<u64> = g.vertices_window(0..2).map(|v| v.g_id).collect();
        assert_eq!(actual, vec![9]);
        let actual: Vec<u64> = g.vertices_window(2..10).map(|v| v.g_id).collect();
        assert_eq!(actual, vec![1]);
        let actual: Vec<u64> = g.vertices_window(0..10).map(|v| v.g_id).collect();
        assert_eq!(actual, vec![9, 1]);
    }

    #[test]
    fn add_edge_at_time_t1() {
        let mut g = TemporalGraph::default();

        g.add_vertex(1, 9);
        g.add_vertex(2, 1);

        // 9 and 1 are not visible at time 3
        let actual: Vec<u64> = g.vertices_window(3..10).map(|v| v.g_id).collect();
        let expected: Vec<u64> = vec![];
        assert_eq!(actual, expected);

        g.add_edge(3, 9, 1);

        // 9 and 1 are now visible at time 3
        let actual: Vec<u64> = g.vertices_window(3..10).map(|v| v.g_id).collect();
        assert_eq!(actual, vec![9, 1]);

        // the outbound neighbours of 9 at time 0..2 is the empty set
        let actual: Vec<u64> = g
            .vertex_edges_window(9, &(0..2), Direction::OUT)
            .map(|e| e.dst_g_id)
            .collect();
        let expected: Vec<u64> = vec![];
        assert_eq!(actual, expected);

        // the outbound neighbours of 9 at time 0..4 are 1
        let actual: Vec<u64> = g
            .vertex_edges_window(9, &(0..4), Direction::OUT)
            .map(|e| e.dst_g_id)
            .collect();
        assert_eq!(actual, vec![1]);

        // the inbound neighbours of 1 at time 0..4 are 9
        let actual: Vec<u64> = g
            .vertex_edges_window(1, &(0..4), Direction::IN)
            .map(|e| e.src_g_id)
            .collect();
        assert_eq!(actual, vec![9]);
    }

    #[test]
    fn has_edge() {
        let mut g = TemporalGraph::default();
        g.add_vertex(1, 8);
        g.add_vertex(1, 9);
        g.add_vertex(2, 10);
        g.add_vertex(2, 11);
        g.add_edge(3, 9, 8);
        g.add_edge(3, 8, 9);
        g.add_edge(3, 9, 11);

        assert_eq!(g.has_edge(8, 9), true);
        assert_eq!(g.has_edge(9, 8), true);
        assert_eq!(g.has_edge(9, 11), true);
        assert_eq!(g.has_edge(11, 9), false);
        assert_eq!(g.has_edge(10, 11), false);
        assert_eq!(g.has_edge(10, 9), false);
    }

    #[test]
    fn edge_exists_inside_window() {
        let mut g = TemporalGraph::default();
        g.add_vertex(1, 5);
        g.add_vertex(2, 7);
        g.add_edge(3, 5, 7);

        let actual: Vec<bool> = g
            .vertex_edges_window(5, &(0..4), Direction::OUT)
            .map(|e| g.has_edge(e.src_g_id, e.dst_g_id))
            .collect();

        assert_eq!(actual, vec![true]);
    }

    #[test]
    fn edge_does_not_exists_outside_window() {
        let mut g = TemporalGraph::default();
        g.add_vertex(5, 9);
        g.add_vertex(7, 10);
        g.add_edge(8, 9, 10);

        let actual: Vec<bool> = g
            .vertex_edges_window(9, &(0..4), Direction::OUT)
            .map(|e| g.has_edge(e.src_g_id, e.dst_g_id))
            .collect();

        //return empty as no edges in this window
        assert_eq!(actual, Vec::<bool>::new());
    }

    #[test]
    fn add_edge_at_time_t1_t2_t3() {
        let mut g = TemporalGraph::default();

        g.add_vertex(1, 9);
        g.add_vertex(2, 1);

        // 9 and 1 are not visible at time 3
        let actual: Vec<u64> = g.vertices_window(3..10).map(|v| v.g_id).collect();
        assert_eq!(actual, Vec::<u64>::new());

        g.add_edge(3, 9, 1);

        // 9 and 1 are now visible at time 3
        let actual: Vec<u64> = g.vertices_window(3..10).map(|v| v.g_id).collect();
        assert_eq!(actual, vec![9, 1]);

        // the outbound neighbours of 9 at time 0..2 is the empty set
        let actual: Vec<u64> = g
            .vertex_edges_window(9, &(0..2), Direction::OUT)
            .map(|e| e.dst_g_id)
            .collect();
        let expected: Vec<u64> = vec![];
        assert_eq!(actual, expected);

        // the outbound neighbours of 9 at time 0..4 are 1
        let actual: Vec<u64> = g
            .vertex_edges_window(9, &(0..4), Direction::OUT)
            .map(|e| e.dst_g_id)
            .collect();
        assert_eq!(actual, vec![1]);

        // the outbound neighbours of 9 at time 0..4 are 1
        let actual: Vec<u64> = g
            .vertex_edges_window(1, &(0..4), Direction::IN)
            .map(|e| e.src_g_id)
            .collect();
        assert_eq!(actual, vec![9]);
    }

    #[test]
    fn add_edge_at_time_t1_t2_t3_overwrite() {
        let mut g = TemporalGraph::default();

        g.add_vertex(1, 9);
        g.add_vertex(2, 1);

        // 9 and 1 are not visible at time 3
        let actual: Vec<u64> = g.vertices_window(3..10).map(|v| v.g_id).collect();
        assert_eq!(actual, Vec::<u64>::new());

        g.add_edge(3, 9, 1);
        g.add_edge(12, 9, 1); // add the same edge again at different time

        // 9 and 1 are now visible at time 3
        let actual: Vec<u64> = g.vertices_window(3..10).map(|v| v.g_id).collect();
        assert_eq!(actual, vec![9, 1]);

        // the outbound neighbours of 9 at time 0..2 is the empty set
        let actual: Vec<u64> = g
            .vertex_edges_window(9, &(0..2), Direction::OUT)
            .map(|e| e.dst_g_id)
            .collect();
        let expected: Vec<u64> = vec![];
        assert_eq!(actual, expected);

        // the outbound_t neighbours of 9 at time 0..4 are 1
        let actual: Vec<u64> = g
            .vertex_edges_window(9, &(0..4), Direction::OUT)
            .map(|e| e.dst_g_id)
            .collect();
        assert_eq!(actual, vec![1]);

        // the outbound_t neighbours of 9 at time 0..4 are 1
        let actual: Vec<u64> = g
            .vertex_edges_window(1, &(0..4), Direction::IN)
            .map(|e| e.src_g_id)
            .collect();
        assert_eq!(actual, vec![9]);

        let actual: Vec<u64> = g
            .vertex_edges_window(9, &(0..13), Direction::OUT)
            .map(|e| e.dst_g_id)
            .collect();
        assert_eq!(actual, vec![1]);

        // when we look for time we see both variants
        let actual: Vec<(i64, u64)> = g
            .vertex_edges_window_t(9, &(0..13), Direction::OUT)
            .map(|e| (e.time.unwrap(), e.dst_g_id))
            .collect();
        assert_eq!(actual, vec![(3, 1), (12, 1)]);

        let actual: Vec<(i64, u64)> = g
            .vertex_edges_window_t(1, &(0..13), Direction::IN)
            .map(|e| (e.time.unwrap(), e.src_g_id))
            .collect();
        assert_eq!(actual, vec![(3, 9), (12, 9)]);
    }

    #[test]
    fn add_edges_at_t1t2t3_check_times() {
        let mut g = TemporalGraph::default();

        g.add_vertex(1, 11);
        g.add_vertex(2, 22);
        g.add_vertex(3, 33);
        g.add_vertex(4, 44);

        g.add_edge(4, 11, 22);
        g.add_edge(5, 22, 33);
        g.add_edge(6, 11, 44);

        let actual = g.vertices_window(1..4).map(|v| v.g_id).collect::<Vec<_>>();

        assert_eq!(actual, vec![11, 22, 33]);

        let actual = g.vertices_window(1..6).map(|v| v.g_id).collect::<Vec<_>>();

        assert_eq!(actual, vec![11, 22, 33, 44]);

        let actual = g
            .vertex_edges_window(11, &(1..5), Direction::OUT)
            .map(|e| e.dst_g_id)
            .collect::<Vec<_>>();
        assert_eq!(actual, vec![22]);

        let actual = g
            .vertex_edges_window_t(11, &(1..5), Direction::OUT)
            .map(|e| (e.time.unwrap(), e.dst_g_id))
            .collect::<Vec<_>>();
        assert_eq!(actual, vec![(4, 22)]);

        let actual = g
            .vertex_edges_window_t(44, &(1..17), Direction::IN)
            .map(|e| (e.time.unwrap(), e.src_g_id))
            .collect::<Vec<_>>();
        assert_eq!(actual, vec![(6, 11)]);

        let actual = g
            .vertex_edges_window(44, &(1..6), Direction::IN)
            .map(|e| e.dst_g_id)
            .collect::<Vec<_>>();
        let expected: Vec<u64> = vec![];
        assert_eq!(actual, expected);

        let actual = g
            .vertex_edges_window(44, &(1..7), Direction::IN)
            .map(|e| e.src_g_id)
            .collect::<Vec<_>>();
        let expected: Vec<u64> = vec![11];
        assert_eq!(actual, expected);

        let actual = g
            .vertex_edges_window(44, &(9..100), Direction::IN)
            .map(|e| e.dst_g_id)
            .collect::<Vec<_>>();
        let expected: Vec<u64> = vec![];
        assert_eq!(actual, expected)
    }

    #[test]
    fn add_the_same_edge_multiple_times() {
        let mut g = TemporalGraph::default();

        g.add_vertex(1, 11);
        g.add_vertex(2, 22);

        g.add_edge(4, 11, 22);
        g.add_edge(4, 11, 22);

        let actual = g
            .vertex_edges_window(11, &(1..5), Direction::OUT)
            .map(|e| e.dst_g_id)
            .collect::<Vec<_>>();
        assert_eq!(actual, vec![22]);
    }

    #[test]
    fn add_edge_with_1_property() {
        let mut g = TemporalGraph::default();

        g.add_vertex(1, 11);
        g.add_vertex(2, 22);

        g.add_edge_with_props(4, 11, 22, &vec![("weight".into(), Prop::U32(12))]);

        let edge_weights = g
            .vertex_edges(11, Direction::OUT)
            .flat_map(|e| {
                g.edge_prop(e.edge_id, "weight").map(|i| {
                    i.flat_map(|(t, prop)| match prop {
                        Prop::U32(weight) => Some((t, weight)),
                        _ => None,
                    })
                    .collect::<Vec<_>>()
                })
            })
            .flatten()
            .collect::<Vec<_>>();

        assert_eq!(edge_weights, vec![(&4, 12)])
    }

    #[test]
    fn add_edge_with_multiple_properties() {
        let mut g = TemporalGraph::default();

        g.add_vertex(1, 11);
        g.add_vertex(2, 22);

        g.add_edge_with_props(
            4,
            11,
            22,
            &vec![
                ("weight".into(), Prop::U32(12)),
                ("amount".into(), Prop::F64(12.34)),
                ("label".into(), Prop::Str("blerg".into())),
            ],
        );

        let edge_weights = g
            .vertex_edges(11, Direction::OUT)
            .flat_map(|e| {
                let weight = g
                    .edge_prop(e.edge_id, "weight")
                    .map(|x| x.collect::<Vec<_>>());
                let amount = g
                    .edge_prop(e.edge_id, "amount")
                    .map(|x| x.collect::<Vec<_>>());
                let label = g
                    .edge_prop(e.edge_id, "label")
                    .map(|x| x.collect::<Vec<_>>());
                weight
                    .zip(amount)
                    .map(|(mut x, mut y)| {
                        x.append(&mut y);
                        x
                    })
                    .zip(label)
                    .map(|(mut x, mut y)| {
                        x.append(&mut y);
                        x
                    })
            })
            .flatten()
            .collect::<Vec<_>>();

        assert_eq!(
            edge_weights,
            vec![
                (&4, Prop::U32(12)),
                (&4, Prop::F64(12.34)),
                (&4, Prop::Str("blerg".into())),
            ]
        )
    }

    #[test]
    fn add_edge_with_1_property_different_times() {
        let mut g = TemporalGraph::default();

        g.add_vertex(1, 11);
        g.add_vertex(2, 22);

        g.add_edge_with_props(4, 11, 22, &vec![("amount".into(), Prop::U32(12))]);
        g.add_edge_with_props(7, 11, 22, &vec![("amount".into(), Prop::U32(24))]);
        g.add_edge_with_props(19, 11, 22, &vec![("amount".into(), Prop::U32(48))]);

        let edge_weights = g
            .vertex_edges_window(11, &(4..8), Direction::OUT)
            .flat_map(|e| {
                g.edge_prop_window(e.edge_id, "amount", 4..8).map(|i| {
                    i.flat_map(|(t, prop)| match prop {
                        Prop::U32(weight) => Some((t, weight)),
                        _ => None,
                    })
                    .collect::<Vec<_>>()
                })
            })
            .flatten()
            .collect::<Vec<_>>();

        assert_eq!(edge_weights, vec![(&4, 12), (&7, 24)]);

        let edge_weights = g
            .vertex_edges_window(22, &(4..8), Direction::IN)
            .flat_map(|e| {
                g.edge_prop_window(e.edge_id, "amount", 4..8).map(|i| {
                    i.flat_map(|(t, prop)| match prop {
                        Prop::U32(weight) => Some((t, weight)),
                        _ => None,
                    })
                    .collect::<Vec<_>>()
                })
            })
            .flatten()
            .collect::<Vec<_>>();

        assert_eq!(edge_weights, vec![(&4, 12), (&7, 24)])
    }

    #[test]
    fn add_edges_with_multiple_properties_at_different_times_window() {
        let mut g = TemporalGraph::default();

        g.add_vertex(1, 11);
        g.add_vertex(2, 22);

        g.add_edge_with_props(
            2,
            11,
            22,
            &vec![
                ("amount".into(), Prop::F64(12.34)),
                ("label".into(), Prop::Str("blerg".into())),
            ],
        );

        g.add_edge_with_props(
            3,
            11,
            22,
            &vec![
                ("weight".into(), Prop::U32(12)),
                ("label".into(), Prop::Str("blerg".into())),
            ],
        );

        g.add_edge_with_props(
            4,
            11,
            22,
            &vec![("label".into(), Prop::Str("blerg_again".into()))],
        );

        g.add_edge_with_props(
            5,
            22,
            11,
            &vec![
                ("weight".into(), Prop::U32(12)),
                ("amount".into(), Prop::F64(12.34)),
            ],
        );

        let edge_weights = g
            .vertex_edges_window(11, &(3..5), Direction::OUT)
            .flat_map(|e| {
                let weight = g
                    .edge_prop_window(e.edge_id, "weight", 3..5)
                    .map(|x| x.collect::<Vec<_>>());
                let amount = g
                    .edge_prop_window(e.edge_id, "amount", 3..5)
                    .map(|x| x.collect::<Vec<_>>());
                let label = g
                    .edge_prop_window(e.edge_id, "label", 3..5)
                    .map(|x| x.collect::<Vec<_>>());
                weight
                    .zip(amount)
                    .map(|(mut x, mut y)| {
                        x.append(&mut y);
                        x
                    })
                    .zip(label)
                    .map(|(mut x, mut y)| {
                        x.append(&mut y);
                        x
                    })
            })
            .flatten()
            .collect::<Vec<_>>();

        assert_eq!(
            edge_weights,
            vec![
                (&3, Prop::U32(12)),
                (&3, Prop::Str("blerg".into())),
                (&4, Prop::Str("blerg_again".into()))
            ]
        )
    }

    #[test]
    fn edge_metadata_id_bug() {
        let mut g = TemporalGraph::default();

        let edges: Vec<(i64, u64, u64)> = vec![(1, 1, 2), (2, 3, 4), (3, 5, 4), (4, 1, 4)];

        for (t, src, dst) in edges {
            g.add_vertex(t, src);
            g.add_vertex(t, dst);
            g.add_edge_with_props(t, src, dst, &vec![("amount".into(), Prop::U64(12))]);
        }
    }

    #[test]
    fn add_multiple_edges_with_1_property_same_time() {
        let mut g = TemporalGraph::default();

        g.add_vertex(1, 11);
        g.add_vertex(2, 22);
        g.add_vertex(3, 33);
        g.add_vertex(4, 44);

        g.add_edge_with_props(4, 11, 22, &vec![("weight".into(), Prop::F32(1122.0))]);
        g.add_edge_with_props(4, 11, 33, &vec![("weight".into(), Prop::F32(1133.0))]);
        g.add_edge_with_props(4, 44, 11, &vec![("weight".into(), Prop::F32(4411.0))]);

        let edge_weights_out_11 = g
            .vertex_edges(11, Direction::OUT)
            .flat_map(|e| {
                g.edge_prop(e.edge_id, "weight").map(|i| {
                    i.flat_map(|(t, prop)| match prop {
                        Prop::F32(weight) => Some((t, weight)),
                        _ => None,
                    })
                    .collect::<Vec<_>>()
                })
            })
            .flatten()
            .collect::<Vec<_>>();

        assert_eq!(edge_weights_out_11, vec![(&4, 1122.0), (&4, 1133.0)]);

        let edge_weights_into_11 = g
            .vertex_edges(11, Direction::IN)
            .flat_map(|e| {
                g.edge_prop(e.edge_id, "weight").map(|i| {
                    i.flat_map(|(t, prop)| match prop {
                        Prop::F32(weight) => Some((t, weight)),
                        _ => None,
                    })
                    .collect::<Vec<_>>()
                })
            })
            .flatten()
            .collect::<Vec<_>>();

        assert_eq!(edge_weights_into_11, vec![(&4, 4411.0)])
    }

    #[test]
    fn add_edges_with_multiple_properties_at_different_times() {
        let mut g = TemporalGraph::default();

        g.add_vertex(1, 11);
        g.add_vertex(2, 22);
        g.add_vertex(3, 33);
        g.add_vertex(4, 44);

        g.add_edge_with_props(
            2,
            11,
            22,
            &vec![
                ("amount".into(), Prop::F64(12.34)),
                ("label".into(), Prop::Str("blerg".into())),
            ],
        );

        g.add_edge_with_props(
            3,
            22,
            33,
            &vec![
                ("weight".into(), Prop::U32(12)),
                ("label".into(), Prop::Str("blerg".into())),
            ],
        );

        g.add_edge_with_props(
            4,
            33,
            44,
            &vec![("label".into(), Prop::Str("blerg".into()))],
        );

        g.add_edge_with_props(
            5,
            44,
            11,
            &vec![
                ("weight".into(), Prop::U32(12)),
                ("amount".into(), Prop::F64(12.34)),
            ],
        );

        // betwen t:2 and t:4 (excluded) only 11, 22 and 33 are visible, 11 is visible because it has an edge at time 2
        let vs = g.vertices_window(2..4).map(|v| v.g_id).collect::<Vec<_>>();

        assert_eq!(vs, vec![11, 22, 33]);

        // between t: 3 and t:6 (excluded) show the visible outbound edges
        let vs = g
            .vertices_window(3..6)
            .flat_map(|v| {
                g.vertex_edges_window(v.g_id, &(3..6), Direction::OUT)
                    .map(|e| e.dst_g_id)
                    .collect::<Vec<_>>() // FIXME: we can't just return v.outbound().map(|e| e.global_dst()) here we might need to do so check lifetimes
            })
            .collect::<Vec<_>>();

        assert_eq!(vs, vec![33, 44, 11]);

        let edge_weights = g
            .vertex_edges(11, Direction::OUT)
            .flat_map(|e| {
                let weight = g
                    .edge_prop(e.edge_id, "weight")
                    .map(|x| x.collect::<Vec<_>>());
                let amount = g
                    .edge_prop(e.edge_id, "amount")
                    .map(|x| x.collect::<Vec<_>>());
                let label = g
                    .edge_prop(e.edge_id, "label")
                    .map(|x| x.collect::<Vec<_>>());
                weight
                    .zip(amount)
                    .map(|(mut x, mut y)| {
                        x.append(&mut y);
                        x
                    })
                    .zip(label)
                    .map(|(mut x, mut y)| {
                        x.append(&mut y);
                        x
                    })
            })
            .flatten()
            .collect::<Vec<_>>();

        assert_eq!(
            edge_weights,
            vec![(&2, Prop::F64(12.34)), (&2, Prop::Str("blerg".into()))]
        )
    }

    #[test]
    fn get_edges() {
        let mut g = TemporalGraph::default();

        g.add_vertex(1, 11);
        g.add_vertex(2, 22);
        g.add_vertex(3, 33);
        g.add_vertex(4, 44);

        g.add_edge(4, 11, 22);
        g.add_edge(5, 22, 33);
        g.add_edge(6, 11, 44);

        assert_eq!(
            g.edge(11, 22),
            Some(EdgeRef {
                edge_id: 1,
                src_g_id: 11,
                dst_g_id: 22,
                src_id: 0,
                dst_id: 1,
                time: None,
                is_remote: false
            })
        );
        assert_eq!(g.edge(11, 33), None);

        assert_eq!(
            g.edge_window(11, 22, &(1..5)),
            Some(EdgeRef {
                edge_id: 1,
                src_g_id: 11,
                dst_g_id: 22,
                src_id: 0,
                dst_id: 1,
                time: None,
                is_remote: false
            })
        );
        assert_eq!(g.edge_window(11, 22, &(1..4)), None);
        assert_eq!(g.edge_window(11, 22, &(5..6)), None);
        assert_eq!(
            g.edge_window(11, 22, &(4..5)),
            Some(EdgeRef {
                edge_id: 1,
                src_g_id: 11,
                dst_g_id: 22,
                src_id: 0,
                dst_id: 1,
                time: None,
                is_remote: false
            })
        );

        let mut g = TemporalGraph::default();
        let es = vec![
            (1, 1, 2),
            (2, 1, 3),
            (-1, 2, 1),
            (0, 1, 1),
            (7, 3, 2),
            (1, 1, 1),
        ];
        for (t, src, dst) in es {
            g.add_edge(t, src, dst)
        }
        assert_eq!(
            g.edge_window(1, 3, &(i64::MIN..i64::MAX)).unwrap().src_g_id,
            1u64
        );
        assert_eq!(
            g.edge_window(1, 3, &(i64::MIN..i64::MAX)).unwrap().dst_g_id,
            3u64
        );
    }

    #[test]
    fn correctness_degree_test() {
        let mut g = TemporalGraph::default();

        let triplets = vec![
            (1, 1, 2, 1),
            (2, 1, 2, 2),
            (2, 1, 2, 3),
            (1, 1, 2, 4),
            (1, 1, 3, 5),
            (1, 3, 1, 6),
        ];

        for (t, src, dst, w) in triplets {
            g.add_edge_with_props(t, src, dst, &vec![("weight".to_string(), Prop::U32(w))]);
        }

        for i in 1..4 {
            let out1 = g
                .vertex_edges(i, Direction::OUT)
                .map(|e| e.dst_g_id)
                .collect_vec();
            let out2 = g
                .vertex_edges_window(i, &(1..7), Direction::OUT)
                .map(|e| e.dst_g_id)
                .collect_vec();

            assert_eq!(out1, out2);
            assert_eq!(
                g.degree(i, Direction::OUT),
                g.degree_window(i, &(1..7), Direction::OUT)
            );
            assert_eq!(
                g.degree(i, Direction::IN),
                g.degree_window(i, &(1..7), Direction::IN)
            );
        }

        let degrees = g
            .vertices()
            .map(|v| {
                (
                    v.g_id,
                    g.degree(v.g_id, Direction::IN),
                    g.degree(v.g_id, Direction::OUT),
                    g.degree(v.g_id, Direction::BOTH),
                )
            })
            .collect_vec();

        let degrees_window = g
            .vertices_window(1..7)
            .map(|v| {
                (
                    v.g_id,
                    g.degree(v.g_id, Direction::IN),
                    g.degree(v.g_id, Direction::OUT),
                    g.degree(v.g_id, Direction::BOTH),
                )
            })
            .collect_vec();

        let expected = vec![(1, 1, 2, 2), (2, 1, 0, 1), (3, 1, 1, 1)];

        assert_eq!(degrees, expected);
        assert_eq!(degrees_window, expected);
    }

    #[test]
    fn lotr_degree() {
        let mut g = TemporalGraph::default();

        fn parse_record(rec: &StringRecord) -> Option<(String, String, i64)> {
            let src = rec.get(0).and_then(|s| s.parse::<String>().ok())?;
            let dst = rec.get(1).and_then(|s| s.parse::<String>().ok())?;
            let t = rec.get(2).and_then(|s| s.parse::<i64>().ok())?;
            Some((src, dst, t))
        }

        let data_dir: PathBuf = [env!("CARGO_MANIFEST_DIR"), "resources/test/lotr.csv"]
            .iter()
            .collect();

        if !data_dir.exists() {
            panic!("Missing data dir = {}", data_dir.to_str().unwrap())
        }

        if let Ok(mut reader) = csv::Reader::from_path(data_dir) {
            for rec_res in reader.records() {
                if let Ok(rec) = rec_res {
                    if let Some((src, dst, t)) = parse_record(&rec) {
                        let src_id = utils::calculate_hash(&src);

                        let dst_id = utils::calculate_hash(&dst);

                        g.add_vertex(t, src_id);
                        g.add_vertex(t, dst_id);
                        g.add_edge_with_props(t, src_id, dst_id, &vec![]);
                    }
                }
            }
        }

        // query the various graph windows
        // 9501 .. 10001

        let w = 9501..10001;
        let mut degrees_w1 = g
            .vertices_window(w.clone())
            .map(|v| {
                (
                    v.g_id,
                    g.degree_window(v.g_id, &w, Direction::IN),
                    g.degree_window(v.g_id, &w, Direction::OUT),
                    g.degree_window(v.g_id, &w, Direction::BOTH),
                )
            })
            .collect_vec();

        let mut expected_degrees_w1 = vec![
            ("Balin", 0, 5, 5),
            ("Frodo", 4, 4, 8),
            ("Thorin", 0, 1, 1),
            ("Fundin", 1, 0, 1),
            ("Ori", 0, 1, 1),
            ("Pippin", 0, 3, 3),
            ("Merry", 2, 1, 3),
            ("Bilbo", 4, 0, 4),
            ("Gimli", 2, 2, 4),
            ("Legolas", 2, 0, 2),
            ("Sam", 0, 1, 1),
            ("Gandalf", 1, 2, 3),
            ("Boromir", 1, 0, 1),
            ("Aragorn", 3, 1, 4),
            ("Daeron", 1, 0, 1),
        ]
        .into_iter()
        .map(|(name, indeg, outdeg, deg)| (utils::calculate_hash(&name), indeg, outdeg, deg))
        .collect_vec();

        expected_degrees_w1.sort();
        degrees_w1.sort();

        assert_eq!(degrees_w1, expected_degrees_w1);

        // 19001..20001
        let mut expected_degrees_w2 = vec![
            ("Elrond", 1, 0, 1),
            ("Peregrin", 0, 1, 1),
            ("Pippin", 0, 4, 4),
            ("Merry", 2, 1, 3),
            ("Gimli", 0, 2, 2),
            ("Wormtongue", 0, 1, 1),
            ("Legolas", 1, 1, 2),
            ("Sam", 1, 0, 1),
            ("Saruman", 1, 1, 2),
            ("Treebeard", 0, 1, 1),
            ("Gandalf", 3, 3, 6),
            ("Aragorn", 7, 0, 7),
            ("Shadowfax", 1, 1, 2),
            ("Elendil", 0, 1, 1),
        ]
        .into_iter()
        .map(|(name, indeg, outdeg, deg)| (utils::calculate_hash(&name), indeg, outdeg, deg))
        .collect_vec();

        let w = 19001..20001;
        let mut degrees_w2 = g
            .vertices_window(w.clone())
            .map(|v| {
                (
                    v.g_id,
                    g.degree_window(v.g_id, &w, Direction::IN),
                    g.degree_window(v.g_id, &w, Direction::OUT),
                    g.degree_window(v.g_id, &w, Direction::BOTH),
                )
            })
            .collect_vec();

        expected_degrees_w2.sort();
        degrees_w2.sort();

        assert_eq!(degrees_w2, expected_degrees_w2);
    }

    #[test]
    fn vertex_neighbours() {
        let mut g = TemporalGraph::default();

        let triplets = vec![
            (1, 1, 2),
            (2, 1, 3),
            (-1, 2, 1),
            (0, 1, 1),
            (7, 3, 2),
            (1, 1, 1),
        ];

        for (t, src, dst) in triplets {
            g.add_edge(t, src, dst);
        }

        let neighbours = g
            .vertices()
            .map(|v| {
                (
                    v.g_id,
                    g.neighbours(v.g_id, Direction::IN)
                        .map(|v| v.g_id)
                        .collect_vec(),
                    g.neighbours(v.g_id, Direction::OUT)
                        .map(|v| v.g_id)
                        .collect_vec(),
                    g.neighbours(v.g_id, Direction::BOTH)
                        .map(|v| v.g_id)
                        .collect_vec(),
                )
            })
            .collect_vec();

        let w = i64::MIN..i64::MAX;
        let neighbours_window = g
            .vertices_window(w.clone())
            .map(|v| {
                (
                    v.g_id,
                    g.neighbours_window(v.g_id, &w, Direction::IN)
                        .map(|v| v.g_id)
                        .collect_vec(),
                    g.neighbours_window(v.g_id, &w, Direction::OUT)
                        .map(|v| v.g_id)
                        .collect_vec(),
                    g.neighbours_window(v.g_id, &w, Direction::BOTH)
                        .map(|v| v.g_id)
                        .collect_vec(),
                )
            })
            .collect_vec();

        let expected = vec![
            (1, vec![1, 2], vec![1, 2, 3], vec![1, 2, 3]),
            (2, vec![1, 3], vec![1], vec![1, 3]),
            (3, vec![1], vec![2], vec![1, 2]),
        ];

        assert_eq!(neighbours, expected);
        assert_eq!(neighbours_window, expected);
    }

    #[test]
    fn find_vertex() {
        let mut g = TemporalGraph::default();

        let triplets = vec![
            (1, 1, 2, 1),
            (2, 1, 2, 2),
            (2, 1, 2, 3),
            (1, 1, 2, 4),
            (1, 1, 3, 5),
            (1, 3, 1, 6),
        ];

        for (t, src, dst, w) in triplets {
            g.add_edge_with_props(t, src, dst, &vec![("weight".to_string(), Prop::U32(w))]);
        }

        let pid = *(g.logical_to_physical.get(&1).unwrap());

        let actual = g.vertex(1);
        let expected = Some(VertexRef {
            g_id: 1,
            pid: Some(pid),
        });

        assert_eq!(actual, expected);

        let actual = g.vertex(10);
        let expected = None;

        assert_eq!(actual, expected);

        let actual = g.vertex_window(1, &(0..3));
        let expected = Some(VertexRef {
            g_id: 1,
            pid: Some(pid),
        });

        assert_eq!(actual, expected);

        let actual = g.vertex_window(10, &(0..3));
        let expected = None;

        assert_eq!(actual, expected);

        let actual = g.vertex_window(1, &(0..1));
        let expected = None;

        assert_eq!(actual, expected);
    }

    #[quickcheck]
    fn add_vertices_into_two_graph_partitions(vs: Vec<(u64, u64)>) {
        let mut g1 = TemporalGraph::default();

        let mut g2 = TemporalGraph::default();

        let mut shards = vec![&mut g1, &mut g2];
        let some_props: Vec<(String, Prop)> = vec![("bla".to_string(), Prop::U32(1))];

        let n_shards = shards.len();
        for (t, (src, dst)) in vs.into_iter().enumerate() {
            let src_shard = utils::get_shard_id_from_global_vid(src, n_shards);
            let dst_shard = utils::get_shard_id_from_global_vid(dst, n_shards);

            shards[src_shard].add_vertex(t.try_into().unwrap(), src as u64);
            shards[dst_shard].add_vertex(t.try_into().unwrap(), dst as u64);

            if src_shard == dst_shard {
                shards[src_shard].add_edge_with_props(
                    t.try_into().unwrap(),
                    src.into(),
                    dst.into(),
                    &some_props,
                );
            } else {
                shards[src_shard].add_edge_remote_out(
                    t.try_into().unwrap(),
                    src.into(),
                    dst.into(),
                    &some_props,
                );
                shards[dst_shard].add_edge_remote_into(
                    t.try_into().unwrap(),
                    src.into(),
                    dst.into(),
                    &some_props,
                );
            }
        }
    }

    #[test]
    fn adding_remote_edge_does_not_break_local_indices() {
        let mut g1 = TemporalGraph::default();
        g1.add_edge_remote_out(11, 1, 1, &vec![("bla".to_string(), Prop::U32(1))]);
        g1.add_edge_with_props(11, 0, 2, &vec![("bla".to_string(), Prop::U32(1))]);
    }

    #[test]
    fn check_edges_after_adding_remote() {
        let mut g1 = TemporalGraph::default();
        g1.add_vertex(1, 11);

        g1.add_edge_remote_out(2, 11, 22, &vec![("bla".to_string(), Prop::U32(1))]);

        let actual = g1
            .vertex_edges_window(11, &(1..3), Direction::OUT)
            .map(|e| e.dst_g_id)
            .collect_vec();
        assert_eq!(actual, vec![22]);

        let actual = g1
            .edges_iter_window(0, &(1..3), Direction::OUT)
            .map(|(id, edge)| (id, edge.is_local()))
            .collect_vec();
        assert_eq!(actual, vec![(22, false)])
    }

    // this test checks TemporalGraph can be serialized and deserialized
    #[test]
    fn serialize_and_deserialize_with_bincode() {
        let mut g = TemporalGraph::default();

        g.add_vertex(1, 1);
        g.add_vertex(2, 2);

        g.add_vertex(3, 3);
        g.add_vertex(4, 1);

        g.add_edge_with_props(1, 2, 3, &vec![("bla".to_string(), Prop::U32(1))]);
        g.add_edge_with_props(3, 4, 4, &vec![("bla1".to_string(), Prop::U64(1))]);
        g.add_edge_with_props(
            4,
            1,
            5,
            &vec![("bla2".to_string(), Prop::Str("blergo blargo".to_string()))],
        );

        let mut buffer: Vec<u8> = Vec::new();

        bincode::serialize_into(&mut buffer, &g).unwrap();

        let g2: TemporalGraph = bincode::deserialize_from(&mut buffer.as_slice()).unwrap();
        assert_eq!(g, g2);
    }
}<|MERGE_RESOLUTION|>--- conflicted
+++ resolved
@@ -11,11 +11,8 @@
 use crate::props::Props;
 use crate::Prop;
 use crate::{bitset::BitSet, tadjset::AdjEdge, Direction};
-<<<<<<< HEAD
 use crate::tprop::TProp;
-=======
 use crate::vertex::InputVertex;
->>>>>>> 3c0b8ad3
 
 #[derive(Debug, Serialize, Deserialize, PartialEq)]
 pub struct TemporalGraph {
@@ -156,27 +153,22 @@
                 *pid
             }
         };
-<<<<<<< HEAD
-
-        self.props.upsert_temporal_vertex_props(t, index, props);
-    }
-
-    pub(crate) fn add_vertex_properties(&mut self, v: u64, data: &Vec<(String, Prop)>) {
-        let index = *self.logical_to_physical.get(&v).expect(&format!("impossible to add metadata to non existing vertex {v}"));
-        self.props.set_static_vertex_prop(index, data);
-=======
         if let Some(n) = v.name_prop() {
             let new_props: Vec<(String, Prop)> = {
                 let mut props_clone = props.clone();
                 props_clone.push(("_id".to_string(), n));
                 props_clone
             };
-            self.props.upsert_vertex_props(t, index, &new_props);
+            self.props.upsert_temporal_vertex_props(t, index, &new_props);
         }
         else {
-            self.props.upsert_vertex_props(t, index, props);
-        }
->>>>>>> 3c0b8ad3
+            self.props.upsert_temporal_vertex_props(t, index, props);
+        }
+    }
+
+    pub(crate) fn add_vertex_properties(&mut self, v: u64, data: &Vec<(String, Prop)>) {
+        let index = *self.logical_to_physical.get(&v).expect(&format!("impossible to add metadata to non existing vertex {v}"));
+        self.props.set_static_vertex_prop(index, data);
     }
 
     pub fn add_edge(&mut self, t: i64, src: u64, dst: u64) {
