--- conflicted
+++ resolved
@@ -1,12 +1,12 @@
 use crate::lazy_vec::{IllegalSet, LazyVec};
+use crate::tgraph::errors::MutateGraphError;
+use crate::tgraph_shard::errors::GraphError;
 use crate::tprop::TProp;
 use crate::Prop;
 use itertools::Itertools;
 use serde::{Deserialize, Serialize};
 use std::collections::HashMap;
 use std::fmt::Debug;
-use crate::tgraph::errors::MutateGraphError;
-use crate::tgraph_shard::errors::GraphError;
 
 #[derive(thiserror::Error, Debug, PartialEq)]
 #[error("cannot mutate static property '{name}'")]
@@ -125,29 +125,12 @@
         }
     }
 
-<<<<<<< HEAD
-    pub fn static_keys(&self, id: usize) -> Vec<String> {
-        self.get_keys(&self.static_props, id, true)
-    }
-
-    pub fn temporal_keys(&self, id: usize) -> Vec<String> {
-        self.get_keys(&self.temporal_props, id, false)
-=======
-    pub fn static_vertex_names(&self, vertex_id: usize) -> Vec<String> {
-        self.get_names(&self.static_vertex_props, vertex_id, true)
-    }
-
-    pub fn static_edge_names(&self, edge_id: usize) -> Vec<String> {
-        self.get_names(&self.static_edge_props, edge_id, true)
-    }
-
-    pub fn temporal_vertex_names(&self, vertex_id: usize) -> Vec<String> {
-        self.get_names(&self.temporal_vertex_props, vertex_id, false)
-    }
-
-    pub fn temporal_edge_names(&self, edge_id: usize) -> Vec<String> {
-        self.get_names(&self.temporal_edge_props, edge_id, false)
->>>>>>> f36d5a10
+    pub fn static_names(&self, id: usize) -> Vec<String> {
+        self.get_names(&self.static_props, id, true)
+    }
+
+    pub fn temporal_names(&self, id: usize) -> Vec<String> {
+        self.get_names(&self.temporal_props, id, false)
     }
 
     // SETTERS:
