#[cfg(test)]
#[macro_use(quickcheck)]
extern crate quickcheck_macros;
extern crate core;

mod adj;
mod algo;
mod bitset;
mod error;
pub mod graph;
pub mod graphview;
pub mod lsm;
mod misc;
mod props;
mod sorted_vec_map;
mod state;
mod tadjset;
mod tcell;
pub mod tpartition;
mod tprop;
mod tpropvec;
<<<<<<< HEAD
pub mod vertexview;
mod singlepartitiongraph;
=======
pub mod utils;
>>>>>>> a4fdd94f

// Denotes edge direction
#[derive(Clone, Copy, PartialEq)]
pub enum Direction {
    OUT,
    IN,
    BOTH,
}

#[derive(Debug, PartialEq, Clone)]
pub enum Prop {
    Str(String),
    I32(i32),
    I64(i64),
    U32(u32),
    U64(u64),
    F32(f32),
    F64(f64),
    Bool(bool),
}<|MERGE_RESOLUTION|>--- conflicted
+++ resolved
@@ -1,7 +1,6 @@
 #[cfg(test)]
 #[macro_use(quickcheck)]
 extern crate quickcheck_macros;
-extern crate core;
 
 mod adj;
 mod algo;
@@ -19,12 +18,10 @@
 pub mod tpartition;
 mod tprop;
 mod tpropvec;
-<<<<<<< HEAD
 pub mod vertexview;
 mod singlepartitiongraph;
-=======
 pub mod utils;
->>>>>>> a4fdd94f
+
 
 // Denotes edge direction
 #[derive(Clone, Copy, PartialEq)]
