--- conflicted
+++ resolved
@@ -3,11 +3,7 @@
 extern crate quickcheck_macros;
 
 mod adj;
-<<<<<<< HEAD
-// mod algo;
 mod algo;
-=======
->>>>>>> 54c96581
 mod bitset;
 pub mod graph;
 mod graphview;
@@ -15,10 +11,7 @@
 mod misc;
 mod props;
 mod sorted_vec_map;
-<<<<<<< HEAD
 mod state;
-=======
->>>>>>> 54c96581
 mod tadjset;
 mod tcell;
 pub mod tpartition;
@@ -42,8 +35,5 @@
     U64(u64),
     F32(f32),
     F64(f64),
-<<<<<<< HEAD
-=======
-    Bool(bool)
->>>>>>> 54c96581
+    Bool(bool),
 }