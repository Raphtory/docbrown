use std::ops::Deref;
use std::{
    collections::{BTreeMap, HashMap},
    ops::Range,
};

use itertools::Itertools;
use serde::{Deserialize, Serialize};

use crate::adj::Adj;
use crate::graphview::{
    EdgeIterator, GraphView, GraphViewInternals, MutableGraph, NeighboursIterator, PropertyHistory,
    VertexIterator,
};
use crate::props::Props;
use crate::vertexview::{VertexPointer, VertexView, VertexViewMethods};
use crate::Prop;
use crate::{bitset::BitSet, tadjset::AdjEdge, Direction};

#[derive(Debug, Serialize, Deserialize, PartialEq)]
pub struct TemporalGraph {
    // Maps global (logical) id to the local (physical) id which is an index to the adjacency list vector
    logical_to_physical: HashMap<u64, usize>,

    // Vector of adjacency lists
    pub(crate) adj_lists: Vec<Adj>,

    // Time index pointing at the index against adjacency lists.
    index: BTreeMap<i64, BitSet>,

    // Properties abstraction for both vertices and edges
    pub(crate) props: Props,
}

impl Default for TemporalGraph {
    fn default() -> Self {
        Self {
            logical_to_physical: Default::default(),
            adj_lists: Default::default(),
            index: Default::default(),
            props: Default::default(),
        }
    }
}

impl GraphViewInternals for TemporalGraph {
    fn local_n_vertices(&self) -> usize {
        self.logical_to_physical.len()
    }

    fn local_n_edges(&self, direction: Direction) -> usize {
        match direction {
            Direction::OUT => self.adj_lists.iter().map(|adj| adj.out_edges_len()).sum(),
            Direction::IN => self.adj_lists.iter().map(|adj| adj.in_edges_len()).sum(),
            Direction::BOTH => {
                self.local_n_edges(Direction::OUT) + self.local_n_edges(Direction::IN)
            }
        }
    }

    fn local_n_vertices_window(&self, w: Range<i64>) -> usize {
        self.iter_local_vertices_window(w).count()
    }

    fn local_n_edges_window(&self, w: Range<i64>, direction: Direction) -> usize {
        match direction {
            Direction::OUT => self
                .adj_lists
                .iter()
                .map(|adj| adj.out_edges_len_window(w.clone()))
                .sum(),
            Direction::IN => self
                .adj_lists
                .iter()
                .map(|adj| adj.in_edges_len_window(w.clone()))
                .sum(),
            Direction::BOTH => {
                self.local_n_edges_window(w.clone(), Direction::OUT)
                    + self.local_n_edges_window(w.clone(), Direction::IN)
            }
        }
    }

    fn local_vertex(&self, gid: u64) -> Option<VertexView<Self>> {
        self.logical_to_physical.get(&gid).map(|pid| VertexView {
            gid: gid,
            pid: *pid,
            g: self,
            w: None,
        })
    }

    fn local_vertex_window(&self, gid: u64, w: Range<i64>) -> Option<VertexView<Self>> {
        if let Some(v_id) = self.logical_to_physical.get(&gid) {
            if self.index.range(w.clone()).any(|(_, bs)| bs.contains(v_id)) {
                Some(VertexView {
                    gid: gid,
                    pid: *v_id,
                    g: self,
                    w: Some(w.clone()),
                })
            } else {
                None
            }
        } else {
            None
        }
    }

    fn local_contains_vertex(&self, gid: u64) -> bool {
        self.logical_to_physical.contains_key(&gid)
    }

    fn local_contains_vertex_window(&self, gid: u64, w: Range<i64>) -> bool {
        if let Some(v_id) = self.logical_to_physical.get(&gid) {
            self.index.range(w.clone()).any(|(_, bs)| bs.contains(v_id))
        } else {
            false
        }
    }

    fn iter_local_vertices(&self) -> VertexIterator<Self> {
        Box::new(
            self.adj_lists
                .iter()
                .enumerate()
                .map(|(pid, v)| VertexView {
                    gid: *v.logical(),
                    pid,
                    g: self,
                    w: None,
                }),
        )
    }

    fn iter_local_vertices_window(&self, window: Range<i64>) -> VertexIterator<Self> {
        let iter = self
            .index
            .range(window.clone())
            .map(|(_, vs)| vs.iter())
            .kmerge()
            .dedup()
            .map(move |pid| match self.adj_lists[pid] {
                Adj::Solo(lid) => VertexView {
                    gid: lid,
                    pid,
                    g: self,
                    w: Some(window.clone()),
                },
                Adj::List { logical, .. } => VertexView {
                    gid: logical,
                    pid,
                    g: self,
                    w: Some(window.clone()),
                },
            });
        Box::new(iter)
    }

    fn degree(&self, vertex: VertexPointer, direction: Direction) -> usize {
        match &self.adj_lists[vertex.pid] {
            Adj::List {
                out,
                into,
                remote_out,
                remote_into,
                ..
            } => match direction {
                Direction::OUT => {
                    if let Some(w) = &vertex.w {
                        out.len_window(w) + remote_out.len_window(w)
                    } else {
                        out.len() + remote_out.len()
                    }
                }
                Direction::IN => {
                    if let Some(w) = &vertex.w {
                        into.len_window(w) + remote_into.len_window(w)
                    } else {
                        into.len() + remote_into.len()
                    }
                }
                Direction::BOTH => {
                    if let Some(w) = &vertex.w {
                        into.union_iter_window(out, w)
                            .chain(remote_into.union_iter_window(remote_out, w))
                            .count()
                    } else {
                        into.union_iter(out)
                            .chain(remote_into.union_iter(remote_out))
                            .count()
                    }
                }
            },
            _ => 0,
        }
    }

    fn neighbours(&self, vertex: VertexPointer, direction: Direction) -> NeighboursIterator<Self> {
        match &self.adj_lists[vertex.pid] {
            Adj::List {
                out,
                into,
                remote_out,
                remote_into,
                ..
            } => {
                if let Some(window) = &vertex.w {
                    match direction {
                        // FIXME: Should probably have local and remote VertexView as an enum to make this easier
                        Direction::OUT => Box::new(
                            out.iter_window(window)
                                .map(|(id, edge)| VertexView {
                                    g: self,
                                    gid: *self.adj_lists[id.clone()].logical(),
                                    pid: id.clone(),
                                    w: None,
                                })
                                .chain(remote_out.iter_window(window).map(|(id, edge)| {
                                    VertexView {
                                        g: self,
                                        gid: id.clone().try_into().unwrap(),
                                        pid: id.clone(),
                                        w: None,
                                    }
                                })),
                        ),
                        Direction::IN => Box::new(
                            into.iter_window(window)
                                .map(|(id, edge)| VertexView {
                                    g: self,
                                    gid: *self.adj_lists[id.clone()].logical(),
                                    pid: id.clone(),
                                    w: None,
                                })
                                .chain(remote_into.iter_window(window).map(|(id, edge)| {
                                    VertexView {
                                        g: self,
                                        gid: id.clone().try_into().unwrap(),
                                        pid: id.clone(),
                                        w: None,
                                    }
                                })),
                        ),
                        Direction::BOTH => Box::new(
                            GraphViewInternals::neighbours(self, vertex.clone(), Direction::IN)
                                .chain(GraphViewInternals::neighbours(self, vertex, Direction::OUT))
                                .unique_by(|v| v.gid),
                        ),
                    }
                } else {
                    match direction {
                        // FIXME: Should probably have local and remote VertexView as an enum to make this easier
                        Direction::OUT => Box::new(
                            out.iter()
                                .map(|(id, edge)| VertexView {
                                    g: self,
                                    gid: *self.adj_lists[id.clone()].logical(),
                                    pid: id.clone(),
                                    w: None,
                                })
                                .chain(remote_out.iter().map(|(id, edge)| VertexView {
                                    g: self,
                                    gid: id.clone().try_into().unwrap(),
                                    pid: id.clone(),
                                    w: None,
                                })),
                        ),
                        Direction::IN => Box::new(
                            into.iter()
                                .map(|(id, edge)| VertexView {
                                    g: self,
                                    gid: *self.adj_lists[id.clone()].logical(),
                                    pid: id.clone(),
                                    w: None,
                                })
                                .chain(remote_into.iter().map(|(id, edge)| VertexView {
                                    g: self,
                                    gid: id.clone().try_into().unwrap(),
                                    pid: id.clone(),
                                    w: None,
                                })),
                        ),
                        Direction::BOTH => Box::new(
                            GraphViewInternals::neighbours(self, vertex.clone(), Direction::IN)
                                .chain(GraphViewInternals::neighbours(self, vertex, Direction::OUT))
                                .unique_by(|v| v.gid),
                        ),
                    }
                }
            }
            _ => Box::new(std::iter::empty()),
        }
    }

    fn edges(&self, vertex: VertexPointer, direction: Direction) -> EdgeIterator<Self> {
        let v_pid = vertex.pid;
        if let Some(w) = &vertex.w {
            match direction {
                Direction::OUT => Box::new(
                    self.internal_neighbours_iter_window(v_pid, w, direction)
                        .map(move |(v, e_meta)| EdgeView {
                            src_id: v_pid,
                            dst_id: v,
                            t: None,
                            g: self,
                            e_meta,
                        }),
                ),
                Direction::IN => Box::new(
                    self.internal_neighbours_iter_window(v_pid, w, direction)
                        .map(move |(v, e_meta)| EdgeView {
                            src_id: v,
                            dst_id: v_pid,
                            t: None,
                            g: self,
                            e_meta,
                        }),
                ),
                Direction::BOTH => Box::new(
                    self.edges(vertex.clone(), Direction::IN)
                        .chain(self.edges(vertex, Direction::OUT)),
                ),
            }
        } else {
            let v_pid = vertex.pid;
            match direction {
                Direction::OUT => Box::new(self.internal_neighbours_iter(v_pid, direction).map(
                    move |(v, e_meta)| EdgeView {
                        src_id: v_pid,
                        dst_id: *v,
                        t: None,
                        g: self,
                        e_meta,
                    },
                )),
                Direction::IN => Box::new(self.internal_neighbours_iter(v_pid, direction).map(
                    move |(v, e_meta)| EdgeView {
                        src_id: *v,
                        dst_id: v_pid,
                        t: None,
                        g: self,
                        e_meta,
                    },
                )),
                Direction::BOTH => Box::new(
                    self.edges(vertex.clone(), Direction::IN)
                        .chain(self.edges(vertex, Direction::OUT)),
                ),
            }
        }
    }

    fn property_history<'a>(
        &'a self,
        vertex: VertexPointer,
        name: &'a str,
    ) -> Option<PropertyHistory<'a>> {
        let index = self.logical_to_physical.get(&vertex.gid)?;
        let meta = self.props.vertex_meta.get(*index)?;
        let prop_id = *self.props.prop_ids.get(name)?;
        match vertex.w {
            Some(r) => Some(
                meta.iter_window(prop_id, r.clone())
                    .map(|(t, prop)| (*t, prop))
                    .collect(),
            ),
            None => Some(
                meta.iter_window(prop_id, i64::MIN..i64::MAX)
                    .map(|(t, prop)| (t.clone(), prop))
                    .collect(),
            ),
        }
    }
}

impl TemporalGraph {
    /// FIXME: would be nice if these return the vertex and edge views for the added item?
    pub(crate) fn add_vertex(&mut self, v: u64, t: i64) {
        self.add_vertex_with_props(v, t, &vec![])
    }

    pub(crate) fn add_vertex_with_props(&mut self, v: u64, t: i64, props: &Vec<(String, Prop)>) {
        let index = match self.logical_to_physical.get(&v) {
            None => {
                let physical_id: usize = self.adj_lists.len();
                self.adj_lists.push(Adj::Solo(v));

                self.logical_to_physical.insert(v, physical_id);

                self.index
                    .entry(t)
                    .and_modify(|set| {
                        set.push(physical_id);
                    })
                    .or_insert_with(|| BitSet::one(physical_id));
                physical_id
            }
            Some(pid) => {
                self.index
                    .entry(t)
                    .and_modify(|set| {
                        set.push(*pid);
                    })
                    .or_insert_with(|| BitSet::one(*pid));
                *pid
            }
        };

        self.props.upsert_vertex_props(index, t, props);
    }

    pub(crate) fn add_edge(&mut self, src: u64, dst: u64, t: i64) {
        self.add_edge_with_props(src, dst, t, &vec![])
    }

    pub(crate) fn add_edge_with_props(
        &mut self,
        src: u64,
        dst: u64,
        t: i64,
        props: &Vec<(String, Prop)>,
    ) {
        // mark the times of the vertices at t
        self.add_vertex(src, t);
        self.add_vertex(dst, t);

        let src_pid = self.logical_to_physical[&src];
        let dst_pid = self.logical_to_physical[&dst];

        let src_edge_meta_id = self.link_outbound_edge(src, t, src_pid, dst_pid, false);
        let dst_edge_meta_id = self.link_inbound_edge(dst, t, src_pid, dst_pid, false);

        if src_edge_meta_id != dst_edge_meta_id {
            panic!(
                "Failure on {src} -> {dst} at time: {t} {src_edge_meta_id} != {dst_edge_meta_id}"
            );
        }

        self.props.upsert_edge_props(src_edge_meta_id, t, props)
    }

    pub(crate) fn add_edge_remote_out(
        &mut self,
        src: u64, // we are on the source shard
        dst: u64,
        t: i64,
        props: &Vec<(String, Prop)>,
    ) {
        self.add_vertex(src, t);
        let src_pid = self.logical_to_physical[&src];
        let src_edge_meta_id =
            self.link_outbound_edge(src, t, src_pid, dst.try_into().unwrap(), true);

        self.props.upsert_edge_props(src_edge_meta_id, t, props)
    }

    pub(crate) fn add_edge_remote_into(
        &mut self,
        src: u64,
        dst: u64, // we are on the destination shard
        t: i64,
        props: &Vec<(String, Prop)>,
    ) {
        self.add_vertex(dst, t);

        let dst_pid = self.logical_to_physical[&dst];

        let dst_edge_meta_id =
            self.link_inbound_edge(dst, t, src.try_into().unwrap(), dst_pid, true);

        self.props.upsert_edge_props(dst_edge_meta_id, t, props)
    }

<<<<<<< HEAD
    /// FIXME: Add explode to EdgeView and clean up edge view to be useable and clear about the different ids
=======
    pub(crate) fn degree(&self, v: u64, d: Direction) -> usize {
        let v_pid = self.logical_to_physical[&v];

        match &self.adj_lists[v_pid] {
            Adj::List {
                out,
                into,
                remote_out,
                remote_into,
                ..
            } => match d {
                Direction::OUT => out.len() + remote_out.len(),
                Direction::IN => into.len() + remote_into.len(),
                _ => {
                    vec![
                        out.iter(),
                        into.iter(),
                        remote_out.iter(),
                        remote_into.iter(),
                    ] // FIXME: there are better ways of doing this, all adj lists are sorted except for the HashMap
                    .into_iter()
                    .flatten()
                    .unique_by(|(v, _)| *v)
                    .count()
                }
            },
            _ => 0,
        }
    }

    pub(crate) fn degree_window(&self, v: u64, r: &Range<i64>, d: Direction) -> usize {
        let v_pid = self.logical_to_physical[&v];

        match &self.adj_lists[v_pid] {
            Adj::List {
                out,
                into,
                remote_out,
                remote_into,
                ..
            } => match d {
                Direction::OUT => out.len_window(r) + remote_out.len_window(r),
                Direction::IN => into.len_window(r) + remote_into.len_window(r),
                _ => vec![
                    out.iter_window(r),
                    into.iter_window(r),
                    remote_out.iter_window(r),
                    remote_into.iter_window(r),
                ]
                .into_iter()
                .flatten()
                .unique_by(|(v, _)| *v)
                .count(),
            },
            _ => 0,
        }
    }

    pub(crate) fn vertices(&self) -> Box<dyn Iterator<Item = u64> + '_> {
        Box::new(self.adj_lists.iter().map(|adj| match *adj {
            Adj::Solo(lid) => lid,
            Adj::List { logical, .. } => logical,
        }))
    }

    pub(crate) fn vertices_vv(&self) -> Box<dyn Iterator<Item = VertexView<'_, Self>> + '_> {
        Box::new(
            self.adj_lists
                .iter()
                .enumerate()
                .map(|(pid, v)| VertexView {
                    g_id: *v.logical(),
                    pid,
                    g: self,
                    w: None,
                }),
        )
    }

    pub(crate) fn vertices_window(
        &self,
        r: Range<i64>,
    ) -> Box<dyn Iterator<Item = VertexView<'_, Self>> + '_> {
        Box::new(
            self.index
                .range(r.clone())
                .map(|(_, vs)| vs.iter())
                .kmerge()
                .dedup()
                .map(move |pid| match self.adj_lists[pid] {
                    Adj::Solo(lid) => VertexView {
                        g_id: lid,
                        pid,
                        g: self,
                        w: Some(r.clone()),
                    },
                    Adj::List { logical, .. } => VertexView {
                        g_id: logical,
                        pid,
                        g: self,
                        w: Some(r.clone()),
                    },
                }),
        )
    }

    pub(crate) fn vertices_window_vv(
        &self,
        r: Range<i64>,
    ) -> Box<dyn Iterator<Item = VertexView<'_, Self>> + '_> {
        let iter = self
            .index
            .range(r.clone())
            .map(|(_, vs)| vs.iter())
            .kmerge()
            .dedup()
            .map(move |pid| match self.adj_lists[pid] {
                Adj::Solo(lid) => VertexView {
                    g_id: lid,
                    pid,
                    g: self,
                    w: Some(r.clone()),
                },
                Adj::List { logical, .. } => VertexView {
                    g_id: logical,
                    pid,
                    g: self,
                    w: Some(r.clone()),
                },
            });
        Box::new(iter)
    }

    pub(crate) fn neighbours(
        &self,
        v: u64,
        d: Direction,
    ) -> Box<dyn Iterator<Item = EdgeView<'_, Self>> + '_>
    where
        Self: Sized,
    {
        let v_pid = self.logical_to_physical[&v];

        match d {
            Direction::OUT => {
                Box::new(
                    self.neighbours_iter(v_pid, d)
                        .map(move |(v, e_meta)| EdgeView {
                            src_id: v_pid,
                            dst_id: *v,
                            t: None,
                            g: self,
                            e_meta,
                        }),
                )
            }
            Direction::IN => {
                Box::new(
                    self.neighbours_iter(v_pid, d)
                        .map(move |(v, e_meta)| EdgeView {
                            src_id: *v,
                            dst_id: v_pid,
                            t: None,
                            g: self,
                            e_meta,
                        }),
                )
            }
            Direction::BOTH => Box::new(itertools::chain!(
                self.neighbours(v, Direction::IN),
                self.neighbours(v, Direction::OUT)
            )),
        }
    }

    pub(crate) fn neighbours_window(
        &self,
        v: u64,
        w: &Range<i64>,
        d: Direction,
    ) -> Box<dyn Iterator<Item = EdgeView<'_, Self>> + '_> {
        let v_pid = self.logical_to_physical[&v];

        match d {
            Direction::OUT => Box::new(self.neighbours_iter_window(v_pid, w, d).map(
                move |(v, e_meta)| EdgeView {
                    src_id: v_pid,
                    dst_id: v,
                    t: None,
                    g: self,
                    e_meta,
                },
            )),
            Direction::IN => Box::new(self.neighbours_iter_window(v_pid, w, d).map(
                move |(v, e_meta)| EdgeView {
                    src_id: v,
                    dst_id: v_pid,
                    t: None,
                    g: self,
                    e_meta,
                },
            )),
            Direction::BOTH => Box::new(itertools::chain!(
                self.neighbours_window(v, w, Direction::IN),
                self.neighbours_window(v, w, Direction::OUT)
            )),
        }
    }

>>>>>>> a4fdd94f
    pub(crate) fn neighbours_window_t(
        &self,
        v: u64,
        r: &Range<i64>,
        d: Direction,
    ) -> Box<dyn Iterator<Item = EdgeView<'_, Self>> + '_> {
        let v_pid = self.logical_to_physical[&v];

        match d {
            Direction::OUT => Box::new(self.internal_neighbours_iter_window_t(v_pid, r, d).map(
                move |(v, t, e_meta)| EdgeView {
                    src_id: v_pid,
                    dst_id: v,
                    t: Some(t),
                    g: self,
                    e_meta,
                },
            )),
            Direction::IN => Box::new(self.internal_neighbours_iter_window_t(v_pid, r, d).map(
                move |(v, t, e_meta)| EdgeView {
                    src_id: v,
                    dst_id: v_pid,
                    t: Some(t),
                    g: self,
                    e_meta,
                },
            )),
            Direction::BOTH => Box::new(itertools::chain!(
                self.neighbours_window_t(v, r, Direction::IN),
                self.neighbours_window_t(v, r, Direction::OUT)
            )),
        }
    }
}

impl TemporalGraph {
    fn link_inbound_edge(
        &mut self,
        dst_gid: u64,
        t: i64,
        src: usize, // may or may not be physical id depending on remote_edge flag
        dst_pid: usize,
        remote_edge: bool,
    ) -> usize {
        match &mut self.adj_lists[dst_pid] {
            entry @ Adj::Solo(_) => {
                let edge_id = self.props.get_next_available_edge_id();

                let edge = AdjEdge::new(edge_id, !remote_edge);

                *entry = Adj::new_into(dst_gid, src, t, edge);

                edge_id
            }
            Adj::List {
                into, remote_into, ..
            } => {
                let list = if remote_edge { remote_into } else { into };
                let edge_id: usize = list
                    .find(src)
                    .map(|e| e.edge_meta_id())
                    .unwrap_or(self.props.get_next_available_edge_id());

                list.push(t, src, AdjEdge::new(edge_id, !remote_edge)); // idempotent
                edge_id
            }
        }
    }

    fn link_outbound_edge(
        &mut self,
        src_gid: u64,
        t: i64,
        src_pid: usize,
        dst: usize, // may or may not pe physical id depending on remote_edge flag
        remote_edge: bool,
    ) -> usize {
        match &mut self.adj_lists[src_pid] {
            entry @ Adj::Solo(_) => {
                let edge_id = self.props.get_next_available_edge_id();

                let edge = AdjEdge::new(edge_id, !remote_edge);

                *entry = Adj::new_out(src_gid, dst, t, edge);

                edge_id
            }
            Adj::List {
                out, remote_out, ..
            } => {
                let list = if remote_edge { remote_out } else { out };
                let edge_id: usize = list
                    .find(dst)
                    .map(|e| e.edge_meta_id())
                    .unwrap_or(self.props.get_next_available_edge_id());

                list.push(t, dst, AdjEdge::new(edge_id, !remote_edge));
                edge_id
            }
        }
    }

    fn internal_neighbours_iter(
        &self,
        vid: usize,
        d: Direction,
    ) -> Box<dyn Iterator<Item = (&usize, AdjEdge)> + '_> {
        match &self.adj_lists[vid] {
            Adj::List {
                out,
                into,
                remote_out,
                remote_into,
                ..
            } => {
                match d {
                    Direction::OUT => Box::new(itertools::chain!(out.iter(), remote_out.iter())),
                    Direction::IN => Box::new(itertools::chain!(into.iter(), remote_into.iter())),
                    // This piece of code is only for the sake of symmetry. Not really used.
                    _ => Box::new(itertools::chain!(
                        out.iter(),
                        into.iter(),
                        remote_out.iter(),
                        remote_into.iter()
                    )),
                }
            }
            _ => Box::new(std::iter::empty()),
        }
    }

    fn internal_neighbours_iter_window(
        &self,
        vid: usize,
        window: &Range<i64>,
        d: Direction,
    ) -> Box<dyn Iterator<Item = (usize, AdjEdge)> + '_> {
        match &self.adj_lists[vid] {
            Adj::List {
                out,
                into,
                remote_out,
                remote_into,
                ..
            } => {
                match d {
                    Direction::OUT => Box::new(itertools::chain!(
                        out.iter_window(window),
                        remote_out.iter_window(window)
                    )),
                    Direction::IN => Box::new(itertools::chain!(
                        into.iter_window(window),
                        remote_into.iter_window(window),
                    )),
                    // This piece of code is only for the sake of symmetry. Not really used.
                    _ => Box::new(itertools::chain!(
                        out.iter_window(window),
                        into.iter_window(window),
                        remote_out.iter_window(window),
                        remote_into.iter_window(window)
                    )),
                }
            }
            _ => Box::new(std::iter::empty()),
        }
    }

    fn internal_neighbours_iter_window_t(
        &self,
        vid: usize,
        window: &Range<i64>,
        d: Direction,
    ) -> Box<dyn Iterator<Item = (usize, i64, AdjEdge)> + '_> {
        match &self.adj_lists[vid] {
            Adj::List {
                out,
                into,
                remote_out,
                remote_into,
                ..
            } => {
                match d {
                    Direction::OUT => Box::new(itertools::chain!(
                        out.iter_window_t(window),
                        remote_out.iter_window_t(window)
                    )),
                    Direction::IN => Box::new(itertools::chain!(
                        into.iter_window_t(window),
                        remote_into.iter_window_t(window),
                    )),
                    // This piece of code is only for the sake of symmetry. Not really used.
                    _ => Box::new(itertools::chain!(
                        out.iter_window_t(window),
                        into.iter_window_t(window),
                        remote_out.iter_window_t(window),
                        remote_into.iter_window_t(window)
                    )),
                }
            }
            _ => Box::new(std::iter::empty()),
        }
    }
}

pub struct EdgeView<'a, G: Sized> {
    pub(crate) src_id: usize,
    pub(crate) dst_id: usize,
    g: &'a G,
    t: Option<i64>,
    e_meta: AdjEdge,
}

<<<<<<< HEAD
impl<'a, G> EdgeView<'a, G>
where
    G: GraphViewInternals,
{
    pub fn as_view_of<'b, GG>(&self, graph: &'b GG) -> EdgeView<'b, GG>
    where
        GG: GraphViewInternals,
    {
        EdgeView {
            g: graph,
            src_id: self.src_id,
            dst_id: self.dst_id,
            t: self.t,
            e_meta: self.e_meta,
=======
impl<'a> VertexView<'a, TemporalGraph> {
    pub fn global_id(&self) -> u64 {
        self.g_id
    }

    pub fn partition_id(&self) -> usize {
        self.pid
    }

    pub fn window(&self) -> Option<Range<i64>> {
        self.w.clone()
    }

    pub fn degree(&self, d: Direction) -> usize {
        if let Some(w) = &self.w {
            self.g.degree_window(self.g_id, w, d)
        } else {
            self.g.degree(self.g_id, d)
        }
    }

    // FIXME: all the functions using global ID need to be changed to use the physical ID instead
    pub fn edges(
        &'a self,
        d: Direction,
    ) -> Box<dyn Iterator<Item = EdgeView<'a, TemporalGraph>> + 'a> {
        if let Some(r) = &self.w {
            self.g.neighbours_window(self.g_id, r, d)
        } else {
            self.g.neighbours(self.g_id, d)
>>>>>>> a4fdd94f
        }
    }
}

impl<'a> EdgeView<'a, TemporalGraph> {
    pub fn global_src(&self) -> u64 {
        if self.e_meta.is_local() {
            *self.g.adj_lists[self.src_id].logical()
        } else {
            self.src_id.try_into().unwrap()
        }
    }

    pub fn global_dst(&self) -> u64 {
        if self.e_meta.is_local() {
            *self.g.adj_lists[self.dst_id].logical()
        } else {
            self.dst_id.try_into().unwrap()
        }
    }

    pub fn time(&self) -> Option<i64> {
        self.t
    }

    pub fn is_remote(&self) -> bool {
        !self.e_meta.is_local()
    }

    pub fn props(&self, name: &'a str) -> Option<Box<dyn Iterator<Item = (&'a i64, Prop)> + 'a>> {
        // find the id of the property
        let prop_id = self.g.props.prop_ids.get(name)?;
        Some(self.g.props.edge_meta[self.e_meta.edge_meta_id()].iter(*prop_id))
    }

    pub fn props_window(
        &self,
        name: &'a str,
        r: Range<i64>,
    ) -> Option<Box<dyn Iterator<Item = (&'a i64, Prop)> + 'a>> {
        // find the id of the property
        let prop_id = self.g.props.prop_ids.get(name)?;
        Some(self.g.props.edge_meta[self.e_meta.edge_meta_id()].iter_window(*prop_id, r))
    }
}

#[cfg(test)]
extern crate quickcheck;

#[cfg(test)]
mod graph_test {
    use std::path::PathBuf;

    use crate::vertexview::VertexViewMethods;
    use csv::StringRecord;

    use crate::utils;

    use super::*;

    #[test]
    fn add_vertex_at_time_t1() {
        let mut g = TemporalGraph::default();

        g.add_vertex(9, 1);

        assert!(g.local_contains_vertex(9));
        assert!(g.local_contains_vertex_window(9, 1..15));
        assert_eq!(
            g.iter_local_vertices()
                .map(|v| v.id())
                .collect::<Vec<u64>>(),
            vec![9]
        );
        assert_eq!(g.props.vertex_meta.get(2), None);
    }

    #[test]
    fn add_vertices_with_1_property() {
        let mut g = TemporalGraph::default();

        let v_id = 1;
        let ts = 1;
        g.add_vertex_with_props(v_id, ts, &vec![("type".into(), Prop::Str("wallet".into()))]);

        assert!(g.local_contains_vertex(v_id));
        assert!(g.local_contains_vertex_window(v_id, 1..15));
        assert_eq!(
            g.iter_local_vertices()
                .map(|v| v.id())
                .collect::<Vec<u64>>(),
            vec![v_id]
        );

        let res = g
            .iter_local_vertices()
            .flat_map(|v| v.property_history("type"))
            .flatten()
            .collect::<Vec<_>>();

        assert_eq!(res, vec![(1, Prop::Str("wallet".into()))]);
    }

    #[test]
    fn add_vertices_with_multiple_properties() {
        let mut g = TemporalGraph::default();

        g.add_vertex_with_props(
            1,
            1,
            &vec![
                ("type".into(), Prop::Str("wallet".into())),
                ("active".into(), Prop::U32(0)),
            ],
        );

        let res = g
            .iter_local_vertices()
            .flat_map(|v| {
                let type_ = v.clone().property_history("type");
                let active = v.property_history("active");
                type_.zip(active).map(|(mut x, mut y)| {
                    x.append(&mut y);
                    x
                })
            })
            .flatten()
            .collect::<Vec<_>>();

        assert_eq!(
            res,
            vec![(1, Prop::Str("wallet".into())), (1, Prop::U32(0)),]
        );
    }

    #[test]
    fn add_vertices_with_1_property_different_times() {
        let mut g = TemporalGraph::default();

        g.add_vertex_with_props(
            1,
            1,
            &vec![
                ("type".into(), Prop::Str("wallet".into())),
                ("active".into(), Prop::U32(0)),
            ],
        );

        g.add_vertex_with_props(
            1,
            2,
            &vec![
                ("type".into(), Prop::Str("wallet".into())),
                ("active".into(), Prop::U32(1)),
            ],
        );

        g.add_vertex_with_props(
            1,
            3,
            &vec![
                ("type".into(), Prop::Str("wallet".into())),
                ("active".into(), Prop::U32(2)),
            ],
        );

        let res: Vec<(i64, Prop)> = g
            .iter_local_vertices()
            .flat_map(|v| {
                let type_ = v.clone().with_window(2..3).property_history("type");
                let active = v.with_window(2..3).property_history("active");
                type_.zip(active).map(|(mut x, mut y)| {
                    x.append(&mut y);
                    x
                })
            })
            .flatten()
            .collect::<Vec<_>>();

        assert_eq!(
            res,
            vec![(2, Prop::Str("wallet".into())), (2, Prop::U32(1)),]
        );
    }

    #[test]
    fn add_vertices_with_multiple_properties_at_different_times_window() {
        let mut g = TemporalGraph::default();

        g.add_vertex_with_props(
            1,
            1,
            &vec![
                ("type".into(), Prop::Str("wallet".into())),
                ("active".into(), Prop::U32(0)),
            ],
        );

        g.add_vertex_with_props(1, 2, &vec![("label".into(), Prop::I32(12345))]);

        g.add_vertex_with_props(
            1,
            3,
            &vec![
                ("origin".into(), Prop::F32(0.1)),
                ("active".into(), Prop::U32(2)),
            ],
        );

        let res = g
            .iter_local_vertices()
            .flat_map(|v| {
                let type_ = v.clone().with_window(1..2).property_history("type");
                let active = v.clone().with_window(2..5).property_history("active");
                let label = v.clone().with_window(2..5).property_history("label");
                let origin = v.clone().with_window(2..5).property_history("origin");
                type_
                    .zip(active)
                    .map(|(mut x, mut y)| {
                        x.append(&mut y);
                        x
                    })
                    .zip(label)
                    .map(|(mut x, mut y)| {
                        x.append(&mut y);
                        x
                    })
                    .zip(origin)
                    .map(|(mut x, mut y)| {
                        x.append(&mut y);
                        x
                    })
            })
            .flatten()
            .collect::<Vec<_>>();

        assert_eq!(
            res,
            vec![
                (1, Prop::Str("wallet".into())),
                (3, Prop::U32(2)),
                (2, Prop::I32(12345)),
                (3, Prop::F32(0.1)),
            ]
        );
    }

    #[test]
    #[ignore = "Undecided on the semantics of the time window over vertices shoule be supported in Docbrown"]
    fn add_vertex_at_time_t1_window() {
        let mut g = TemporalGraph::default();

        g.add_vertex(9, 1);

        assert!(g.local_contains_vertex(9));
        assert!(g.local_contains_vertex_window(9, 1..15));
        assert!(g.local_contains_vertex_window(9, 5..15)); // FIXME: this is wrong and we might need a different kind of window here
    }

    #[test]
    fn add_vertex_at_time_t1_t2() {
        let mut g = TemporalGraph::default();

        g.add_vertex(9, 1);
        g.add_vertex(1, 2);

        let actual: Vec<u64> = g.iter_local_vertices_window(0..2).id().collect();
        assert_eq!(actual, vec![9]);
        let actual: Vec<u64> = g
            .iter_local_vertices_window(2..10)
            .map(|v| v.id())
            .collect();
        assert_eq!(actual, vec![1]);
        let actual: Vec<u64> = g
            .iter_local_vertices_window(0..10)
            .map(|v| v.id())
            .collect();
        assert_eq!(actual, vec![9, 1]);
    }

    #[test]
    fn add_edge_at_time_t1() {
        let mut g = TemporalGraph::default();

        g.add_vertex(9, 1);
        g.add_vertex(1, 2);

        // 9 and 1 are not visible at time 3
        let actual: Vec<u64> = g
            .iter_local_vertices_window(3..10)
            .map(|v| v.id())
            .collect();
        let expected: Vec<u64> = vec![];
        assert_eq!(actual, expected);

        g.add_edge(9, 1, 3);

        // 9 and 1 are now visible at time 3
        let actual: Vec<u64> = g
            .iter_local_vertices_window(3..10)
            .map(|v| v.id())
            .collect();
        assert_eq!(actual, vec![9, 1]);

        // the outbound neighbours of 9 at time 0..2 is the empty set
        let v9 = g.local_vertex(9).unwrap();
        let actual: Vec<u64> = v9
            .clone()
            .with_window(0..2)
            .out_edges()
            .map(|e| e.global_dst())
            .collect();
        let expected: Vec<u64> = vec![];
        assert_eq!(actual, expected);

        // the outbound neighbours of 9 at time 0..4 are 1
        let actual: Vec<u64> = v9
            .clone()
            .with_window(0..4)
            .out_edges()
            .map(|e| e.global_dst())
            .collect();
        assert_eq!(actual, vec![1]);

        // the inbound neighbours of 1 at time 0..4 are 9
        let v1 = g.local_vertex(1).unwrap();
        let actual: Vec<u64> = g
            .edges(v1.as_pointer().with_window(0..4), Direction::IN)
            .map(|e| e.global_src())
            .collect();
        assert_eq!(actual, vec![9]);
    }

    #[test]
    fn add_edge_at_time_t1_t2_t3() {
        let mut g = TemporalGraph::default();

        g.add_vertex(9, 1);
        g.add_vertex(1, 2);

        // 9 and 1 are not visible at time 3
        let actual: Vec<u64> = g
            .iter_local_vertices_window(3..10)
            .map(|v| v.id())
            .collect();
        assert_eq!(actual, vec![]);

        g.add_edge(9, 1, 3);

        // 9 and 1 are now visible at time 3
        let actual: Vec<u64> = g
            .iter_local_vertices_window(3..10)
            .map(|v| v.id())
            .collect();
        assert_eq!(actual, vec![9, 1]);

        // the outbound neighbours of 9 at time 0..2 is the empty set
        let v9 = g.local_vertex(9).unwrap();
        let actual: Vec<u64> = g
            .edges(v9.as_pointer().with_window(0..2), Direction::OUT)
            .map(|e| e.global_dst())
            .collect();
        let expected: Vec<u64> = vec![];
        assert_eq!(actual, expected);

        // the outbound neighbours of 9 at time 0..4 are 1
        let actual: Vec<u64> = g
            .edges(v9.as_pointer().with_window(0..4), Direction::OUT)
            .map(|e| e.global_dst())
            .collect();
        assert_eq!(actual, vec![1]);

        // the outbound neighbours of 9 at time 0..4 are 1
        let v1 = g.local_vertex(1).unwrap();
        let actual: Vec<u64> = g
            .edges(v1.as_pointer().with_window(0..4), Direction::IN)
            .map(|e| e.global_src())
            .collect();
        assert_eq!(actual, vec![9]);
    }

    #[test]
    fn add_edge_at_time_t1_t2_t3_overwrite() {
        let mut g = TemporalGraph::default();

        g.add_vertex(9, 1);
        g.add_vertex(1, 2);

        // 9 and 1 are not visible at time 3
        let actual: Vec<u64> = g
            .iter_local_vertices_window(3..10)
            .map(|v| v.id())
            .collect();
        assert_eq!(actual, vec![]);

        g.add_edge(9, 1, 3);
        g.add_edge(9, 1, 12); // add the same edge again at different time

        // 9 and 1 are now visible at time 3
        let actual: Vec<u64> = g
            .iter_local_vertices_window(3..10)
            .map(|v| v.id())
            .collect();
        assert_eq!(actual, vec![9, 1]);

        // the outbound neighbours of 9 at time 0..2 is the empty set
        let v9 = g.local_vertex(9).unwrap();
        let actual: Vec<u64> = g
            .edges(v9.as_pointer().with_window(0..2), Direction::OUT)
            .map(|e| e.global_dst())
            .collect();
        let expected: Vec<u64> = vec![];
        assert_eq!(actual, expected);

        // the outbound_t neighbours of 9 at time 0..4 are 1
        let actual: Vec<u64> = g
            .edges(v9.as_pointer().with_window(0..4), Direction::OUT)
            .map(|e| e.global_dst())
            .collect();
        assert_eq!(actual, vec![1]);

        // the outbound_t neighbours of 9 at time 0..4 are 1
        let v1 = g.local_vertex(1).unwrap();
        let actual: Vec<u64> = g
            .edges(v1.as_pointer().with_window(0..4), Direction::IN)
            .map(|e| e.global_src())
            .collect();
        assert_eq!(actual, vec![9]);

        let actual: Vec<u64> = g
            .edges(v9.as_pointer().with_window(0..13), Direction::OUT)
            .map(|e| e.global_dst())
            .collect();
        assert_eq!(actual, vec![1]);

        // when we look for time we see both variants
        let actual: Vec<(i64, u64)> = g
            //FIXME: this is still old, need to implement in trait
            .neighbours_window_t(9, &(0..13), Direction::OUT)
            .map(|e| (e.time().unwrap(), e.global_dst()))
            .collect();
        assert_eq!(actual, vec![(3, 1), (12, 1)]);

        let actual: Vec<(i64, u64)> = g
            .neighbours_window_t(1, &(0..13), Direction::IN)
            .map(|e| (e.time().unwrap(), e.global_src()))
            .collect();
        assert_eq!(actual, vec![(3, 9), (12, 9)]);
    }

    #[test]
    fn add_edges_at_t1t2t3_check_times() {
        let mut g = TemporalGraph::default();

        g.add_vertex(11, 1);
        g.add_vertex(22, 2);
        g.add_vertex(33, 3);
        g.add_vertex(44, 4);

        g.add_edge(11, 22, 4);
        g.add_edge(22, 33, 5);
        g.add_edge(11, 44, 6);

        let actual = g
            .iter_local_vertices_window(1..4)
            .map(|v| v.id())
            .collect::<Vec<_>>();

        assert_eq!(actual, vec![11, 22, 33]);

        let actual = g
            .iter_local_vertices_window(1..6)
            .map(|v| v.id())
            .collect::<Vec<_>>();

        assert_eq!(actual, vec![11, 22, 33, 44]);
        let v11 = g.local_vertex(11).unwrap();
        let actual = v11
            .with_window(1..5)
            .out_edges()
            .map(|e| e.global_dst())
            .collect::<Vec<_>>();
        assert_eq!(actual, vec![22]);

        let actual = g
            .neighbours_window_t(11, &(1..5), Direction::OUT)
            .map(|e| (e.time().unwrap(), e.global_dst()))
            .collect::<Vec<_>>();
        assert_eq!(actual, vec![(4, 22)]);

        let actual = g
            .neighbours_window_t(44, &(1..17), Direction::IN)
            .map(|e| (e.time().unwrap(), e.global_src()))
            .collect::<Vec<_>>();
        assert_eq!(actual, vec![(6, 11)]);

        let v44 = g.local_vertex(44).unwrap();
        let actual = v44
            .clone()
            .with_window(1..6)
            .in_edges()
            .map(|e| e.global_dst())
            .collect::<Vec<_>>();
        let expected: Vec<u64> = vec![];
        assert_eq!(actual, expected);

        let actual = v44
            .clone()
            .with_window(1..7)
            .in_edges()
            .map(|e| e.global_src())
            .collect::<Vec<_>>();
        let expected: Vec<u64> = vec![11];
        assert_eq!(actual, expected);

        let actual = v44
            .clone()
            .with_window(9..100)
            .in_edges()
            .map(|e| e.global_dst())
            .collect::<Vec<_>>();
        let expected: Vec<u64> = vec![];
        assert_eq!(actual, expected)
    }

    #[test]
    fn add_the_same_edge_multiple_times() {
        let mut g = TemporalGraph::default();

        g.add_vertex(11, 1);
        g.add_vertex(22, 2);

        g.add_edge(11, 22, 4);
        g.add_edge(11, 22, 4);

        let actual = g
            .local_vertex_window(11, 1..5)
            .unwrap()
            .out_edges()
            .map(|e| e.global_dst())
            .collect::<Vec<_>>();
        assert_eq!(actual, vec![22]);
    }

    #[test]
    fn add_edge_with_1_property() {
        let mut g = TemporalGraph::default();

        g.add_vertex(11, 1);
        g.add_vertex(22, 2);

        g.add_edge_with_props(11, 22, 4, &vec![("weight".into(), Prop::U32(12))]);
        let v11 = g.local_vertex(11).unwrap();
        let edge_weights = g
            .edges(v11.as_pointer(), Direction::OUT)
            .flat_map(|e| {
                e.props("weight").map(|i| {
                    i.flat_map(|(t, prop)| match prop {
                        Prop::U32(weight) => Some((t, weight)),
                        _ => None,
                    })
                    .collect::<Vec<_>>()
                })
            })
            .flatten()
            .collect::<Vec<_>>();

        assert_eq!(edge_weights, vec![(&4, 12)])
    }

    #[test]
    fn add_edge_with_multiple_properties() {
        let mut g = TemporalGraph::default();

        g.add_vertex(11, 1);
        g.add_vertex(22, 2);

        g.add_edge_with_props(
            11,
            22,
            4,
            &vec![
                ("weight".into(), Prop::U32(12)),
                ("amount".into(), Prop::F64(12.34)),
                ("label".into(), Prop::Str("blerg".into())),
            ],
        );

        let v11 = g.local_vertex(11).unwrap();
        let edge_weights = g
            .edges(v11.as_pointer(), Direction::OUT)
            .flat_map(|e| {
                let weight = e.props("weight").map(|x| x.collect::<Vec<_>>());
                let amount = e.props("amount").map(|x| x.collect::<Vec<_>>());
                let label = e.props("label").map(|x| x.collect::<Vec<_>>());
                weight
                    .zip(amount)
                    .map(|(mut x, mut y)| {
                        x.append(&mut y);
                        x
                    })
                    .zip(label)
                    .map(|(mut x, mut y)| {
                        x.append(&mut y);
                        x
                    })
            })
            .flatten()
            .collect::<Vec<_>>();

        assert_eq!(
            edge_weights,
            vec![
                (&4, Prop::U32(12)),
                (&4, Prop::F64(12.34)),
                (&4, Prop::Str("blerg".into())),
            ]
        )
    }

    #[test]
    fn add_edge_with_1_property_different_times() {
        let mut g = TemporalGraph::default();

        g.add_vertex(11, 1);
        g.add_vertex(22, 2);

        g.add_edge_with_props(11, 22, 4, &vec![("amount".into(), Prop::U32(12))]);
        g.add_edge_with_props(11, 22, 7, &vec![("amount".into(), Prop::U32(24))]);
        g.add_edge_with_props(11, 22, 19, &vec![("amount".into(), Prop::U32(48))]);

        let v11 = g.local_vertex(11).unwrap();
        let edge_weights = g
            .edges(v11.as_pointer().with_window(4..8), Direction::OUT)
            .flat_map(|e| {
                e.props_window("amount", 4..8).map(|i| {
                    i.flat_map(|(t, prop)| match prop {
                        Prop::U32(weight) => Some((t, weight)),
                        _ => None,
                    })
                    .collect::<Vec<_>>()
                })
            })
            .flatten()
            .collect::<Vec<_>>();

        assert_eq!(edge_weights, vec![(&4, 12), (&7, 24)]);

        let v22 = g.local_vertex(22).unwrap();
        let edge_weights = g
            .edges(v22.as_pointer().with_window(4..8), Direction::IN)
            .flat_map(|e| {
                e.props_window("amount", 4..8).map(|i| {
                    i.flat_map(|(t, prop)| match prop {
                        Prop::U32(weight) => Some((t, weight)),
                        _ => None,
                    })
                    .collect::<Vec<_>>()
                })
            })
            .flatten()
            .collect::<Vec<_>>();

        assert_eq!(edge_weights, vec![(&4, 12), (&7, 24)])
    }

    #[test]
    fn add_edges_with_multiple_properties_at_different_times_window() {
        let mut g = TemporalGraph::default();

        g.add_vertex(11, 1);
        g.add_vertex(22, 2);

        g.add_edge_with_props(
            11,
            22,
            2,
            &vec![
                ("amount".into(), Prop::F64(12.34)),
                ("label".into(), Prop::Str("blerg".into())),
            ],
        );

        g.add_edge_with_props(
            11,
            22,
            3,
            &vec![
                ("weight".into(), Prop::U32(12)),
                ("label".into(), Prop::Str("blerg".into())),
            ],
        );

        g.add_edge_with_props(
            11,
            22,
            4,
            &vec![("label".into(), Prop::Str("blerg_again".into()))],
        );

        g.add_edge_with_props(
            22,
            11,
            5,
            &vec![
                ("weight".into(), Prop::U32(12)),
                ("amount".into(), Prop::F64(12.34)),
            ],
        );

        let v11_3_5 = g.local_vertex_window(11, 3..5).unwrap();
        let edge_weights = g
            .edges(v11_3_5.as_pointer(), Direction::OUT)
            .flat_map(|e| {
                let weight = e
                    .props_window("weight", 3..5)
                    .map(|x| x.collect::<Vec<_>>());
                let amount = e
                    .props_window("amount", 3..5)
                    .map(|x| x.collect::<Vec<_>>());
                let label = e.props_window("label", 3..5).map(|x| x.collect::<Vec<_>>());
                weight
                    .zip(amount)
                    .map(|(mut x, mut y)| {
                        x.append(&mut y);
                        x
                    })
                    .zip(label)
                    .map(|(mut x, mut y)| {
                        x.append(&mut y);
                        x
                    })
            })
            .flatten()
            .collect::<Vec<_>>();

        assert_eq!(
            edge_weights,
            vec![
                (&3, Prop::U32(12)),
                (&3, Prop::Str("blerg".into())),
                (&4, Prop::Str("blerg_again".into()))
            ]
        )
    }

    #[test]
    fn edge_metadata_id_bug() {
        let mut g = TemporalGraph::default();

        let edges: Vec<(u64, u64, i64)> = vec![(1, 2, 1), (3, 4, 2), (5, 4, 3), (1, 4, 4)];

        for (src, dst, t) in edges {
            g.add_vertex(src, t);
            g.add_vertex(dst, t);
            g.add_edge_with_props(src, dst, t, &vec![("amount".into(), Prop::U64(12))]);
        }
    }

    #[test]
    fn add_multiple_edges_with_1_property_same_time() {
        let mut g = TemporalGraph::default();

        g.add_vertex(11, 1);
        g.add_vertex(22, 2);
        g.add_vertex(33, 3);
        g.add_vertex(44, 4);

        g.add_edge_with_props(11, 22, 4, &vec![("weight".into(), Prop::F32(1122.0))]);
        g.add_edge_with_props(11, 33, 4, &vec![("weight".into(), Prop::F32(1133.0))]);
        g.add_edge_with_props(44, 11, 4, &vec![("weight".into(), Prop::F32(4411.0))]);

        let v11 = g.local_vertex(11).unwrap();
        let edge_weights_out_11 = g
            .edges(v11.as_pointer(), Direction::OUT)
            .flat_map(|e| {
                e.props("weight").map(|i| {
                    i.flat_map(|(t, prop)| match prop {
                        Prop::F32(weight) => Some((t, weight)),
                        _ => None,
                    })
                    .collect::<Vec<_>>()
                })
            })
            .flatten()
            .collect::<Vec<_>>();

        assert_eq!(edge_weights_out_11, vec![(&4, 1122.0), (&4, 1133.0)]);

        let edge_weights_into_11 = g
            .edges(v11.as_pointer(), Direction::IN)
            .flat_map(|e| {
                e.props("weight").map(|i| {
                    i.flat_map(|(t, prop)| match prop {
                        Prop::F32(weight) => Some((t, weight)),
                        _ => None,
                    })
                    .collect::<Vec<_>>()
                })
            })
            .flatten()
            .collect::<Vec<_>>();

        assert_eq!(edge_weights_into_11, vec![(&4, 4411.0)])
    }

    #[test]
    fn add_edges_with_multiple_properties_at_different_times() {
        let mut g = TemporalGraph::default();

        g.add_vertex(11, 1);
        g.add_vertex(22, 2);
        g.add_vertex(33, 3);
        g.add_vertex(44, 4);

        g.add_edge_with_props(
            11,
            22,
            2,
            &vec![
                ("amount".into(), Prop::F64(12.34)),
                ("label".into(), Prop::Str("blerg".into())),
            ],
        );

        g.add_edge_with_props(
            22,
            33,
            3,
            &vec![
                ("weight".into(), Prop::U32(12)),
                ("label".into(), Prop::Str("blerg".into())),
            ],
        );

        g.add_edge_with_props(
            33,
            44,
            4,
            &vec![("label".into(), Prop::Str("blerg".into()))],
        );

        g.add_edge_with_props(
            44,
            11,
            5,
            &vec![
                ("weight".into(), Prop::U32(12)),
                ("amount".into(), Prop::F64(12.34)),
            ],
        );

        // betwen t:2 and t:4 (excluded) only 11, 22 and 33 are visible, 11 is visible because it has an edge at time 2
        let vs = g
            .iter_local_vertices_window(2..4)
            .map(|v| v.id())
            .collect::<Vec<_>>();

        assert_eq!(vs, vec![11, 22, 33]);

        // between t: 3 and t:6 (excluded) show the visible outbound edges
        let vs = g
            .iter_local_vertices_window(3..6)
            .flat_map(|v| {
                v.out_edges().map(|e| e.global_dst()).collect::<Vec<_>>() // FIXME: we can't just return v.outbound().map(|e| e.global_dst()) here we might need to do so check lifetimes
            })
            .collect::<Vec<_>>();

        assert_eq!(vs, vec![33, 44, 11]);
        let v11 = g.local_vertex(11).unwrap();
        let edge_weights = g
            .edges(v11.as_pointer(), Direction::OUT)
            .flat_map(|e| {
                let weight = e.props("weight").map(|x| x.collect::<Vec<_>>());
                let amount = e.props("amount").map(|x| x.collect::<Vec<_>>());
                let label = e.props("label").map(|x| x.collect::<Vec<_>>());
                weight
                    .zip(amount)
                    .map(|(mut x, mut y)| {
                        x.append(&mut y);
                        x
                    })
                    .zip(label)
                    .map(|(mut x, mut y)| {
                        x.append(&mut y);
                        x
                    })
            })
            .flatten()
            .collect::<Vec<_>>();

        assert_eq!(
            edge_weights,
            vec![(&2, Prop::F64(12.34)), (&2, Prop::Str("blerg".into()))]
        )
    }

    #[test]
    fn correctness_degree_test() {
        let mut g = TemporalGraph::default();

        let triplets = vec![
            (1, 2, 1, 1),
            (1, 2, 2, 2),
            (1, 2, 3, 2),
            (1, 2, 4, 1),
            (1, 3, 5, 1),
            (3, 1, 6, 1),
        ];

        for (src, dst, t, w) in triplets {
            g.add_edge_with_props(src, dst, t, &vec![("weight".to_string(), Prop::U32(w))]);
        }

        for v in g.iter_local_vertices() {
            let out1 = g
                .edges(v.as_pointer(), Direction::OUT)
                .map(|e| e.global_dst())
                .collect_vec();
            let out2 = g
                .edges(v.as_pointer().with_window(1..7), Direction::OUT)
                .map(|e| e.global_dst())
                .collect_vec();
            assert_eq!(out1, out2);

            assert_eq!(
                g.degree(v.as_pointer(), Direction::OUT),
                g.degree(v.as_pointer().with_window(1..7), Direction::OUT)
            );
            assert_eq!(
                g.degree(v.as_pointer(), Direction::IN),
                g.degree(v.as_pointer().with_window(1..7), Direction::IN)
            );
        }

        let degrees = g
            .iter_local_vertices()
            .map(|v| {
                (
                    v.clone().id(),
                    v.clone().in_degree(),
                    v.clone().out_degree(),
                    v.clone().degree(),
                )
            })
            .collect_vec();

        let degrees_window = g
            .iter_local_vertices_window(1..7)
            .map(|v| {
                (
                    v.clone().id(),
                    v.clone().in_degree(),
                    v.clone().out_degree(),
                    v.clone().degree(),
                )
            })
            .collect_vec();

        let expected = vec![(1, 1, 2, 2), (2, 1, 0, 1), (3, 1, 1, 1)];

        assert_eq!(degrees, expected);
        assert_eq!(degrees_window, expected);
    }

    #[test]
    fn lotr_degree() {
        let mut g = TemporalGraph::default();

        fn parse_record(rec: &StringRecord) -> Option<(String, String, i64)> {
            let src = rec.get(0).and_then(|s| s.parse::<String>().ok())?;
            let dst = rec.get(1).and_then(|s| s.parse::<String>().ok())?;
            let t = rec.get(2).and_then(|s| s.parse::<i64>().ok())?;
            Some((src, dst, t))
        }

        let data_dir: PathBuf = [env!("CARGO_MANIFEST_DIR"), "resources/test/lotr.csv"]
            .iter()
            .collect();

        if !data_dir.exists() {
            panic!("Missing data dir = {}", data_dir.to_str().unwrap())
        }

        if let Ok(mut reader) = csv::Reader::from_path(data_dir) {
            for rec_res in reader.records() {
                if let Ok(rec) = rec_res {
                    if let Some((src, dst, t)) = parse_record(&rec) {
                        let src_id = utils::calculate_hash(&src);

                        let dst_id = utils::calculate_hash(&dst);

                        g.add_vertex(src_id, t);
                        g.add_vertex(dst_id, t);
                        g.add_edge_with_props(src_id, dst_id, t, &vec![]);
                    }
                }
            }
        }

        // query the various graph windows
        // 9501 .. 10001

        let mut degrees_w1 = g
            .iter_local_vertices_window(9501..10001)
            .map(|v| {
                (
                    v.clone().id(),
                    v.clone().in_degree(),
                    v.clone().out_degree(),
                    v.clone().degree(),
                )
            })
            .collect_vec();

        let mut expected_degrees_w1 = vec![
            ("Balin", 0, 5, 5),
            ("Frodo", 4, 4, 8),
            ("Thorin", 0, 1, 1),
            ("Fundin", 1, 0, 1),
            ("Ori", 0, 1, 1),
            ("Pippin", 0, 3, 3),
            ("Merry", 2, 1, 3),
            ("Bilbo", 4, 0, 4),
            ("Gimli", 2, 2, 4),
            ("Legolas", 2, 0, 2),
            ("Sam", 0, 1, 1),
            ("Gandalf", 1, 2, 3),
            ("Boromir", 1, 0, 1),
            ("Aragorn", 3, 1, 4),
            ("Daeron", 1, 0, 1),
        ]
        .into_iter()
        .map(|(name, indeg, outdeg, deg)| (utils::calculate_hash(&name), indeg, outdeg, deg))
        .collect_vec();

        expected_degrees_w1.sort();
        degrees_w1.sort();

        assert_eq!(degrees_w1, expected_degrees_w1);

        // 19001..20001
        let mut expected_degrees_w2 = vec![
            ("Elrond", 1, 0, 1),
            ("Peregrin", 0, 1, 1),
            ("Pippin", 0, 4, 4),
            ("Merry", 2, 1, 3),
            ("Gimli", 0, 2, 2),
            ("Wormtongue", 0, 1, 1),
            ("Legolas", 1, 1, 2),
            ("Sam", 1, 0, 1),
            ("Saruman", 1, 1, 2),
            ("Treebeard", 0, 1, 1),
            ("Gandalf", 3, 3, 6),
            ("Aragorn", 7, 0, 7),
            ("Shadowfax", 1, 1, 2),
            ("Elendil", 0, 1, 1),
        ]
        .into_iter()
        .map(|(name, indeg, outdeg, deg)| (utils::calculate_hash(&name), indeg, outdeg, deg))
        .collect_vec();

        let mut degrees_w2 = g
            .iter_local_vertices_window(19001..20001)
            .map(|v| {
                (
                    v.clone().id(),
                    v.clone().in_degree(),
                    v.clone().out_degree(),
                    v.clone().degree(),
                )
            })
            .collect_vec();

        expected_degrees_w2.sort();
        degrees_w2.sort();

        assert_eq!(degrees_w2, expected_degrees_w2);
    }

    #[quickcheck]
    fn add_vertices_into_two_graph_partitions(vs: Vec<(u64, u64)>) {
        let mut g1 = TemporalGraph::default();

        let mut g2 = TemporalGraph::default();

        let mut shards = vec![&mut g1, &mut g2];
        let some_props: Vec<(String, Prop)> = vec![("bla".to_string(), Prop::U32(1))];

        let n_shards = shards.len();
        for (t, (src, dst)) in vs.into_iter().enumerate() {
            let src_shard = utils::get_shard_id_from_global_vid(src, n_shards);
            let dst_shard = utils::get_shard_id_from_global_vid(src, n_shards);

            shards[src_shard].add_vertex(src.into(), t.try_into().unwrap());
            shards[dst_shard].add_vertex(dst.into(), t.try_into().unwrap());

            if src_shard == dst_shard {
                shards[src_shard].add_edge_with_props(
                    src.into(),
                    dst.into(),
                    t.try_into().unwrap(),
                    &some_props,
                );
            } else {
                shards[src_shard].add_edge_remote_out(
                    src.into(),
                    dst.into(),
                    t.try_into().unwrap(),
                    &some_props,
                );
                shards[dst_shard].add_edge_remote_into(
                    src.into(),
                    dst.into(),
                    t.try_into().unwrap(),
                    &some_props,
                );
            }
        }
    }

    #[test]
    fn adding_remote_edge_does_not_break_local_indices() {
        let mut g1 = TemporalGraph::default();
        g1.add_edge_remote_out(11, 1, 1, &vec![("bla".to_string(), Prop::U32(1))]);
        g1.add_edge_with_props(11, 0, 2, &vec![("bla".to_string(), Prop::U32(1))]);
    }

    #[test]
    fn check_edges_after_adding_remote() {
        let mut g1 = TemporalGraph::default();
        g1.add_vertex(11, 1);

        g1.add_edge_remote_out(11, 22, 2, &vec![("bla".to_string(), Prop::U32(1))]);

        let actual = g1
            .local_vertex_window(11, 1..3)
            .unwrap()
            .out_edges()
            .map(|e| e.global_dst())
            .collect_vec();
        assert_eq!(actual, vec![22]);

        let actual = g1
            .internal_neighbours_iter_window(0, &(1..3), Direction::OUT)
            .map(|(id, edge)| (id, edge.is_local()))
            .collect_vec();
        assert_eq!(actual, vec![(22, false)])
    }

    // this test checks TemporalGraph can be serialized and deserialized
    #[test]
    fn serialize_and_deserialize_with_bincode() {
        let mut g = TemporalGraph::default();

        g.add_vertex(1, 1);
        g.add_vertex(2, 2);

        g.add_vertex(3, 3);
        g.add_vertex(4, 1);

        g.add_edge_with_props(1, 2, 3, &vec![("bla".to_string(), Prop::U32(1))]);
        g.add_edge_with_props(3, 4, 4, &vec![("bla1".to_string(), Prop::U64(1))]);
        g.add_edge_with_props(
            4,
            1,
            5,
            &vec![("bla2".to_string(), Prop::Str("blergo blargo".to_string()))],
        );

        let mut buffer: Vec<u8> = Vec::new();

        bincode::serialize_into(&mut buffer, &g).unwrap();

        let g2: TemporalGraph = bincode::deserialize_from(&mut buffer.as_slice()).unwrap();
        assert_eq!(g, g2);
    }
}<|MERGE_RESOLUTION|>--- conflicted
+++ resolved
@@ -1,4 +1,3 @@
-use std::ops::Deref;
 use std::{
     collections::{BTreeMap, HashMap},
     ops::Range,
@@ -8,12 +7,7 @@
 use serde::{Deserialize, Serialize};
 
 use crate::adj::Adj;
-use crate::graphview::{
-    EdgeIterator, GraphView, GraphViewInternals, MutableGraph, NeighboursIterator, PropertyHistory,
-    VertexIterator,
-};
 use crate::props::Props;
-use crate::vertexview::{VertexPointer, VertexView, VertexViewMethods};
 use crate::Prop;
 use crate::{bitset::BitSet, tadjset::AdjEdge, Direction};
 
@@ -472,219 +466,7 @@
         self.props.upsert_edge_props(dst_edge_meta_id, t, props)
     }
 
-<<<<<<< HEAD
     /// FIXME: Add explode to EdgeView and clean up edge view to be useable and clear about the different ids
-=======
-    pub(crate) fn degree(&self, v: u64, d: Direction) -> usize {
-        let v_pid = self.logical_to_physical[&v];
-
-        match &self.adj_lists[v_pid] {
-            Adj::List {
-                out,
-                into,
-                remote_out,
-                remote_into,
-                ..
-            } => match d {
-                Direction::OUT => out.len() + remote_out.len(),
-                Direction::IN => into.len() + remote_into.len(),
-                _ => {
-                    vec![
-                        out.iter(),
-                        into.iter(),
-                        remote_out.iter(),
-                        remote_into.iter(),
-                    ] // FIXME: there are better ways of doing this, all adj lists are sorted except for the HashMap
-                    .into_iter()
-                    .flatten()
-                    .unique_by(|(v, _)| *v)
-                    .count()
-                }
-            },
-            _ => 0,
-        }
-    }
-
-    pub(crate) fn degree_window(&self, v: u64, r: &Range<i64>, d: Direction) -> usize {
-        let v_pid = self.logical_to_physical[&v];
-
-        match &self.adj_lists[v_pid] {
-            Adj::List {
-                out,
-                into,
-                remote_out,
-                remote_into,
-                ..
-            } => match d {
-                Direction::OUT => out.len_window(r) + remote_out.len_window(r),
-                Direction::IN => into.len_window(r) + remote_into.len_window(r),
-                _ => vec![
-                    out.iter_window(r),
-                    into.iter_window(r),
-                    remote_out.iter_window(r),
-                    remote_into.iter_window(r),
-                ]
-                .into_iter()
-                .flatten()
-                .unique_by(|(v, _)| *v)
-                .count(),
-            },
-            _ => 0,
-        }
-    }
-
-    pub(crate) fn vertices(&self) -> Box<dyn Iterator<Item = u64> + '_> {
-        Box::new(self.adj_lists.iter().map(|adj| match *adj {
-            Adj::Solo(lid) => lid,
-            Adj::List { logical, .. } => logical,
-        }))
-    }
-
-    pub(crate) fn vertices_vv(&self) -> Box<dyn Iterator<Item = VertexView<'_, Self>> + '_> {
-        Box::new(
-            self.adj_lists
-                .iter()
-                .enumerate()
-                .map(|(pid, v)| VertexView {
-                    g_id: *v.logical(),
-                    pid,
-                    g: self,
-                    w: None,
-                }),
-        )
-    }
-
-    pub(crate) fn vertices_window(
-        &self,
-        r: Range<i64>,
-    ) -> Box<dyn Iterator<Item = VertexView<'_, Self>> + '_> {
-        Box::new(
-            self.index
-                .range(r.clone())
-                .map(|(_, vs)| vs.iter())
-                .kmerge()
-                .dedup()
-                .map(move |pid| match self.adj_lists[pid] {
-                    Adj::Solo(lid) => VertexView {
-                        g_id: lid,
-                        pid,
-                        g: self,
-                        w: Some(r.clone()),
-                    },
-                    Adj::List { logical, .. } => VertexView {
-                        g_id: logical,
-                        pid,
-                        g: self,
-                        w: Some(r.clone()),
-                    },
-                }),
-        )
-    }
-
-    pub(crate) fn vertices_window_vv(
-        &self,
-        r: Range<i64>,
-    ) -> Box<dyn Iterator<Item = VertexView<'_, Self>> + '_> {
-        let iter = self
-            .index
-            .range(r.clone())
-            .map(|(_, vs)| vs.iter())
-            .kmerge()
-            .dedup()
-            .map(move |pid| match self.adj_lists[pid] {
-                Adj::Solo(lid) => VertexView {
-                    g_id: lid,
-                    pid,
-                    g: self,
-                    w: Some(r.clone()),
-                },
-                Adj::List { logical, .. } => VertexView {
-                    g_id: logical,
-                    pid,
-                    g: self,
-                    w: Some(r.clone()),
-                },
-            });
-        Box::new(iter)
-    }
-
-    pub(crate) fn neighbours(
-        &self,
-        v: u64,
-        d: Direction,
-    ) -> Box<dyn Iterator<Item = EdgeView<'_, Self>> + '_>
-    where
-        Self: Sized,
-    {
-        let v_pid = self.logical_to_physical[&v];
-
-        match d {
-            Direction::OUT => {
-                Box::new(
-                    self.neighbours_iter(v_pid, d)
-                        .map(move |(v, e_meta)| EdgeView {
-                            src_id: v_pid,
-                            dst_id: *v,
-                            t: None,
-                            g: self,
-                            e_meta,
-                        }),
-                )
-            }
-            Direction::IN => {
-                Box::new(
-                    self.neighbours_iter(v_pid, d)
-                        .map(move |(v, e_meta)| EdgeView {
-                            src_id: *v,
-                            dst_id: v_pid,
-                            t: None,
-                            g: self,
-                            e_meta,
-                        }),
-                )
-            }
-            Direction::BOTH => Box::new(itertools::chain!(
-                self.neighbours(v, Direction::IN),
-                self.neighbours(v, Direction::OUT)
-            )),
-        }
-    }
-
-    pub(crate) fn neighbours_window(
-        &self,
-        v: u64,
-        w: &Range<i64>,
-        d: Direction,
-    ) -> Box<dyn Iterator<Item = EdgeView<'_, Self>> + '_> {
-        let v_pid = self.logical_to_physical[&v];
-
-        match d {
-            Direction::OUT => Box::new(self.neighbours_iter_window(v_pid, w, d).map(
-                move |(v, e_meta)| EdgeView {
-                    src_id: v_pid,
-                    dst_id: v,
-                    t: None,
-                    g: self,
-                    e_meta,
-                },
-            )),
-            Direction::IN => Box::new(self.neighbours_iter_window(v_pid, w, d).map(
-                move |(v, e_meta)| EdgeView {
-                    src_id: v,
-                    dst_id: v_pid,
-                    t: None,
-                    g: self,
-                    e_meta,
-                },
-            )),
-            Direction::BOTH => Box::new(itertools::chain!(
-                self.neighbours_window(v, w, Direction::IN),
-                self.neighbours_window(v, w, Direction::OUT)
-            )),
-        }
-    }
-
->>>>>>> a4fdd94f
     pub(crate) fn neighbours_window_t(
         &self,
         v: u64,
@@ -897,7 +679,6 @@
     e_meta: AdjEdge,
 }
 
-<<<<<<< HEAD
 impl<'a, G> EdgeView<'a, G>
 where
     G: GraphViewInternals,
@@ -912,38 +693,6 @@
             dst_id: self.dst_id,
             t: self.t,
             e_meta: self.e_meta,
-=======
-impl<'a> VertexView<'a, TemporalGraph> {
-    pub fn global_id(&self) -> u64 {
-        self.g_id
-    }
-
-    pub fn partition_id(&self) -> usize {
-        self.pid
-    }
-
-    pub fn window(&self) -> Option<Range<i64>> {
-        self.w.clone()
-    }
-
-    pub fn degree(&self, d: Direction) -> usize {
-        if let Some(w) = &self.w {
-            self.g.degree_window(self.g_id, w, d)
-        } else {
-            self.g.degree(self.g_id, d)
-        }
-    }
-
-    // FIXME: all the functions using global ID need to be changed to use the physical ID instead
-    pub fn edges(
-        &'a self,
-        d: Direction,
-    ) -> Box<dyn Iterator<Item = EdgeView<'a, TemporalGraph>> + 'a> {
-        if let Some(r) = &self.w {
-            self.g.neighbours_window(self.g_id, r, d)
-        } else {
-            self.g.neighbours(self.g_id, d)
->>>>>>> a4fdd94f
         }
     }
 }
@@ -1890,7 +1639,6 @@
                 )
             })
             .collect_vec();
-
         let degrees_window = g
             .iter_local_vertices_window(1..7)
             .map(|v| {
