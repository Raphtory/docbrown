--- conflicted
+++ resolved
@@ -496,21 +496,16 @@
         self.read_shard(|tg| Ok(tg.static_vertex_prop_keys(v)))
     }
 
-<<<<<<< HEAD
     pub fn temporal_vertex_prop_keys(&self, v: u64) -> Vec<String> {
         self.read_shard(|tg| tg.temporal_vertex_prop_keys(v))
     }
 
-    pub fn temporal_vertex_prop_vec(&self, v: u64, name: String) -> Vec<(i64, Prop)> {
-        self.read_shard(|tg| tg.temporal_vertex_prop_vec(v, &name))
-=======
     pub fn temporal_vertex_prop_vec(
         &self,
         v: u64,
         name: String,
     ) -> Result<Vec<(i64, Prop)>, GraphError> {
         self.read_shard(|tg| Ok(tg.temporal_vertex_prop_vec(v, &name)))
->>>>>>> 877aec94
     }
 
     pub fn temporal_vertex_prop_vec_window(
@@ -544,21 +539,16 @@
         self.read_shard(|tg| Ok(tg.static_edge_prop_keys(e)))
     }
 
-<<<<<<< HEAD
     pub fn temporal_edge_prop_keys(&self, e: usize) -> Vec<String> {
         self.read_shard(|tg| tg.temporal_edge_prop_keys(e))
     }
 
-    pub fn temporal_edge_prop_vec(&self, e: usize, name: String) -> Vec<(i64, Prop)> {
-        self.read_shard(|tg| tg.temporal_edge_prop_vec(e, &name))
-=======
     pub fn temporal_edge_prop_vec(
         &self,
         e: usize,
         name: String,
     ) -> Result<Vec<(i64, Prop)>, GraphError> {
         self.read_shard(|tg| Ok(tg.temporal_edge_prop_vec(e, &name)))
->>>>>>> 877aec94
     }
 
     pub fn temporal_edge_props_vec_window(
@@ -583,6 +573,29 @@
             rc: self.rc.clone(),
         }
     }
+}
+
+impl ImmutableTGraphShard<TemporalGraph> {
+    pub fn unfreeze(self) -> Result<TGraphShard<TemporalGraph>, Arc<TemporalGraph>> {
+        let tg = Arc::try_unwrap(self.rc)?;
+        Ok(TGraphShard::new_from_tgraph(tg))
+    }
+
+    pub fn earliest_time(&self) -> i64 {
+        self.rc.earliest_time
+    }
+
+    pub fn latest_time(&self) -> i64 {
+        self.rc.latest_time
+    }
+
+    pub fn degree(&self, v: u64, d: Direction) -> usize {
+        self.rc.degree(v, d)
+    }
+
+    pub fn vertices(&self) -> Box<dyn Iterator<Item = VertexRef> + Send + '_> {
+        self.rc.vertices()
+    }
 
     pub fn temporal_edge_props_window(
         &self,
@@ -596,28 +609,6 @@
 
 
 }
-
-impl ImmutableTGraphShard<TemporalGraph> {
-    pub fn unfreeze(self) -> Result<TGraphShard<TemporalGraph>, Arc<TemporalGraph>> {
-        let tg = Arc::try_unwrap(self.rc)?;
-        Ok(TGraphShard::new_from_tgraph(tg))
-    }
-
-    pub fn earliest_time(&self) -> i64 {
-        self.rc.earliest_time
-    }
-
-    pub fn latest_time(&self) -> i64 {
-        self.rc.latest_time
-    }
-
-    pub fn degree(&self, v: u64, d: Direction) -> usize {
-        self.rc.degree(v, d)
-    }
-
-    pub fn vertices(&self) -> Box<dyn Iterator<Item = VertexRef> + Send + '_> {
-        self.rc.vertices()
-    }
 
     pub fn edges(
         &self,
