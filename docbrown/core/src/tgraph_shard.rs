//! A data structure for sharding a temporal graph.
//!
//! When a docbrown graph is created, the code will automatically shard the graph depending
//! on how many shards you set the graph to originally have when initializing it.
//!
//! For example, Graph::new(4) will create a graph with 4 shards.
//!
//! Each of these shards will be stored in a separate file, and will be loaded into memory when needed.
//!
//! Each shard will have its own set of vertex and edge data, and will be able to be queried independently.

use serde::{Deserialize, Serialize};
use std::collections::HashMap;
use std::ops::Range;
use std::path::Path;
use std::sync::Arc;

use genawaiter::sync::{gen, GenBoxed};
use genawaiter::yield_;

use crate::tgraph::{EdgeRef, TemporalGraph, VertexRef};
use crate::vertex::InputVertex;
use crate::{Direction, Prop, Time};

use self::errors::GraphError;
use self::lock::OptionLock;

mod lock {
    use serde::{Deserialize, Serialize};
    use std::ops::{Deref, DerefMut};

    #[derive(Serialize, Deserialize, Debug)]
    #[repr(transparent)]
    pub struct OptionLock<T>(parking_lot::RwLock<Option<T>>);

    impl<T> OptionLock<T> {
        pub fn new(t: T) -> Self {
            Self(parking_lot::RwLock::new(Some(t)))
        }
    }

    #[repr(transparent)]
    pub struct MyReadGuard<'a, T>(parking_lot::RwLockReadGuard<'a, Option<T>>);

    #[repr(transparent)]
    pub struct MyWriteGuard<'a, T>(parking_lot::RwLockWriteGuard<'a, Option<T>>);

    impl<T> OptionLock<T> {
        pub fn read(&self) -> MyReadGuard<T> {
            MyReadGuard(self.0.read())
        }

        pub fn write(&self) -> MyWriteGuard<T> {
            MyWriteGuard(self.0.write())
        }
    }

    impl<T> Deref for MyReadGuard<'_, T> {
        type Target = Option<T>;
        fn deref(&self) -> &Self::Target {
            &self.0.deref()
        }
    }

    impl<T> Deref for MyWriteGuard<'_, T> {
        type Target = Option<T>;
        fn deref(&self) -> &Self::Target {
            self.0.deref()
        }
    }

    impl<T> DerefMut for MyWriteGuard<'_, T> {
        fn deref_mut(&mut self) -> &mut Self::Target {
            self.0.deref_mut()
        }
    }

    unsafe impl<T> Send for MyReadGuard<'_, T> {}
}

pub mod errors {
    use crate::tgraph::errors::MutateGraphError;

    #[derive(thiserror::Error, Debug)]
    pub enum GraphError {
        #[error("Immutable graph reference already exists. You can access mutable graph apis only exclusively.")]
        IllegalGraphAccess,
        #[error("Failed to mutate graph")]
        FailedToMutateGraph { source: MutateGraphError },
    }
}

#[derive(Clone, Debug, Serialize, Deserialize)]
#[repr(transparent)]
pub struct TGraphShard<TemporalGraph> {
    pub rc: Arc<lock::OptionLock<TemporalGraph>>,
}

impl Clone for TGraphShard<TemporalGraph> {
    fn clone(&self) -> Self {
        Self {
            rc: self.rc.clone(),
        }
    }
}

impl Default for TGraphShard<TemporalGraph> {
    fn default() -> Self {
        Self {
            rc: Arc::new(lock::OptionLock::new(TemporalGraph::default())),
        }
    }
}

impl TGraphShard<TemporalGraph> {
    fn new() -> TGraphShard<TemporalGraph> {
        TGraphShard::default()
    }

    pub fn new_from_tgraph(g: TemporalGraph) -> Self {
        Self {
            rc: Arc::new(OptionLock::new(g)),
        }
    }

    pub fn load_from_file<P: AsRef<Path>>(
        path: P,
    ) -> Result<TGraphShard<TemporalGraph>, Box<bincode::ErrorKind>> {
        // use BufReader for better performance
        let f = std::fs::File::open(path).unwrap();
        let mut reader = std::io::BufReader::new(f);
        bincode::deserialize_from(&mut reader)
    }

    pub fn save_to_file<P: AsRef<Path>>(&self, path: P) -> Result<(), Box<bincode::ErrorKind>> {
        // use BufWriter for better performance
        let f = std::fs::File::create(path).unwrap();
        let mut writer = std::io::BufWriter::new(f);
        bincode::serialize_into(&mut writer, self)
    }

    #[inline(always)]
    fn write_shard<A, F>(&self, f: F) -> Result<A, GraphError>
    where
        F: FnOnce(&mut TemporalGraph) -> Result<A, GraphError>,
    {
        let mut binding = self.rc.write();
        let mut shard = binding.as_mut().ok_or(GraphError::IllegalGraphAccess)?;
        f(&mut shard)
    }

    #[inline(always)]
    fn read_shard<A, F>(&self, f: F) -> A
    where
        F: Fn(&TemporalGraph) -> A,
    {
        let binding = self.rc.read();
<<<<<<< HEAD
        let shard = binding.as_ref().ok_or(GraphError::IllegalGraphAccess)?;
        Ok(f(&shard))
=======
        let shard = binding.as_ref().unwrap();
        f(&shard)
>>>>>>> 99a1a695
    }

    pub fn freeze(&self) -> ImmutableTGraphShard<TemporalGraph> {
        let mut inner = self.rc.write();
        let g = inner.take().unwrap();
        ImmutableTGraphShard { rc: Arc::new(g) }
    }

<<<<<<< HEAD
    pub fn earliest_time(&self) -> Result<i64, GraphError> {
        self.read_shard(|tg| tg.earliest_time)
    }

    pub fn latest_time(&self) -> Result<i64, GraphError> {
        self.read_shard(|tg| tg.latest_time)
    }

    pub fn len(&self) -> Result<usize, GraphError> {
        self.read_shard(|tg| tg.len())
    }

    pub fn out_edges_len(&self) -> Result<usize, GraphError> {
        self.read_shard(|tg| tg.out_edges_len())
    }

    pub fn out_edges_len_window(&self, w: &Range<Time>) -> Result<usize, GraphError> {
        self.read_shard(|tg| tg.out_edges_len_window(w))
    }

    pub fn len_window(&self, w: Range<i64>) -> Result<usize, GraphError> {
        self.read_shard(|tg| tg.len_window(&w))
    }

    pub fn has_edge(&self, src: u64, dst: u64) -> Result<bool, GraphError> {
        self.read_shard(|tg| tg.has_edge(src, dst))
    }

    pub fn has_edge_window(&self, src: u64, dst: u64, w: Range<i64>) -> Result<bool, GraphError> {
        self.read_shard(|tg| tg.has_edge_window(src, dst, &w))
    }

    pub fn has_vertex(&self, v: u64) -> Result<bool, GraphError> {
        self.read_shard(|tg| tg.has_vertex(v))
    }

    pub fn has_vertex_window(&self, v: u64, w: Range<i64>) -> Result<bool, GraphError> {
=======
    pub fn earliest_time(&self) -> i64 {
        self.read_shard(|tg| tg.earliest_time)
    }

    pub fn latest_time(&self) -> i64 {
        self.read_shard(|tg| tg.latest_time)
    }

    pub fn len(&self) -> usize {
        self.read_shard(|tg| tg.len())
    }

    pub fn out_edges_len(&self) -> usize {
        self.read_shard(|tg| tg.out_edges_len())
    }

    pub fn has_edge(&self, src: u64, dst: u64) -> bool {
        self.read_shard(|tg| tg.has_edge(src, dst))
    }

    pub fn has_edge_window(&self, src: u64, dst: u64, w: Range<i64>) -> bool {
        self.read_shard(|tg| tg.has_edge_window(src, dst, &w))
    }

    pub fn has_vertex(&self, v: u64) -> bool {
        self.read_shard(|tg| tg.has_vertex(v))
    }

    pub fn has_vertex_window(&self, v: u64, w: Range<i64>) -> bool {
>>>>>>> 99a1a695
        self.read_shard(|tg| tg.has_vertex_window(v, &w))
    }

    pub fn add_vertex<T: InputVertex>(
        &self,
        t: i64,
        v: T,
        props: &Vec<(String, Prop)>,
    ) -> Result<(), GraphError> {
        self.write_shard(move |tg| {
            let res = tg.add_vertex_with_props(t, v, props);
            res.map_err(|e| GraphError::FailedToMutateGraph { source: e })
        })
    }

    pub fn add_vertex_properties(
        &self,
        v: u64,
        data: &Vec<(String, Prop)>,
    ) -> Result<(), GraphError> {
        self.write_shard(|tg| {
            let res = tg.add_vertex_properties(v, data);
            res.map_err(|e| GraphError::FailedToMutateGraph { source: e })
        })
    }

    pub fn add_edge(
        &self,
        t: i64,
        src: u64,
        dst: u64,
        props: &Vec<(String, Prop)>,
    ) -> Result<(), GraphError> {
        self.write_shard(|tg| Ok(tg.add_edge_with_props(t, src, dst, props)))
    }

    pub fn add_edge_remote_out(
        &self,
        t: i64,
        src: u64,
        dst: u64,
        props: &Vec<(String, Prop)>,
    ) -> Result<(), GraphError> {
        self.write_shard(|tg| Ok(tg.add_edge_remote_out(t, src, dst, props)))
    }

    pub fn add_edge_remote_into(
        &self,
        t: i64,
        src: u64,
        dst: u64,
        props: &Vec<(String, Prop)>,
    ) -> Result<(), GraphError> {
        self.write_shard(|tg| Ok(tg.add_edge_remote_into(t, src, dst, props)))
    }

    pub fn add_edge_properties(
        &self,
        src: u64,
        dst: u64,
        data: &Vec<(String, Prop)>,
    ) -> Result<(), GraphError> {
        self.write_shard(|tg| {
            let res = tg.add_edge_properties(src, dst, data);
            res.map_err(|e| GraphError::FailedToMutateGraph { source: e })
        })
    }

<<<<<<< HEAD
    pub fn degree(&self, v: u64, d: Direction) -> Result<usize, GraphError> {
        self.read_shard(|tg: &TemporalGraph| tg.degree(v, d))
    }

    pub fn degree_window(&self, v: u64, w: Range<i64>, d: Direction) -> Result<usize, GraphError> {
        self.read_shard(|tg: &TemporalGraph| tg.degree_window(v, &w, d))
    }

    pub fn vertex(&self, v: u64) -> Result<Option<VertexRef>, GraphError> {
        self.read_shard(|tg| tg.vertex(v))
    }

    pub fn vertex_window(&self, v: u64, w: Range<i64>) -> Result<Option<VertexRef>, GraphError> {
=======
    pub fn degree(&self, v: u64, d: Direction) -> usize {
        self.read_shard(|tg: &TemporalGraph| tg.degree(v, d))
    }

    pub fn degree_window(&self, v: u64, w: Range<i64>, d: Direction) -> usize {
        self.read_shard(|tg: &TemporalGraph| tg.degree_window(v, &w, d))
    }

    pub fn vertex(&self, v: u64) -> Option<VertexRef> {
        self.read_shard(|tg| tg.vertex(v))
    }

    pub fn vertex_window(&self, v: u64, w: Range<i64>) -> Option<VertexRef> {
>>>>>>> 99a1a695
        self.read_shard(|tg| tg.vertex_window(v, &w))
    }

    pub fn vertex_ids(&self) -> Box<dyn Iterator<Item = u64> + Send> {
        let tgshard = self.rc.clone();
        let iter: GenBoxed<u64> = GenBoxed::new_boxed(|co| async move {
            let binding = tgshard.read();
            if let Some(g) = binding.as_ref() {
                let iter = (*g).vertex_ids();
                for v_id in iter {
                    co.yield_(v_id).await;
                }
            };
        });

        Box::new(iter.into_iter())
    }

    pub fn vertex_ids_window(&self, w: Range<i64>) -> Box<dyn Iterator<Item = u64> + Send> {
        let tgshard = self.rc.clone();
        let iter: GenBoxed<u64> = GenBoxed::new_boxed(|co| async move {
            let binding = tgshard.read();
            if let Some(g) = binding.as_ref() {
                let iter = (*g).vertex_ids_window(w).map(|v| v.into());
                for v_id in iter {
                    co.yield_(v_id).await;
                }
            }
        });

        Box::new(iter.into_iter())
    }

    pub fn vertices(&self) -> Box<dyn Iterator<Item = VertexRef> + Send> {
        let tgshard = self.rc.clone();
        let iter: GenBoxed<VertexRef> = GenBoxed::new_boxed(|co| async move {
            let binding = tgshard.read();
            if let Some(g) = binding.as_ref() {
                let iter = (*g).vertices();
                for vv in iter {
                    co.yield_(vv).await;
                }
            }
        });

        Box::new(iter.into_iter())
    }

    pub fn vertices_window(&self, w: Range<i64>) -> Box<dyn Iterator<Item = VertexRef> + Send> {
        let tgshard = self.rc.clone();
        let iter: GenBoxed<VertexRef> = GenBoxed::new_boxed(|co| async move {
            let binding = tgshard.read();
            if let Some(g) = binding.as_ref() {
                let iter = (*g).vertices_window(w);
                for vv in iter {
                    co.yield_(vv).await;
                }
            }
        });

        Box::new(iter.into_iter())
    }

<<<<<<< HEAD
    pub fn edge(&self, src: u64, dst: u64) -> Result<Option<EdgeRef>, GraphError> {
        self.read_shard(|tg| tg.edge(src, dst))
    }

    pub fn edge_window(
        &self,
        src: u64,
        dst: u64,
        w: Range<i64>,
    ) -> Result<Option<EdgeRef>, GraphError> {
=======
    pub fn edge(&self, src: u64, dst: u64) -> Option<EdgeRef> {
        self.read_shard(|tg| tg.edge(src, dst))
    }

    pub fn edge_window(&self, src: u64, dst: u64, w: Range<i64>) -> Option<EdgeRef> {
>>>>>>> 99a1a695
        self.read_shard(|tg| tg.edge_window(src, dst, &w))
    }

    pub fn vertex_edges(&self, v: u64, d: Direction) -> Box<dyn Iterator<Item = EdgeRef> + Send> {
        let tgshard = self.rc.clone();
        let iter: GenBoxed<EdgeRef> = GenBoxed::new_boxed(|co| async move {
            let binding = tgshard.read();
            if let Some(g) = binding.as_ref() {
                let iter = (*g).vertex_edges(v, d);
                for (_, ev) in iter {
                    co.yield_(ev).await;
                }
            }
        });

        Box::new(iter.into_iter())
    }

    pub fn vertex_edges_window(
        &self,
        v: u64,
        w: Range<i64>,
        d: Direction,
    ) -> Box<dyn Iterator<Item = EdgeRef> + Send> {
        let tgshard = self.clone();
        let iter = gen!({
            let binding = tgshard.rc.read();
            if let Some(g) = binding.as_ref() {
                let chunks = (*g).vertex_edges_window(v, &w, d).map(|(_, e)| e.into());
                let iter = chunks.into_iter();
                for v_id in iter {
                    yield_!(v_id)
                }
            }
        });

        Box::new(iter.into_iter())
    }

    pub fn vertex_edges_window_t(
        &self,
        v: u64,
        w: Range<i64>,
        d: Direction,
    ) -> Box<dyn Iterator<Item = EdgeRef> + Send> {
        let tgshard = self.clone();
        let iter = gen!({
            let mut binding = tgshard.rc.read();
            if let Some(g) = binding.as_ref() {
                let chunks = (*g).vertex_edges_window_t(v, &w, d).map(|e| e.into());
                let iter = chunks.into_iter();
                for v_id in iter {
                    yield_!(v_id)
                }
            }
        });

        Box::new(iter.into_iter())
    }

    pub fn neighbours(&self, v: u64, d: Direction) -> Box<dyn Iterator<Item = VertexRef> + Send> {
        let tgshard = self.clone();
        let iter = gen!({
            let binding = tgshard.rc.read();
            if let Some(g) = binding.as_ref() {
                let chunks = (*g).neighbours(v, d);
                let iter = chunks.into_iter();
                for v_id in iter {
                    yield_!(v_id)
                }
            }
        });

        Box::new(iter.into_iter())
    }

    pub fn neighbours_window(
        &self,
        v: u64,
        w: Range<i64>,
        d: Direction,
    ) -> Box<dyn Iterator<Item = VertexRef> + Send> {
        let tgshard = self.clone();
        let iter = gen!({
            let binding = tgshard.rc.read();
            if let Some(g) = binding.as_ref() {
                let chunks = (*g).neighbours_window(v, &w, d);
                let iter = chunks.into_iter();
                for v_id in iter {
                    yield_!(v_id)
                }
            }
        });

        Box::new(iter.into_iter())
    }

    pub fn neighbours_ids(&self, v: u64, d: Direction) -> Box<dyn Iterator<Item = u64> + Send>
    where
        Self: Sized,
    {
        let tgshard = self.clone();
        let iter = gen!({
            let binding = tgshard.rc.read();
            if let Some(g) = binding.as_ref() {
                let chunks = (*g).neighbours_ids(v, d);
                let iter = chunks.into_iter();
                for v_id in iter {
                    yield_!(v_id)
                }
            }
        });

        Box::new(iter.into_iter())
    }

    pub fn neighbours_ids_window(
        &self,
        v: u64,
        w: Range<i64>,
        d: Direction,
    ) -> Box<dyn Iterator<Item = u64> + Send>
    where
        Self: Sized,
    {
        let tgshard = self.clone();
        let iter = gen!({
            let binding = tgshard.rc.read();
            if let Some(g) = binding.as_ref() {
                let chunks = (*g).neighbours_ids_window(v, &w, d);
                let iter = chunks.into_iter();
                for v_id in iter {
                    yield_!(v_id)
                }
            }
        });

        Box::new(iter.into_iter())
    }

<<<<<<< HEAD
    pub fn static_vertex_prop(&self, v: u64, name: String) -> Result<Option<Prop>, GraphError> {
        self.read_shard(|tg| tg.static_vertex_prop(v, &name))
    }

    pub fn static_vertex_prop_keys(&self, v: u64) -> Result<Vec<String>, GraphError> {
        self.read_shard(|tg| tg.static_vertex_prop_keys(v))
    }

    pub fn temporal_vertex_prop_vec(
        &self,
        v: u64,
        name: String,
    ) -> Result<Vec<(i64, Prop)>, GraphError> {
=======
    pub fn static_vertex_prop(&self, v: u64, name: String) -> Option<Prop> {
        self.read_shard(|tg| tg.static_vertex_prop(v, &name))
    }

    pub fn static_vertex_prop_keys(&self, v: u64) -> Vec<String> {
        self.read_shard(|tg| tg.static_vertex_prop_keys(v))
    }

    pub fn temporal_vertex_prop_vec(&self, v: u64, name: String) -> Vec<(i64, Prop)> {
>>>>>>> 99a1a695
        self.read_shard(|tg| tg.temporal_vertex_prop_vec(v, &name))
    }

    pub fn temporal_vertex_prop_vec_window(
        &self,
        v: u64,
        name: String,
        w: Range<i64>,
<<<<<<< HEAD
    ) -> Result<Vec<(i64, Prop)>, GraphError> {
        self.read_shard(|tg| tg.temporal_vertex_prop_vec_window(v, &name, &w))
    }

    pub fn temporal_vertex_props(
        &self,
        v: u64,
    ) -> Result<HashMap<String, Vec<(i64, Prop)>>, GraphError> {
=======
    ) -> Vec<(i64, Prop)> {
        self.read_shard(|tg| (tg.temporal_vertex_prop_vec_window(v, &name, &w)))
    }

    pub fn temporal_vertex_props(&self, v: u64) -> HashMap<String, Vec<(i64, Prop)>> {
>>>>>>> 99a1a695
        self.read_shard(|tg| tg.temporal_vertex_props(v))
    }

    pub fn temporal_vertex_props_window(
        &self,
        v: u64,
        w: Range<i64>,
<<<<<<< HEAD
    ) -> Result<HashMap<String, Vec<(i64, Prop)>>, GraphError> {
        self.read_shard(|tg| tg.temporal_vertex_props_window(v, &w))
    }
    pub fn static_edge_prop(&self, e: usize, name: String) -> Result<Option<Prop>, GraphError> {
        self.read_shard(|tg| tg.static_edge_prop(e, &name))
    }

    pub fn static_edge_prop_keys(&self, e: usize) -> Result<Vec<String>, GraphError> {
        self.read_shard(|tg| tg.static_edge_prop_keys(e))
    }

    pub fn temporal_edge_prop_vec(
        &self,
        e: usize,
        name: String,
    ) -> Result<Vec<(i64, Prop)>, GraphError> {
=======
    ) -> HashMap<String, Vec<(i64, Prop)>> {
        self.read_shard(|tg| tg.temporal_vertex_props_window(v, &w))
    }
    pub fn static_edge_prop(&self, e: usize, name: String) -> Option<Prop> {
        self.read_shard(|tg| tg.static_edge_prop(e, &name))
    }

    pub fn static_edge_prop_keys(&self, e: usize) -> Vec<String> {
        self.read_shard(|tg| tg.static_edge_prop_keys(e))
    }

    pub fn temporal_edge_prop_vec(&self, e: usize, name: String) -> Vec<(i64, Prop)> {
>>>>>>> 99a1a695
        self.read_shard(|tg| tg.temporal_edge_prop_vec(e, &name))
    }

    pub fn temporal_edge_props_vec_window(
        &self,
        e: usize,
        name: String,
        w: Range<i64>,
<<<<<<< HEAD
    ) -> Result<Vec<(i64, Prop)>, GraphError> {
=======
    ) -> Vec<(i64, Prop)> {
>>>>>>> 99a1a695
        self.read_shard(|tg| tg.temporal_edge_prop_vec_window(e, &name, w.clone()))
    }
}

#[derive(Clone, Debug, Serialize, Deserialize)]
#[repr(transparent)]
pub struct ImmutableTGraphShard<TemporalGraph> {
    rc: Arc<TemporalGraph>,
}

impl Clone for ImmutableTGraphShard<TemporalGraph> {
    fn clone(&self) -> Self {
        Self {
            rc: self.rc.clone(),
        }
    }
}

impl ImmutableTGraphShard<TemporalGraph> {
    pub fn unfreeze(self) -> Result<TGraphShard<TemporalGraph>, Arc<TemporalGraph>> {
        let tg = Arc::try_unwrap(self.rc)?;
        Ok(TGraphShard::new_from_tgraph(tg))
    }

    pub fn earliest_time(&self) -> i64 {
        self.rc.earliest_time
    }

    pub fn latest_time(&self) -> i64 {
        self.rc.latest_time
    }

    pub fn degree(&self, v: u64, d: Direction) -> usize {
        self.rc.degree(v, d)
    }

    pub fn vertices(&self) -> Box<dyn Iterator<Item = VertexRef> + Send + '_> {
        self.rc.vertices()
    }

    pub fn edges(
        &self,
        v: u64,
        d: Direction,
    ) -> Box<dyn Iterator<Item = (usize, EdgeRef)> + Send + '_> {
        self.rc.vertex_edges(v, d)
    }

    pub fn out_edges_len(&self) -> usize {
        self.rc.out_edges_len()
    }
}
#[cfg(test)]
mod temporal_graph_partition_test {
    use crate::{tgraph_shard::TGraphShard, Direction};
    use itertools::Itertools;
    use quickcheck::{Arbitrary, TestResult};
    use rand::Rng;

    // non overlaping time intervals
    #[derive(Clone, Debug)]
    struct Intervals(Vec<(i64, i64)>);

    impl Arbitrary for Intervals {
        fn arbitrary(g: &mut quickcheck::Gen) -> Self {
            let mut some_nums = Vec::<i64>::arbitrary(g);
            some_nums.sort();
            let intervals = some_nums
                .into_iter()
                .tuple_windows()
                .filter(|(a, b)| a != b)
                .collect_vec();
            Intervals(intervals)
        }
    }

    #[quickcheck]
    fn shard_contains_vertex(vs: Vec<(u64, i64)>) -> TestResult {
        if vs.is_empty() {
            return TestResult::discard();
        }

        let g = TGraphShard::default();

        let rand_index = rand::thread_rng().gen_range(0..vs.len());
        let rand_vertex = vs.get(rand_index).unwrap().0;

        for (v, t) in vs {
            g.add_vertex(t.into(), v as u64, &vec![])
                .expect("failed to add vertex");
        }

        TestResult::from_bool(g.has_vertex(rand_vertex))
    }

    #[test]
    fn shard_contains_vertex_window() {
        let vs = vec![
            (1, 1, 2),
            (2, 1, 3),
            (-1, 2, 1),
            (0, 1, 1),
            (7, 3, 2),
            (1, 1, 1),
        ];

        let g = TGraphShard::default();

        for (t, src, dst) in &vs {
            g.add_edge(*t, *src, *dst, &vec![]).unwrap();
        }

        assert!(g.has_vertex_window(1, -1..7));
        assert!(!g.has_vertex_window(2, 0..1));
        assert!(g.has_vertex_window(3, 0..8));
    }

    #[quickcheck]
    fn add_vertex_to_shard_len_grows(vs: Vec<(u8, u8)>) {
        let g = TGraphShard::default();

        let expected_len = vs.iter().map(|(_, v)| v).sorted().dedup().count();
        for (t, v) in vs {
            g.add_vertex(t.into(), v as u64, &vec![])
                .expect("failed to add vertex");
        }

        assert_eq!(g.len(), expected_len)
    }

    #[test]
    fn shard_vertices() {
        let vs = vec![
            (1, 1, 2),
            (2, 1, 3),
            (-1, 2, 1),
            (0, 1, 1),
            (7, 3, 2),
            (1, 1, 1),
        ];

        let g = TGraphShard::default();

        for (t, src, dst) in &vs {
            g.add_edge(*t, *src, *dst, &vec![]).unwrap();
        }

        let actual = g.vertex_ids().collect::<Vec<_>>();
        assert_eq!(actual, vec![1, 2, 3]);
    }

    // add one single vertex per interval
    // then go through each window
    // and select the vertices
    // should recover each inserted vertex exactly once
    #[quickcheck]
    fn iterate_vertex_windows(intervals: Intervals) {
        let g = TGraphShard::default();

        for (v, (t_start, _)) in intervals.0.iter().enumerate() {
            g.add_vertex(*t_start, v as u64, &vec![]).unwrap()
        }

        for (v, (t_start, t_end)) in intervals.0.iter().enumerate() {
            let vertex_window = g
                .vertices_window(*t_start..*t_end)
                .map(move |v| v.g_id)
                .collect::<Vec<_>>();
            let iter = &mut vertex_window.iter();
            let v_actual = iter.next();
            assert_eq!(Some(v as u64), Some(*v_actual.unwrap()));
            assert_eq!(None, iter.next()); // one vertex per interval
        }
    }

    #[test]
    fn get_shard_degree() {
        let vs = vec![
            (1, 1, 2),
            (2, 1, 3),
            (-1, 2, 1),
            (0, 1, 1),
            (7, 3, 2),
            (1, 1, 1),
        ];

        let g = TGraphShard::default();

        for (t, src, dst) in &vs {
            g.add_edge(*t, *src, *dst, &vec![]).unwrap();
        }

        let expected = vec![(2, 3, 3), (2, 1, 2), (1, 1, 2)];
        let actual = (1..=3)
            .map(|i| {
                (
                    g.degree(i, Direction::IN),
                    g.degree(i, Direction::OUT),
                    g.degree(i, Direction::BOTH),
                )
            })
            .collect::<Vec<_>>();

        assert_eq!(actual, expected);
    }

    #[test]
    fn get_shard_degree_window() {
        let g = TGraphShard::default();

        g.add_vertex(1, 100, &vec![]).expect("failed to add vertex");
        g.add_vertex(2, 101, &vec![]).expect("failed to add vertex");
        g.add_vertex(3, 102, &vec![]).expect("failed to add vertex");
        g.add_vertex(4, 103, &vec![]).expect("failed to add vertex");
        g.add_vertex(5, 104, &vec![]).expect("failed to add vertex");
        g.add_vertex(5, 105, &vec![]).expect("failed to add vertex");

        g.add_edge(6, 100, 101, &vec![]).unwrap();
        g.add_edge(7, 100, 102, &vec![]).unwrap();
        g.add_edge(8, 101, 103, &vec![]).unwrap();
        g.add_edge(9, 102, 104, &vec![]).unwrap();
        g.add_edge(9, 110, 104, &vec![]).unwrap();

        assert_eq!(g.degree_window(101, 0i64..i64::MAX, Direction::IN), 1);
        assert_eq!(g.degree_window(100, 0..i64::MAX, Direction::IN), 0);
        assert_eq!(g.degree_window(101, 0..1, Direction::IN), 0);
        assert_eq!(g.degree_window(101, 10..20, Direction::IN), 0);
        assert_eq!(g.degree_window(105, 0..i64::MAX, Direction::IN), 0);
        assert_eq!(g.degree_window(104, 0..i64::MAX, Direction::IN), 2);
        assert_eq!(g.degree_window(101, 0..i64::MAX, Direction::OUT), 1);
        assert_eq!(g.degree_window(103, 0..i64::MAX, Direction::OUT), 0);
        assert_eq!(g.degree_window(105, 0..i64::MAX, Direction::OUT), 0);
        assert_eq!(g.degree_window(101, 0..1, Direction::OUT), 0);
        assert_eq!(g.degree_window(101, 10..20, Direction::OUT), 0);
        assert_eq!(g.degree_window(100, 0..i64::MAX, Direction::OUT), 2);
        assert_eq!(g.degree_window(101, 0..i64::MAX, Direction::BOTH), 2);
        assert_eq!(g.degree_window(100, 0..i64::MAX, Direction::BOTH), 2);
        assert_eq!(g.degree_window(100, 0..1, Direction::BOTH), 0);
        assert_eq!(g.degree_window(100, 10..20, Direction::BOTH), 0);
        assert_eq!(g.degree_window(105, 0..i64::MAX, Direction::BOTH), 0);
    }

    #[test]
    fn get_shard_neighbours() {
        let vs = vec![
            (1, 1, 2),
            (2, 1, 3),
            (-1, 2, 1),
            (0, 1, 1),
            (7, 3, 2),
            (1, 1, 1),
        ];

        let g = TGraphShard::default();

        for (t, src, dst) in &vs {
            g.add_edge(*t, *src, *dst, &vec![]).unwrap();
        }

        let expected = vec![(2, 3, 5), (2, 1, 3), (1, 1, 2)];
        let actual = (1..=3)
            .map(|i| {
                (
                    g.vertex_edges(i, Direction::IN).collect::<Vec<_>>().len(),
                    g.vertex_edges(i, Direction::OUT).collect::<Vec<_>>().len(),
                    g.vertex_edges(i, Direction::BOTH).collect::<Vec<_>>().len(),
                )
            })
            .collect::<Vec<_>>();

        assert_eq!(actual, expected);
    }

    #[test]
    fn get_shard_neighbours_window() {
        let vs = vec![
            (1, 1, 2),
            (2, 1, 3),
            (-1, 2, 1),
            (0, 1, 1),
            (7, 3, 2),
            (1, 1, 1),
        ];

        let g = TGraphShard::default();

        for (t, src, dst) in &vs {
            g.add_edge(*t, *src, *dst, &vec![]).unwrap();
        }

        let expected = vec![(2, 3, 2), (1, 0, 0), (1, 0, 0)];
        let actual = (1..=3)
            .map(|i| {
                (
                    g.vertex_edges_window(i, -1..7, Direction::IN)
                        .collect::<Vec<_>>()
                        .len(),
                    g.vertex_edges_window(i, 1..7, Direction::OUT)
                        .collect::<Vec<_>>()
                        .len(),
                    g.vertex_edges_window(i, 0..1, Direction::BOTH)
                        .collect::<Vec<_>>()
                        .len(),
                )
            })
            .collect::<Vec<_>>();

        assert_eq!(actual, expected);
    }

    #[test]
    fn get_shard_neighbours_window_t() {
        let vs = vec![
            (1, 1, 2),
            (2, 1, 3),
            (-1, 2, 1),
            (0, 1, 1),
            (7, 3, 2),
            (1, 1, 1),
        ];

        let g = TGraphShard::default();

        for (t, src, dst) in &vs {
            g.add_edge(*t, *src, *dst, &vec![]).unwrap();
        }

        let in_actual = (1..=3)
            .map(|i| {
                g.vertex_edges_window_t(i, -1..7, Direction::IN)
                    .map(|e| e.time.unwrap())
                    .collect::<Vec<_>>()
            })
            .collect::<Vec<_>>();
        assert_eq!(vec![vec![-1, 0, 1], vec![1], vec![2]], in_actual);

        let out_actual = (1..=3)
            .map(|i| {
                g.vertex_edges_window_t(i, 1..7, Direction::OUT)
                    .map(|e| e.time.unwrap())
                    .collect::<Vec<_>>()
            })
            .collect::<Vec<_>>();
        assert_eq!(vec![vec![1, 1, 2], vec![], vec![]], out_actual);

        let both_actual = (1..=3)
            .map(|i| {
                g.vertex_edges_window_t(i, 0..1, Direction::BOTH)
                    .map(|e| e.time.unwrap())
                    .collect::<Vec<_>>()
            })
            .collect::<Vec<_>>();
        assert_eq!(vec![vec![0, 0], vec![], vec![]], both_actual);
    }

    // struct Example<T>(Arc<parking_lot::RwLock<Vec<T>>>);

    // impl<T: Clone> Example<T> {
    //     fn iter(&self) -> impl Iterator<Item = T> {
    //         let tgshard = self.0.clone();
    //         let iter: GenBoxed<T> = GenBoxed::new_boxed(|co| async move {
    //             let g = tgshard.read();
    //             let iter = (*g).iter();
    //             for t in iter {
    //                 co.yield_(t.clone()).await;
    //             }
    //         });

    //         iter.into_iter()
    //     }
    // }

    // struct Example2<T>(Arc<MyLock<Vec<T>>>);

    // impl<T: Clone + std::marker::Send + std::marker::Sync + 'static> Example2<T> {
    //     fn iter(&self) -> impl Iterator<Item = T> {
    //         let tgshard = self.0.clone();
    //         let iter: GenBoxed<T> = GenBoxed::new_boxed(|co| async move {
    //             let g = tgshard.read();
    //             let iter = (*g).iter();
    //             for t in iter {
    //                 co.yield_(t.clone()).await;
    //             }
    //         });

    //         iter.into_iter()
    //     }
    // }
}<|MERGE_RESOLUTION|>--- conflicted
+++ resolved
@@ -155,13 +155,8 @@
         F: Fn(&TemporalGraph) -> A,
     {
         let binding = self.rc.read();
-<<<<<<< HEAD
-        let shard = binding.as_ref().ok_or(GraphError::IllegalGraphAccess)?;
-        Ok(f(&shard))
-=======
         let shard = binding.as_ref().unwrap();
         f(&shard)
->>>>>>> 99a1a695
     }
 
     pub fn freeze(&self) -> ImmutableTGraphShard<TemporalGraph> {
@@ -170,45 +165,6 @@
         ImmutableTGraphShard { rc: Arc::new(g) }
     }
 
-<<<<<<< HEAD
-    pub fn earliest_time(&self) -> Result<i64, GraphError> {
-        self.read_shard(|tg| tg.earliest_time)
-    }
-
-    pub fn latest_time(&self) -> Result<i64, GraphError> {
-        self.read_shard(|tg| tg.latest_time)
-    }
-
-    pub fn len(&self) -> Result<usize, GraphError> {
-        self.read_shard(|tg| tg.len())
-    }
-
-    pub fn out_edges_len(&self) -> Result<usize, GraphError> {
-        self.read_shard(|tg| tg.out_edges_len())
-    }
-
-    pub fn out_edges_len_window(&self, w: &Range<Time>) -> Result<usize, GraphError> {
-        self.read_shard(|tg| tg.out_edges_len_window(w))
-    }
-
-    pub fn len_window(&self, w: Range<i64>) -> Result<usize, GraphError> {
-        self.read_shard(|tg| tg.len_window(&w))
-    }
-
-    pub fn has_edge(&self, src: u64, dst: u64) -> Result<bool, GraphError> {
-        self.read_shard(|tg| tg.has_edge(src, dst))
-    }
-
-    pub fn has_edge_window(&self, src: u64, dst: u64, w: Range<i64>) -> Result<bool, GraphError> {
-        self.read_shard(|tg| tg.has_edge_window(src, dst, &w))
-    }
-
-    pub fn has_vertex(&self, v: u64) -> Result<bool, GraphError> {
-        self.read_shard(|tg| tg.has_vertex(v))
-    }
-
-    pub fn has_vertex_window(&self, v: u64, w: Range<i64>) -> Result<bool, GraphError> {
-=======
     pub fn earliest_time(&self) -> i64 {
         self.read_shard(|tg| tg.earliest_time)
     }
@@ -225,6 +181,14 @@
         self.read_shard(|tg| tg.out_edges_len())
     }
 
+    pub fn out_edges_len_window(&self, w: &Range<Time>) -> usize {
+        self.read_shard(|tg| tg.out_edges_len_window(w))
+    }
+
+    pub fn len_window(&self, w: Range<i64>) -> usize {
+        self.read_shard(|tg| tg.len_window(&w))
+    }
+
     pub fn has_edge(&self, src: u64, dst: u64) -> bool {
         self.read_shard(|tg| tg.has_edge(src, dst))
     }
@@ -238,7 +202,6 @@
     }
 
     pub fn has_vertex_window(&self, v: u64, w: Range<i64>) -> bool {
->>>>>>> 99a1a695
         self.read_shard(|tg| tg.has_vertex_window(v, &w))
     }
 
@@ -307,21 +270,6 @@
         })
     }
 
-<<<<<<< HEAD
-    pub fn degree(&self, v: u64, d: Direction) -> Result<usize, GraphError> {
-        self.read_shard(|tg: &TemporalGraph| tg.degree(v, d))
-    }
-
-    pub fn degree_window(&self, v: u64, w: Range<i64>, d: Direction) -> Result<usize, GraphError> {
-        self.read_shard(|tg: &TemporalGraph| tg.degree_window(v, &w, d))
-    }
-
-    pub fn vertex(&self, v: u64) -> Result<Option<VertexRef>, GraphError> {
-        self.read_shard(|tg| tg.vertex(v))
-    }
-
-    pub fn vertex_window(&self, v: u64, w: Range<i64>) -> Result<Option<VertexRef>, GraphError> {
-=======
     pub fn degree(&self, v: u64, d: Direction) -> usize {
         self.read_shard(|tg: &TemporalGraph| tg.degree(v, d))
     }
@@ -335,7 +283,6 @@
     }
 
     pub fn vertex_window(&self, v: u64, w: Range<i64>) -> Option<VertexRef> {
->>>>>>> 99a1a695
         self.read_shard(|tg| tg.vertex_window(v, &w))
     }
 
@@ -399,24 +346,11 @@
         Box::new(iter.into_iter())
     }
 
-<<<<<<< HEAD
-    pub fn edge(&self, src: u64, dst: u64) -> Result<Option<EdgeRef>, GraphError> {
-        self.read_shard(|tg| tg.edge(src, dst))
-    }
-
-    pub fn edge_window(
-        &self,
-        src: u64,
-        dst: u64,
-        w: Range<i64>,
-    ) -> Result<Option<EdgeRef>, GraphError> {
-=======
     pub fn edge(&self, src: u64, dst: u64) -> Option<EdgeRef> {
         self.read_shard(|tg| tg.edge(src, dst))
     }
 
     pub fn edge_window(&self, src: u64, dst: u64, w: Range<i64>) -> Option<EdgeRef> {
->>>>>>> 99a1a695
         self.read_shard(|tg| tg.edge_window(src, dst, &w))
     }
 
@@ -557,21 +491,6 @@
         Box::new(iter.into_iter())
     }
 
-<<<<<<< HEAD
-    pub fn static_vertex_prop(&self, v: u64, name: String) -> Result<Option<Prop>, GraphError> {
-        self.read_shard(|tg| tg.static_vertex_prop(v, &name))
-    }
-
-    pub fn static_vertex_prop_keys(&self, v: u64) -> Result<Vec<String>, GraphError> {
-        self.read_shard(|tg| tg.static_vertex_prop_keys(v))
-    }
-
-    pub fn temporal_vertex_prop_vec(
-        &self,
-        v: u64,
-        name: String,
-    ) -> Result<Vec<(i64, Prop)>, GraphError> {
-=======
     pub fn static_vertex_prop(&self, v: u64, name: String) -> Option<Prop> {
         self.read_shard(|tg| tg.static_vertex_prop(v, &name))
     }
@@ -581,7 +500,6 @@
     }
 
     pub fn temporal_vertex_prop_vec(&self, v: u64, name: String) -> Vec<(i64, Prop)> {
->>>>>>> 99a1a695
         self.read_shard(|tg| tg.temporal_vertex_prop_vec(v, &name))
     }
 
@@ -590,22 +508,11 @@
         v: u64,
         name: String,
         w: Range<i64>,
-<<<<<<< HEAD
-    ) -> Result<Vec<(i64, Prop)>, GraphError> {
-        self.read_shard(|tg| tg.temporal_vertex_prop_vec_window(v, &name, &w))
-    }
-
-    pub fn temporal_vertex_props(
-        &self,
-        v: u64,
-    ) -> Result<HashMap<String, Vec<(i64, Prop)>>, GraphError> {
-=======
     ) -> Vec<(i64, Prop)> {
         self.read_shard(|tg| (tg.temporal_vertex_prop_vec_window(v, &name, &w)))
     }
 
     pub fn temporal_vertex_props(&self, v: u64) -> HashMap<String, Vec<(i64, Prop)>> {
->>>>>>> 99a1a695
         self.read_shard(|tg| tg.temporal_vertex_props(v))
     }
 
@@ -613,24 +520,6 @@
         &self,
         v: u64,
         w: Range<i64>,
-<<<<<<< HEAD
-    ) -> Result<HashMap<String, Vec<(i64, Prop)>>, GraphError> {
-        self.read_shard(|tg| tg.temporal_vertex_props_window(v, &w))
-    }
-    pub fn static_edge_prop(&self, e: usize, name: String) -> Result<Option<Prop>, GraphError> {
-        self.read_shard(|tg| tg.static_edge_prop(e, &name))
-    }
-
-    pub fn static_edge_prop_keys(&self, e: usize) -> Result<Vec<String>, GraphError> {
-        self.read_shard(|tg| tg.static_edge_prop_keys(e))
-    }
-
-    pub fn temporal_edge_prop_vec(
-        &self,
-        e: usize,
-        name: String,
-    ) -> Result<Vec<(i64, Prop)>, GraphError> {
-=======
     ) -> HashMap<String, Vec<(i64, Prop)>> {
         self.read_shard(|tg| tg.temporal_vertex_props_window(v, &w))
     }
@@ -643,7 +532,6 @@
     }
 
     pub fn temporal_edge_prop_vec(&self, e: usize, name: String) -> Vec<(i64, Prop)> {
->>>>>>> 99a1a695
         self.read_shard(|tg| tg.temporal_edge_prop_vec(e, &name))
     }
 
@@ -652,11 +540,7 @@
         e: usize,
         name: String,
         w: Range<i64>,
-<<<<<<< HEAD
-    ) -> Result<Vec<(i64, Prop)>, GraphError> {
-=======
     ) -> Vec<(i64, Prop)> {
->>>>>>> 99a1a695
         self.read_shard(|tg| tg.temporal_edge_prop_vec_window(e, &name, w.clone()))
     }
 }
