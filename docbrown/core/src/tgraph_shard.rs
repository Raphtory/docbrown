--- conflicted
+++ resolved
@@ -562,17 +562,12 @@
         self.read_shard(|tg| tg.static_edge_prop(e, layer, &name))
     }
 
-<<<<<<< HEAD
-    pub fn static_edge_prop_keys(&self, e: usize, layer: usize) -> Vec<String> {
-        self.read_shard(|tg| tg.static_edge_prop_keys(e, layer))
-=======
-    pub fn static_edge_prop_names(&self, e: usize) -> Vec<String> {
-        self.read_shard(|tg| tg.static_edge_prop_names(e))
-    }
-
-    pub fn temporal_edge_prop_names(&self, e: usize) -> Vec<String> {
-        self.read_shard(|tg| (tg.temporal_edge_prop_names(e)))
->>>>>>> f36d5a10
+    pub fn static_edge_prop_names(&self, e: usize, layer: usize) -> Vec<String> {
+        self.read_shard(|tg| tg.static_edge_prop_names(e, layer))
+    }
+
+    pub fn temporal_edge_prop_names(&self, e: usize, layer: usize) -> Vec<String> {
+        self.read_shard(|tg| (tg.temporal_edge_prop_names(e, layer)))
     }
 
     pub fn temporal_edge_prop_vec(&self, e: usize, layer: usize, name: String) -> Vec<(i64, Prop)> {
@@ -589,16 +584,17 @@
         self.read_shard(|tg| tg.temporal_edge_prop_vec_window(e, layer, &name, w.clone()))
     }
 
-    pub fn temporal_edge_props(&self, e: usize) -> HashMap<String, Vec<(i64, Prop)>> {
-        self.read_shard(|tg| tg.temporal_edge_props(e))
+    pub fn temporal_edge_props(&self, e: usize, layer: usize) -> HashMap<String, Vec<(i64, Prop)>> {
+        self.read_shard(|tg| tg.temporal_edge_props(e, layer))
     }
 
     pub fn temporal_edge_props_window(
         &self,
         e: usize,
+        layer: usize,
         w: Range<i64>,
     ) -> HashMap<String, Vec<(i64, Prop)>> {
-        self.read_shard(|tg| tg.temporal_edge_props_window(e, w.clone()))
+        self.read_shard(|tg| tg.temporal_edge_props_window(e, layer, w.clone()))
     }
 }
 
