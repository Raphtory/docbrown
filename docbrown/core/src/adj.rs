--- conflicted
+++ resolved
@@ -9,28 +9,15 @@
 
 #[derive(Debug, Serialize, Deserialize, PartialEq, Default)]
 pub(crate) enum Adj {
-<<<<<<< HEAD
     #[default]
     Solo,
     List {
-        out: TAdjSet<usize, i64>,         // local
-        into: TAdjSet<usize, i64>,        // local
-        remote_out: TAdjSet<usize, i64>,  // remote
-        remote_into: TAdjSet<usize, i64>, // remote
-=======
-    Solo(u64, BTreeSet<Time>),
-    List {
-        logical: u64,
+        // local:
         out: TAdjSet<usize, i64>,
-        // local
         into: TAdjSet<usize, i64>,
-        // local
+        // remote:
         remote_out: TAdjSet<usize, i64>,
-        // remote
         remote_into: TAdjSet<usize, i64>,
-        // remote
-        timestamps: BTreeSet<Time>,
->>>>>>> f4a7394d
     },
 }
 
@@ -42,69 +29,13 @@
 }
 
 impl Adj {
-<<<<<<< HEAD
     pub(crate) fn new_out(v: usize, t: i64, e: AdjEdge) -> Self {
-=======
-    pub(crate) fn as_list(&mut self) -> Option<Self> {
-        let mut swap_me_ts = BTreeSet::new();
-        match self {
-            Adj::Solo(logical, timestamps) => {
-                std::mem::swap(&mut swap_me_ts, timestamps);
-                Some(Adj::List {
-                    logical: *logical,
-                    out: TAdjSet::default(),
-                    into: TAdjSet::default(),
-                    remote_out: TAdjSet::default(),
-                    remote_into: TAdjSet::default(),
-                    timestamps: swap_me_ts,
-                })
-            }
-            _ => None,
-        }
-    }
-
-    pub(crate) fn exists(&self, w: &Range<Time>) -> bool {
-        match self {
-            Adj::Solo(_, timestamps) | Adj::List { timestamps, .. } => {
-                timestamps.range(w.clone()).next().is_some()
-            }
-        }
-    }
-
-    pub(crate) fn out_len_window(&self, w: &Range<Time>) -> usize {
-        match self {
-            Adj::Solo(_, _) => 0,
-            Adj::List {
-                timestamps,
-                out,
-                remote_out,
-                ..
-            } => {
-                if timestamps.range(w.clone()).next().is_some() {
-                    out.len_window(w) + remote_out.len_window(w)
-                } else {
-                    0
-                }
-            }
-        }
-    }
-
-    pub(crate) fn register_event(&mut self, t: Time) {
-        match self {
-            Adj::Solo(_, timestamps) | Adj::List { timestamps, .. } => {
-                timestamps.insert(t);
-            }
-        }
-    }
-    pub(crate) fn new_out(g_v_id: u64, v: usize, t: i64, e: AdjEdge) -> Self {
->>>>>>> f4a7394d
         if e.is_local() {
             Adj::List {
                 out: TAdjSet::new(t, v, e),
                 into: TAdjSet::default(),
                 remote_out: TAdjSet::default(),
                 remote_into: TAdjSet::default(),
-                timestamps: BTreeSet::new(),
             }
         } else {
             Adj::List {
@@ -112,7 +43,6 @@
                 into: TAdjSet::default(),
                 remote_out: TAdjSet::new(t, v, e),
                 remote_into: TAdjSet::default(),
-                timestamps: BTreeSet::new(),
             }
         }
     }
@@ -124,7 +54,6 @@
                 out: TAdjSet::default(),
                 remote_out: TAdjSet::default(),
                 remote_into: TAdjSet::default(),
-                timestamps: BTreeSet::new(),
             }
         } else {
             Adj::List {
@@ -132,27 +61,13 @@
                 into: TAdjSet::default(),
                 remote_into: TAdjSet::new(t, v, e),
                 remote_out: TAdjSet::default(),
-                timestamps: BTreeSet::new(),
             }
-        }
-    }
-
-<<<<<<< HEAD
-    pub(crate) fn out_edges_len(&self) -> usize {
-        match self {
-            Adj::Solo => 0,
-=======
-    pub(crate) fn logical(&self) -> &u64 {
-        match self {
-            Adj::Solo(logical, _) => logical,
-            Adj::List { logical, .. } => logical,
         }
     }
 
     pub(crate) fn out_edges_len(&self) -> usize {
         match self {
-            Adj::Solo(_, _) => 0,
->>>>>>> f4a7394d
+            Adj::Solo => 0,
             Adj::List {
                 out, remote_out, ..
             } => out.len() + remote_out.len(),
