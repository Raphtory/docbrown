--- conflicted
+++ resolved
@@ -28,19 +28,14 @@
         self.graph_w.has_vertex(v)
     }
 
-<<<<<<< HEAD
     pub fn has_edge(&self, src: u64, dst: u64) -> bool {
         self.graph_w.has_edge(src, dst)
     }
 
-    pub fn vertex(&self, v: u64) -> Option<WindowedVertex> {
-        self.graph_w.vertex(v).map(|wv| wv.into())
-=======
     pub fn vertex(slf: PyRef<'_, Self>, v: u64) -> Option<WindowedVertex> {
         let v = slf.graph_w.vertex(v)?;
         let g: Py<Self> = slf.into();
         Some(WindowedVertex::new(g, v))
->>>>>>> d1cf60dd
     }
 
     pub fn vertex_ids(&self) -> VertexIdsIterator {
@@ -66,24 +61,16 @@
 #[pyclass]
 pub struct WindowedVertex {
     #[pyo3(get)]
-<<<<<<< HEAD
     pub id: u64,
-=======
-    pub g_id: u64,
     pub(crate) graph: Py<WindowedGraph>,
->>>>>>> d1cf60dd
     pub(crate) vertex_w: graph_window::WindowedVertex,
 }
 
 impl WindowedVertex {
     fn from(&self, value: graph_window::WindowedVertex) -> WindowedVertex {
         WindowedVertex {
-<<<<<<< HEAD
             id: value.g_id,
-=======
-            graph: self.graph.clone(),
-            g_id: value.g_id,
->>>>>>> d1cf60dd
+            graph: self.graph.clone(),
             vertex_w: value,
         }
     }
