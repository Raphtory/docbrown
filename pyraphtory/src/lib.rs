--- conflicted
+++ resolved
@@ -5,12 +5,7 @@
 
 use pyo3::prelude::*;
 
-<<<<<<< HEAD
 use crate::wrappers::{Direction, Perspective};
-use crate::wrappers::TEdge;
-=======
-use crate::wrappers::Direction;
->>>>>>> f7451ee8
 use crate::graph::Graph;
 use crate::algorithms::triangle_count;
 
@@ -18,13 +13,9 @@
 fn pyraphtory(py: Python<'_>, m: &PyModule) -> PyResult<()> {
     m.add_class::<Direction>()?;
     m.add_class::<Graph>()?;
-<<<<<<< HEAD
-    m.add_class::<TEdge>()?;
     m.add_class::<Perspective>()?;
-=======
     let algorithm_module = PyModule::new(py, "algorithms")?;
     algorithm_module.add_function(wrap_pyfunction!(triangle_count, algorithm_module)?)?;
     m.add_submodule(algorithm_module)?;
->>>>>>> f7451ee8
     Ok(())
 }