import sys
from pyraphtory import Graph
from pyraphtory import algorithms

def create_graph(num_shards):
    g = Graph(num_shards)

    edges = [
        (1, 1, 2),
        (2, 1, 3),
        (-1, 2, 1),
        (0, 1, 1),
        (7, 3, 2),
        (1, 1, 1)
    ]

    g.add_vertex(0, 1, {"type": "wallet", "cost": 99.5})
    g.add_vertex(-1, 2, {"type": "wallet", "cost": 10.0})
    g.add_vertex(6, 3, {"type": "wallet", "cost": 76})

    for e in edges:
        g.add_edge(e[0], e[1], e[2], {"prop1": 1, "prop2": 9.8, "prop3": "test"})

    return g


def test_graph_len_edge_len():
    g = create_graph(2)

    assert g.len() == 3
    assert g.edges_len() == 5


def test_graph_has_vertex():
    g = create_graph(2)

    assert g.has_vertex(3)


def test_windowed_graph_has_vertex():
    g = create_graph(2)
    
    assert g.window(-1, 1).has_vertex(1)


def test_windowed_graph_get_vertex():
    g = create_graph(2)
    
    view = g.window(0, sys.maxsize)

    assert view.vertex(1).g_id == 1
    assert view.vertex(10) == None
    assert view.vertex(1).degree() == 3


def test_windowed_graph_degree():
    g = create_graph(3)

    view = g.window(0, sys.maxsize)

    degrees = [v.degree() for v in view.vertices()]
    degrees.sort()

    assert degrees == [2, 2, 3]

    in_degrees = [v.in_degree() for v in view.vertices()]
    in_degrees.sort()

    assert in_degrees == [1, 1, 2]

    out_degrees = [v.out_degree() for v in view.vertices()]
    out_degrees.sort()

    assert out_degrees == [0, 1, 3]


def test_windowed_graph_get_edge():
    g = create_graph(2)
    
    max_size = sys.maxsize
    min_size = -sys.maxsize - 1

    view = g.window(min_size, max_size)

    assert (view.edge(1, 3).src, view.edge(1, 3).dst) == (1, 3)
    assert (view.edge(2, 3).src, view.edge(2, 3).dst) == (3, 2)
    assert view.edge(6, 5) == None

    assert (view.vertex(1).g_id, view.vertex(3).g_id) == (1, 3)

    view = g.window(2, 3)
    assert (view.edge(1, 3).src, view.edge(1, 3).dst) == (1, 3)

    view = g.window(3, 7)
    assert view.edge(1, 3) == None


def test_windowed_graph_edges():
    g = create_graph(1)

    view = g.window(0, sys.maxsize)

    tedges = [v.edges() for v in view.vertices()]
    edges = []
    for e_iter in tedges:
        for e in e_iter:
            edges.append([e.src, e.dst, e.t, e.is_remote])

    assert edges == [
            [1, 1, None, False], 
            [1, 1, None, False], 
            [1, 2, None, False], 
            [1, 3, None, False], 
            [1, 2, None, False], 
            [3, 2, None, False], 
            [1, 3, None, False], 
            [3, 2, None, False]
        ]

    tedges = [v.in_edges() for v in view.vertices()]
    in_edges = []
    for e_iter in tedges:
        for e in e_iter:
            in_edges.append([e.src, e.dst, e.t, e.is_remote])

    assert in_edges == [
            [1, 1, None, False], 
            [1, 2, None, False], 
            [3, 2, None, False], 
            [1, 3, None, False]
        ]
    
    tedges = [v.out_edges() for v in view.vertices()]
    out_edges = []
    for e_iter in tedges:
        for e in e_iter:
            out_edges.append([e.src, e.dst, e.t, e.is_remote])

    assert out_edges == [
            [1, 1, None, False], 
            [1, 2, None, False], 
            [1, 3, None, False], 
            [3, 2, None, False]
        ]


def test_windowed_graph_vertex_ids():
    g = create_graph(3)

    vs = [v for v in g.window(-1, 1).vertex_ids()]
    vs.sort()

    assert vs == [1, 2]


def test_windowed_graph_vertices():
    g = create_graph(1)

    view = g.window(-1, 0)

    vertices = []
    for v in view.vertices():
        vertices.append(v.g_id)

    assert vertices == [1, 2]

<<<<<<< HEAD

def test_windowed_graph_neighbours():
    g = create_graph(1)

    max_size = sys.maxsize
    min_size = -sys.maxsize - 1

    view = g.window(min_size, max_size)

    vertices_w = [v.neighbours() for v in view.vertices()]
    neighbours = []
    for v_iter in vertices_w:
        neighbours.append([v.g_id for v in v_iter])

    assert neighbours == [[1, 2, 1, 2, 3], [1, 3, 1], [1, 2]]

    vertices_w = [v.in_neighbours() for v in view.vertices()]
    in_neighbours = []
    for v_iter in vertices_w:
        in_neighbours.append([v.g_id for v in v_iter])

    assert in_neighbours == [[1, 2], [1, 3], [1]]
    
    vertices_w = [v.out_neighbours() for v in view.vertices()]
    out_neighbours = []
    for v_iter in vertices_w:
        out_neighbours.append([v.g_id for v in v_iter])

    assert out_neighbours == [[1, 2, 3], [1], [2]]


def test_windowed_graph_neighbours_ids():
    g = create_graph(1)

    max_size = sys.maxsize
    min_size = -sys.maxsize - 1

    view = g.window(min_size, max_size)

    vertices_w = [v.neighbours_ids() for v in view.vertices()]
    neighbours_ids = []
    for v_iter in vertices_w:
        neighbours_ids.append([v for v in v_iter])

    assert neighbours_ids == [[1, 2, 1, 2, 3], [1, 3, 1], [1, 2]]

    vertices_w = [v.in_neighbours_ids() for v in view.vertices()]
    in_neighbours_ids = []
    for v_iter in vertices_w:
        in_neighbours_ids.append([v for v in v_iter])

    assert in_neighbours_ids == [[1, 2], [1, 3], [1]]
    
    vertices_w = [v.out_neighbours_ids() for v in view.vertices()]
    out_neighbours_ids = []
    for v_iter in vertices_w:
        out_neighbours_ids.append([v for v in v_iter])

    assert out_neighbours_ids == [[1, 2, 3], [1], [2]]


def test_windowed_graph_vertex_prop():
    g = create_graph(1)

    max_size = sys.maxsize
    min_size = -sys.maxsize - 1

    view = g.window(min_size, max_size)

    assert view.vertex(1).prop("type") == [(0, 'wallet')]
    assert view.vertex(1).prop("undefined") == []


def test_windowed_graph_vertex_props():
    g = create_graph(1)

    max_size = sys.maxsize
    min_size = -sys.maxsize - 1

    view = g.window(min_size, max_size)

    assert view.vertex(1).props() == {'cost': [(0, 99.5)], 'type': [(0, 'wallet')]}


def test_windowed_graph_edge_prop():
    g = create_graph(1)

    max_size = sys.maxsize
    min_size = -sys.maxsize - 1

    view = g.window(min_size, max_size)

    edge = next(view.vertex(1).edges())

    assert edge.prop("prop1") == [(0, 1), (1, 1)]
    assert edge.prop("prop3") == [(0, 'test'), (1, 'test')]
    assert edge.prop("undefined") == []
=======
def test_local_triangle_count():

    g = Graph(1)

    g.add_edge(1, 1, 2, {"prop1": 1})
    g.add_edge(2, 2, 3, {"prop1": 1})
    g.add_edge(3, 3, 1, {"prop1": 1})


    view = g.window(0, 4)
    triangles = algorithms.triangle_count(view, 1)

    assert triangles == 1
>>>>>>> 72c08755
<|MERGE_RESOLUTION|>--- conflicted
+++ resolved
@@ -164,8 +164,6 @@
 
     assert vertices == [1, 2]
 
-<<<<<<< HEAD
-
 def test_windowed_graph_neighbours():
     g = create_graph(1)
 
@@ -262,7 +260,8 @@
     assert edge.prop("prop1") == [(0, 1), (1, 1)]
     assert edge.prop("prop3") == [(0, 'test'), (1, 'test')]
     assert edge.prop("undefined") == []
-=======
+
+
 def test_local_triangle_count():
 
     g = Graph(1)
@@ -275,5 +274,4 @@
     view = g.window(0, 4)
     triangles = algorithms.triangle_count(view, 1)
 
-    assert triangles == 1
->>>>>>> 72c08755
+    assert triangles == 1