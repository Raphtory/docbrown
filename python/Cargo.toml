--- conflicted
+++ resolved
@@ -33,12 +33,9 @@
 chrono = "0.4"
 bincode = "1"
 display-error-chain = "0.1.1"
-<<<<<<< HEAD
+num = "0.4.0"
 tokio = { version = "1.27.0", features = ["full"] }
 
-=======
-num = "0.4.0"
->>>>>>> 9d8db8d1
 
 [features]
 extension-module = ["pyo3/extension-module"]
