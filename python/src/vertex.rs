--- conflicted
+++ resolved
@@ -477,14 +477,9 @@
         (move || vertices.static_property(name.clone())).into()
     }
 
-<<<<<<< HEAD
-    fn degree(&self) -> UsizeIter {
-        self.vertices.degree(None).into()
-=======
     fn degree(&self) -> UsizeIterable {
         let vertices = self.vertices.clone();
-        (move || vertices.degree()).into()
->>>>>>> 9d8db8d1
+        (move || vertices.degree(None)).into()
     }
 
     fn in_degree(&self) -> UsizeIterable {
@@ -682,14 +677,9 @@
         (move || path.static_property(name.clone())).into()
     }
 
-<<<<<<< HEAD
-    fn degree(&self) -> NestedUsizeIter {
-        self.path.degree(None).into()
-=======
     fn degree(&self) -> NestedUsizeIterable {
         let path = self.path.clone();
-        (move || path.degree()).into()
->>>>>>> 9d8db8d1
+        (move || path.degree(None)).into()
     }
 
     fn in_degree(&self) -> NestedUsizeIterable {
@@ -889,14 +879,9 @@
         (move || path.out_degree()).into()
     }
 
-<<<<<<< HEAD
-    fn degree(&self) -> UsizeIter {
-        self.path.degree(None).into()
-=======
     fn degree(&self) -> UsizeIterable {
         let path = self.path.clone();
-        (move || path.degree()).into()
->>>>>>> 9d8db8d1
+        (move || path.degree(None)).into()
     }
 
     fn edges(&self) -> PyEdges {
