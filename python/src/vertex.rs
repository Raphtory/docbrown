--- conflicted
+++ resolved
@@ -344,8 +344,6 @@
         self.vertex.at(end).into()
     }
 
-<<<<<<< HEAD
-=======
     /// Returns the history of a vertex, including vertex additions and changes made to vertex.
     ///
     /// Returns:
@@ -354,18 +352,6 @@
         self.vertex.history()
     }
 
-    /// Creates a `WindowSet` from a set of perspectives
-    ///
-    /// Arguments:
-    ///    perspectives: A list of `Perspective` objects.
-    ///
-    /// Returns:
-    ///   A `PyVertexWindowSet` object.
-    pub fn through(&self, perspectives: &PyAny) -> PyResult<PyVertexWindowSet> {
-        through_impl(&self.vertex, perspectives).map(|p| p.into())
-    }
-
->>>>>>> 9d8db8d1
     //******  Python  ******//
     pub fn __getitem__(&self, name: String) -> Option<Prop> {
         self.property(name, Some(true))
