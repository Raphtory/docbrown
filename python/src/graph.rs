--- conflicted
+++ resolved
@@ -84,20 +84,13 @@
     ) -> PyResult<()> {
         let src = Self::extract_id(src)?;
         let dst = Self::extract_id(dst)?;
-<<<<<<< HEAD
-        adapt_err(self.graph.add_edge(
+        adapt_result(self.graph.add_edge(
             timestamp,
             src,
             dst,
             &Self::transform_props(properties),
             layer,
         ))
-=======
-        adapt_result(
-            self.graph
-                .add_edge(timestamp, src, dst, &Self::transform_props(properties)),
-        )
->>>>>>> 3dc1a54d
     }
 
     pub fn add_edge_properties(
@@ -109,20 +102,13 @@
     ) -> PyResult<()> {
         let src = Self::extract_id(src)?;
         let dst = Self::extract_id(dst)?;
-<<<<<<< HEAD
         let result = self.graph.add_edge_properties(
             src,
             dst,
             &Self::transform_props(Some(properties)),
             layer,
         );
-        adapt_err(result)
-=======
-        let result =
-            self.graph
-                .add_edge_properties(src, dst, &Self::transform_props(Some(properties)));
         adapt_result(result)
->>>>>>> 3dc1a54d
     }
 
     //******  Saving And Loading  ******//
