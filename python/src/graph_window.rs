use std::collections::HashMap;

use crate::wrappers;
use crate::{graph::Graph, wrappers::*};
use docbrown_db::graph_window;
use docbrown_db::view_api::*;
use itertools::Itertools;
use pyo3::prelude::*;

#[pyclass]
pub struct GraphWindowSet {
    window_set: graph_window::GraphWindowSet,
}

impl From<graph_window::GraphWindowSet> for GraphWindowSet {
    fn from(value: graph_window::GraphWindowSet) -> Self {
        GraphWindowSet::new(value)
    }
}

impl GraphWindowSet {
    pub fn new(window_set: graph_window::GraphWindowSet) -> GraphWindowSet {
        GraphWindowSet { window_set }
    }
}

#[pymethods]
impl GraphWindowSet {
    fn __iter__(slf: PyRef<'_, Self>) -> PyRef<'_, Self> {
        slf
    }
    fn __next__(mut slf: PyRefMut<'_, Self>, py: Python) -> Option<WindowedGraph> {
        let windowed_graph = slf.window_set.next()?;
        Some(windowed_graph.into())
    }
}

#[pyclass]
pub struct WindowedGraph {
    pub(crate) graph_w: graph_window::WindowedGraph,
}

impl From<graph_window::WindowedGraph> for WindowedGraph {
    fn from(value: graph_window::WindowedGraph) -> Self {
        WindowedGraph { graph_w: value }
    }
}

impl WindowedGraph {
    pub fn new(graph: &Graph, t_start: i64, t_end: i64) -> Self {
        Self {
            graph_w: graph_window::WindowedGraph::new(graph.graph.clone(), t_start, t_end),
        }
    }
}

#[pymethods]
impl WindowedGraph {
    //******  Metrics APIs ******//

<<<<<<< HEAD
    pub fn earliest_time(&self) -> Option<i64> {
        self.graph_w.earliest_time()
    }

    pub fn latest_time(&self) -> Option<i64> {
        self.graph_w.latest_time()
    }

    pub fn num_edges(&self) -> usize {
        self.graph_w.num_edges()
    }

    pub fn num_vertices(&self) -> usize {
        self.graph_w.num_vertices()
=======
    pub fn earliest_time(&self) -> PyResult<Option<i64>> {
        adapt_err(self.graph_w.earliest_time())
    }

    pub fn latest_time(&self) -> PyResult<Option<i64>> {
        adapt_err(self.graph_w.latest_time())
    }

    pub fn num_edges(&self) -> PyResult<usize> {
        adapt_err(self.graph_w.num_edges())
    }

    pub fn num_vertices(&self) -> PyResult<usize> {
        adapt_err(self.graph_w.num_vertices())
>>>>>>> 877aec94
    }

    pub fn has_vertex(&self, id: &PyAny) -> PyResult<bool> {
        let v = Graph::extract_id(id)?;
        adapt_err(self.graph_w.has_vertex(v))
    }

    pub fn has_edge(&self, src: &PyAny, dst: &PyAny) -> PyResult<bool> {
        let src = Graph::extract_id(src)?;
        let dst = Graph::extract_id(dst)?;
        adapt_err(self.graph_w.has_edge(src, dst))
    }

    //******  Getter APIs ******//

    pub fn vertex(slf: PyRef<'_, Self>, id: &PyAny) -> PyResult<Option<WindowedVertex>> {
        let v = Graph::extract_id(id)?;
<<<<<<< HEAD
        match slf.graph_w.vertex(v) {
            None => Ok(None),
            Some(v) => {
                let g: Py<Self> = slf.into();
                Ok(Some(WindowedVertex::new(g, v)))
            }
        }
=======
        let v = slf.graph_w.vertex(v).map(|v| {
            let g: Py<Self> = slf.into();
            v.map(|x| WindowedVertex::new(g, x))
        });
        adapt_err(v)
>>>>>>> 877aec94
    }

    pub fn __getitem__(slf: PyRef<'_, Self>, id: &PyAny) -> PyResult<Option<WindowedVertex>> {
        let v = Graph::extract_id(id)?;
<<<<<<< HEAD
        match slf.graph_w.vertex(v) {
            None => Ok(None),
            Some(v) => {
                let g: Py<Self> = slf.into();
                Ok(Some(WindowedVertex::new(g, v)))
            }
        }
=======
        let v = slf.graph_w.vertex(v).map(|v| {
            let g: Py<Self> = slf.into();
            v.map(|x| WindowedVertex::new(g, x))
        });
        adapt_err(v)
>>>>>>> 877aec94
    }

    pub fn vertex_ids(&self) -> VertexIdsIterator {
        VertexIdsIterator {
            iter: self.graph_w.vertices().id(),
        }
    }

    pub fn vertices(slf: PyRef<'_, Self>) -> WindowedVertices {
        let g: Py<Self> = slf.into();
        WindowedVertices { graph: g }
    }

    pub fn edge(&self, src: &PyAny, dst: &PyAny) -> PyResult<Option<WindowedEdge>> {
        let src = Graph::extract_id(src)?;
        let dst = Graph::extract_id(dst)?;
        Ok(adapt_err(self.graph_w.edge(src, dst))?.map(|we| we.into()))
    }

    pub fn edges(&self) -> WindowedEdgeIterator {
        WindowedEdgeIterator {
            iter: Box::new(self.graph_w.edges().map(|te| te.into())),
        }
    }
}

#[pyclass]
pub struct WindowedVertex {
    #[pyo3(get)]
    pub id: u64,
    pub(crate) graph: Py<WindowedGraph>,
    pub(crate) vertex_w: graph_window::WindowedVertex,
}

//TODO need to implement but would need to change a lot of things
//Have to rely on internal from for the moment
// impl From<graph_window::WindowedVertex> for WindowedVertex {
//     fn from(value: graph_window::WindowedVertex) ->WindowedVertex {
//
//     }
// }

impl WindowedVertex {
    fn from(&self, value: graph_window::WindowedVertex) -> WindowedVertex {
        WindowedVertex {
            id: value.id(),
            graph: self.graph.clone(),
            vertex_w: value,
        }
    }

    pub(crate) fn new(
        graph: Py<WindowedGraph>,
        vertex: graph_window::WindowedVertex,
    ) -> WindowedVertex {
        WindowedVertex {
            graph,
            id: vertex.id(),
            vertex_w: vertex,
        }
    }
}

#[pymethods]
impl WindowedVertex {
<<<<<<< HEAD

    pub fn __getitem__(&self, name: String) -> Option<Prop> {
        self.property(name,Some(true))
    }

    pub fn has_property(&self,name:String,include_static:Option<bool>) -> bool {
        match include_static {
            None => {self.vertex_w.has_property(name,true)}
            Some(b) => {self.vertex_w.has_property(name,b)}
        }
    }

    pub fn property(&self,name:String,include_static:Option<bool>) -> Option<Prop> {
        let res = match include_static {
            None => {self.vertex_w.property(name,true)}
            Some(b) => {self.vertex_w.property(name,b)}
        };

        match res{
            None => {None}
            Some(prop) => {Some(prop.into())}
        }
    }

    pub fn properties(&self,include_static:Option<bool>) -> HashMap<String,Prop> {
        match include_static {
            None => {self.vertex_w.properties(true)}
            Some(b) => {self.vertex_w.properties(b)}
        }.into_iter()
            .map(|(k, v)| (k, v.into()))
            .collect()
    }

    pub fn property_names(&self,include_static:Option<bool>) -> Vec<String> {
        match include_static {
            None => {self.vertex_w.property_names(true)}
            Some(b) => {self.vertex_w.property_names(b)}
        }

    }

    pub fn property_history(&self,name:String) -> Vec<(i64, Prop)> {
        self.vertex_w.property_history(name).into_iter()
            .map(|(k, v)| (k, v.into()))
            .collect()
    }

    pub fn property_histories(&self) -> HashMap<String, Vec<(i64, Prop)>> {
        self.vertex_w.property_histories().into_iter()
            .map(|(k, v)| (k, v.into_iter().map(|(t,p)| (t,p.into())).collect()))
            .collect()
    }

    pub fn has_static_property(&self,name:String)->bool {
        self.vertex_w.has_static_property(name)
    }
    pub fn static_property(&self,name:String)-> Option<Prop>{
        match self.vertex_w.static_property(name) {
            None => {None}
            Some(prop) => {Some(prop.into())}
        }
    }

    pub fn degree(&self, t_start: Option<i64>, t_end: Option<i64>) -> usize {
=======
    pub fn __getitem__(&self, name: String) -> PyResult<Vec<(i64, Prop)>> {
        self.prop(name)
    }

    pub fn prop(&self, name: String) -> PyResult<Vec<(i64, Prop)>> {
        let r = self
            .vertex_w
            .prop(name)
            .map(|v| v.into_iter().map(|(t, p)| (t, p.into())).collect_vec());

        adapt_err(r)
    }
    pub fn props(&self) -> PyResult<HashMap<String, Vec<(i64, Prop)>>> {
        let r = self.vertex_w.props().map(|v| {
            v.into_iter()
                .map(|(n, p)| {
                    let prop = p
                        .into_iter()
                        .map(|(t, p)| (t, p.into()))
                        .collect::<Vec<(i64, wrappers::Prop)>>();
                    (n, prop)
                })
                .into_iter()
                .collect::<HashMap<String, Vec<(i64, Prop)>>>()
        });

        adapt_err(r)
    }

    pub fn degree(&self, t_start: Option<i64>, t_end: Option<i64>) -> PyResult<usize> {
>>>>>>> 877aec94
        match (t_start, t_end) {
            (None, None) => adapt_err(self.vertex_w.degree()),
            _ => adapt_err(
                self.vertex_w
                    .degree_window(t_start.unwrap_or(i64::MIN), t_end.unwrap_or(i64::MAX)),
            ),
        }
    }

    pub fn in_degree(&self, t_start: Option<i64>, t_end: Option<i64>) -> PyResult<usize> {
        match (t_start, t_end) {
            (None, None) => adapt_err(self.vertex_w.in_degree()),
            _ => adapt_err(
                self.vertex_w
                    .in_degree_window(t_start.unwrap_or(i64::MIN), t_end.unwrap_or(i64::MAX)),
            ),
        }
    }

    pub fn out_degree(&self, t_start: Option<i64>, t_end: Option<i64>) -> PyResult<usize> {
        match (t_start, t_end) {
            (None, None) => adapt_err(self.vertex_w.out_degree()),
            _ => adapt_err(
                self.vertex_w
                    .out_degree_window(t_start.unwrap_or(i64::MIN), t_end.unwrap_or(i64::MAX)),
            ),
        }
    }
    pub fn edges(&self, t_start: Option<i64>, t_end: Option<i64>) -> WindowedEdgeIterator {
        match (t_start, t_end) {
            (None, None) => WindowedEdgeIterator {
                iter: Box::new(self.vertex_w.edges().map(|te| te.into())),
            },
            _ => WindowedEdgeIterator {
                iter: Box::new(
                    self.vertex_w
                        .edges_window(t_start.unwrap_or(i64::MIN), t_end.unwrap_or(i64::MAX))
                        .map(|te| te.into()),
                ),
            },
        }
    }

    pub fn in_edges(&self, t_start: Option<i64>, t_end: Option<i64>) -> WindowedEdgeIterator {
        match (t_start, t_end) {
            (None, None) => WindowedEdgeIterator {
                iter: Box::new(self.vertex_w.in_edges().map(|te| te.into())),
            },
            _ => WindowedEdgeIterator {
                iter: Box::new(
                    self.vertex_w
                        .in_edges_window(t_start.unwrap_or(i64::MIN), t_end.unwrap_or(i64::MAX))
                        .map(|te| te.into()),
                ),
            },
        }
    }

    pub fn out_edges(&self, t_start: Option<i64>, t_end: Option<i64>) -> WindowedEdgeIterator {
        match (t_start, t_end) {
            (None, None) => WindowedEdgeIterator {
                iter: Box::new(self.vertex_w.out_edges().map(|te| te.into())),
            },
            _ => WindowedEdgeIterator {
                iter: Box::new(
                    self.vertex_w
                        .out_edges_window(t_start.unwrap_or(i64::MIN), t_end.unwrap_or(i64::MAX))
                        .map(|te| te.into()),
                ),
            },
        }
    }

    pub fn neighbours(&self, t_start: Option<i64>, t_end: Option<i64>) -> WindowedVertexIterable {
        match (t_start, t_end) {
            (None, None) => WindowedVertexIterable {
                graph: self.graph.clone(),
                operations: vec![Operations::Neighbours],
                start_at: Some(self.id),
            },
            _ => WindowedVertexIterable {
                graph: self.graph.clone(),
                operations: vec![Operations::NeighboursWindow {
                    t_start: t_start.unwrap_or(i64::MIN),
                    t_end: t_end.unwrap_or(i64::MAX),
                }],
                start_at: Some(self.id),
            },
        }
    }

    pub fn in_neighbours(
        &self,
        t_start: Option<i64>,
        t_end: Option<i64>,
    ) -> WindowedVertexIterable {
        match (t_start, t_end) {
            (None, None) => WindowedVertexIterable {
                graph: self.graph.clone(),
                operations: vec![Operations::InNeighbours],
                start_at: Some(self.id),
            },
            _ => WindowedVertexIterable {
                graph: self.graph.clone(),
                operations: vec![Operations::InNeighboursWindow {
                    t_start: t_start.unwrap_or(i64::MIN),
                    t_end: t_end.unwrap_or(i64::MAX),
                }],
                start_at: Some(self.id),
            },
        }
    }

    pub fn out_neighbours(
        &self,
        t_start: Option<i64>,
        t_end: Option<i64>,
    ) -> WindowedVertexIterable {
        match (t_start, t_end) {
            (None, None) => WindowedVertexIterable {
                graph: self.graph.clone(),
                operations: vec![Operations::OutNeighbours],
                start_at: Some(self.id),
            },
            _ => WindowedVertexIterable {
                graph: self.graph.clone(),
                operations: vec![Operations::OutNeighboursWindow {
                    t_start: t_start.unwrap_or(i64::MIN),
                    t_end: t_end.unwrap_or(i64::MAX),
                }],
                start_at: Some(self.id),
            },
        }
    }

    pub fn neighbours_ids(&self, t_start: Option<i64>, t_end: Option<i64>) -> VertexIdsIterator {
        match (t_start, t_end) {
            (None, None) => VertexIdsIterator {
                iter: Box::new(self.vertex_w.neighbours().id()),
            },
            _ => VertexIdsIterator {
                iter: Box::new(
                    self.vertex_w
                        .neighbours_window(t_start.unwrap_or(i64::MIN), t_end.unwrap_or(i64::MAX))
                        .id(),
                ),
            },
        }
    }

    pub fn in_neighbours_ids(&self, t_start: Option<i64>, t_end: Option<i64>) -> VertexIdsIterator {
        match (t_start, t_end) {
            (None, None) => VertexIdsIterator {
                iter: Box::new(self.vertex_w.in_neighbours().id()),
            },
            _ => VertexIdsIterator {
                iter: Box::new(
                    self.vertex_w
                        .in_neighbours_window(
                            t_start.unwrap_or(i64::MIN),
                            t_end.unwrap_or(i64::MAX),
                        )
                        .id(),
                ),
            },
        }
    }

    pub fn out_neighbours_ids(
        &self,
        t_start: Option<i64>,
        t_end: Option<i64>,
    ) -> VertexIdsIterator {
        match (t_start, t_end) {
            (None, None) => VertexIdsIterator {
                iter: Box::new(self.vertex_w.out_neighbours().id()),
            },
            _ => VertexIdsIterator {
                iter: Box::new(
                    self.vertex_w
                        .out_neighbours_window(
                            t_start.unwrap_or(i64::MIN),
                            t_end.unwrap_or(i64::MAX),
                        )
                        .id(),
                ),
            },
        }
    }

    pub fn __repr__(&self) -> String {
        format!("Vertex({})", self.id)
    }
}

#[pyclass]
pub struct WindowedEdge {
    pub(crate) edge_w: graph_window::WindowedEdge,
}

impl From<graph_window::WindowedEdge> for WindowedEdge {
    fn from(value: graph_window::WindowedEdge) -> WindowedEdge {
        WindowedEdge { edge_w: value }
    }
}

#[pymethods]
impl WindowedEdge {
<<<<<<< HEAD

    pub fn has_property(&self,name:String,include_static:Option<bool>) -> bool {
        match include_static {
            None => {self.edge_w.has_property(name,true)}
            Some(b) => {self.edge_w.has_property(name,b)}
        }
    }

    pub fn property(&self,name:String,include_static:Option<bool>) -> Option<Prop> {
        let res = match include_static {
            None => {self.edge_w.property(name,true)}
            Some(b) => {self.edge_w.property(name,b)}
        };

        match res{
            None => {None}
            Some(prop) => {Some(prop.into())}
        }
    }

    pub fn properties(&self,include_static:Option<bool>) -> HashMap<String,Prop> {
        match include_static {
            None => {self.edge_w.properties(true)}
            Some(b) => {self.edge_w.properties(b)}
        }.into_iter()
         .map(|(k, v)| (k, v.into()))
         .collect()
    }

    pub fn property_names(&self,include_static:Option<bool>) -> Vec<String> {
        match include_static {
            None => {self.edge_w.property_names(true)}
            Some(b) => {self.edge_w.property_names(b)}
        }

    }

    pub fn property_history(&self,name:String) -> Vec<(i64, Prop)> {
        self.edge_w.property_history(name).into_iter()
            .map(|(k, v)| (k, v.into()))
            .collect()
    }

    pub fn property_histories(&self) -> HashMap<String, Vec<(i64, Prop)>> {
        self.edge_w.property_histories().into_iter()
            .map(|(k, v)| (k, v.into_iter().map(|(t,p)| (t,p.into())).collect()))
            .collect()
    }

    pub fn has_static_property(&self,name:String)->bool {
        self.edge_w.has_static_property(name)
=======
    pub fn __getitem__(&self, name: String) -> PyResult<Vec<(i64, Prop)>> {
        self.prop(name)
    }

    pub fn prop(&self, name: String) -> PyResult<Vec<(i64, Prop)>> {
        adapt_err(
            self.edge_w
                .prop(name)
                .map(|v| v.into_iter().map(|(t, p)| (t, p.into())).collect_vec()),
        )
>>>>>>> 877aec94
    }
    pub fn static_property(&self,name:String)-> Option<Prop>{
        match self.edge_w.static_property(name) {
            None => {None}
            Some(prop) => {Some(prop.into())}
        }
    }

    pub fn __getitem__(&self, name: String) -> Option<Prop> {
        self.property(name,Some(true))
    }


    pub fn id(&self) -> usize {
        self.edge_w.id()
    }

    fn src(&self) -> u64 {
        //FIXME can't currently return the WindowedVertex as can't create a Py<WindowedGraph>
        self.edge_w.src().id()
    }

    fn dst(&self) -> u64 {
        //FIXME can't currently return the WindowedVertex as can't create a Py<WindowedGraph>
        self.edge_w.dst().id()
    }
}<|MERGE_RESOLUTION|>--- conflicted
+++ resolved
@@ -58,22 +58,6 @@
 impl WindowedGraph {
     //******  Metrics APIs ******//
 
-<<<<<<< HEAD
-    pub fn earliest_time(&self) -> Option<i64> {
-        self.graph_w.earliest_time()
-    }
-
-    pub fn latest_time(&self) -> Option<i64> {
-        self.graph_w.latest_time()
-    }
-
-    pub fn num_edges(&self) -> usize {
-        self.graph_w.num_edges()
-    }
-
-    pub fn num_vertices(&self) -> usize {
-        self.graph_w.num_vertices()
-=======
     pub fn earliest_time(&self) -> PyResult<Option<i64>> {
         adapt_err(self.graph_w.earliest_time())
     }
@@ -88,7 +72,6 @@
 
     pub fn num_vertices(&self) -> PyResult<usize> {
         adapt_err(self.graph_w.num_vertices())
->>>>>>> 877aec94
     }
 
     pub fn has_vertex(&self, id: &PyAny) -> PyResult<bool> {
@@ -106,40 +89,20 @@
 
     pub fn vertex(slf: PyRef<'_, Self>, id: &PyAny) -> PyResult<Option<WindowedVertex>> {
         let v = Graph::extract_id(id)?;
-<<<<<<< HEAD
-        match slf.graph_w.vertex(v) {
-            None => Ok(None),
-            Some(v) => {
-                let g: Py<Self> = slf.into();
-                Ok(Some(WindowedVertex::new(g, v)))
-            }
-        }
-=======
         let v = slf.graph_w.vertex(v).map(|v| {
             let g: Py<Self> = slf.into();
             v.map(|x| WindowedVertex::new(g, x))
         });
         adapt_err(v)
->>>>>>> 877aec94
     }
 
     pub fn __getitem__(slf: PyRef<'_, Self>, id: &PyAny) -> PyResult<Option<WindowedVertex>> {
         let v = Graph::extract_id(id)?;
-<<<<<<< HEAD
-        match slf.graph_w.vertex(v) {
-            None => Ok(None),
-            Some(v) => {
-                let g: Py<Self> = slf.into();
-                Ok(Some(WindowedVertex::new(g, v)))
-            }
-        }
-=======
         let v = slf.graph_w.vertex(v).map(|v| {
             let g: Py<Self> = slf.into();
             v.map(|x| WindowedVertex::new(g, x))
         });
         adapt_err(v)
->>>>>>> 877aec94
     }
 
     pub fn vertex_ids(&self) -> VertexIdsIterator {
@@ -205,10 +168,8 @@
 
 #[pymethods]
 impl WindowedVertex {
-<<<<<<< HEAD
-
-    pub fn __getitem__(&self, name: String) -> Option<Prop> {
-        self.property(name,Some(true))
+    pub fn __getitem__(&self, name: String) -> PyResult<Vec<(i64, Prop)>> {
+        self.property(name)
     }
 
     pub fn has_property(&self,name:String,include_static:Option<bool>) -> bool {
@@ -269,39 +230,7 @@
         }
     }
 
-    pub fn degree(&self, t_start: Option<i64>, t_end: Option<i64>) -> usize {
-=======
-    pub fn __getitem__(&self, name: String) -> PyResult<Vec<(i64, Prop)>> {
-        self.prop(name)
-    }
-
-    pub fn prop(&self, name: String) -> PyResult<Vec<(i64, Prop)>> {
-        let r = self
-            .vertex_w
-            .prop(name)
-            .map(|v| v.into_iter().map(|(t, p)| (t, p.into())).collect_vec());
-
-        adapt_err(r)
-    }
-    pub fn props(&self) -> PyResult<HashMap<String, Vec<(i64, Prop)>>> {
-        let r = self.vertex_w.props().map(|v| {
-            v.into_iter()
-                .map(|(n, p)| {
-                    let prop = p
-                        .into_iter()
-                        .map(|(t, p)| (t, p.into()))
-                        .collect::<Vec<(i64, wrappers::Prop)>>();
-                    (n, prop)
-                })
-                .into_iter()
-                .collect::<HashMap<String, Vec<(i64, Prop)>>>()
-        });
-
-        adapt_err(r)
-    }
-
     pub fn degree(&self, t_start: Option<i64>, t_end: Option<i64>) -> PyResult<usize> {
->>>>>>> 877aec94
         match (t_start, t_end) {
             (None, None) => adapt_err(self.vertex_w.degree()),
             _ => adapt_err(
@@ -510,7 +439,8 @@
 
 #[pymethods]
 impl WindowedEdge {
-<<<<<<< HEAD
+    pub fn __getitem__(&self, name: String) -> PyResult<Vec<(i64, Prop)>> {
+        self.prop(name)
 
     pub fn has_property(&self,name:String,include_static:Option<bool>) -> bool {
         match include_static {
@@ -562,18 +492,6 @@
 
     pub fn has_static_property(&self,name:String)->bool {
         self.edge_w.has_static_property(name)
-=======
-    pub fn __getitem__(&self, name: String) -> PyResult<Vec<(i64, Prop)>> {
-        self.prop(name)
-    }
-
-    pub fn prop(&self, name: String) -> PyResult<Vec<(i64, Prop)>> {
-        adapt_err(
-            self.edge_w
-                .prop(name)
-                .map(|v| v.into_iter().map(|(t, p)| (t, p.into())).collect_vec()),
-        )
->>>>>>> 877aec94
     }
     pub fn static_property(&self,name:String)-> Option<Prop>{
         match self.edge_w.static_property(name) {
