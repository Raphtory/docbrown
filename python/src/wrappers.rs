--- conflicted
+++ resolved
@@ -1,12 +1,3 @@
-<<<<<<< HEAD
-=======
-use db_c::tgraph_shard::errors::GraphError;
-use itertools::Itertools;
-use pyo3::exceptions::PyException;
-use pyo3::prelude::*;
-use std::borrow::Borrow;
-
->>>>>>> 31789cea
 use docbrown_core as db_c;
 use docbrown_db::perspective;
 use docbrown_db::perspective::PerspectiveSet;
@@ -91,252 +82,20 @@
 }
 
 #[pyclass]
-<<<<<<< HEAD
 pub struct NestedU64Iter {
     iter: Box<dyn Iterator<Item = U64Iter> + Send>,
 }
 
 #[pymethods]
 impl NestedU64Iter {
-=======
-pub struct WindowedVertexIterable {
-    pub(crate) graph: Py<WindowedGraph>,
-    pub(crate) operations: Vec<Operations>,
-    pub(crate) start_at: Option<u64>,
-}
-
-impl WindowedVertexIterable {
-    fn build_iterator(
-        &self,
-        py: Python,
-    ) -> Result<Box<dyn Iterator<Item = graph_window::WindowedVertex> + Send>, GraphError> {
-        let g = self.graph.borrow(py);
-        let mut ops_iter = self.operations.iter();
-        let mut iter = match self.start_at {
-            None => Ok(g.graph_w.vertices()),
-            Some(g_id) => {
-                let vertex = g.graph_w.vertex(g_id);
-                let op0 = ops_iter
-                    .next()
-                    .expect("need to have an operation to get here");
-                match op0 {
-                    Operations::OutNeighbours => {
-                        vertex.map(|v| v.expect("should exist").out_neighbours())
-                    }
-                    Operations::InNeighbours => {
-                        vertex.map(|v| v.expect("should exist").in_neighbours())
-                    }
-                    Operations::Neighbours => vertex.map(|v| v.expect("should exist").neighbours()),
-                    Operations::InNeighboursWindow { t_start, t_end } => vertex.map(|v| {
-                        v.expect("should exist")
-                            .in_neighbours_window(*t_start, *t_end)
-                    }),
-                    Operations::OutNeighboursWindow { t_start, t_end } => vertex.map(|v| {
-                        v.expect("should exist")
-                            .out_neighbours_window(*t_start, *t_end)
-                    }),
-                    Operations::NeighboursWindow { t_start, t_end } => {
-                        vertex.map(|v| v.expect("should exist").neighbours_window(*t_start, *t_end))
-                    }
-                }
-            }
-        };
-
-        for op in ops_iter {
-            iter = match op {
-                Operations::OutNeighbours => iter.map(|v| v.out_neighbours()),
-                Operations::InNeighbours => iter.map(|v| v.in_neighbours()),
-                Operations::Neighbours => iter.map(|v| v.neighbours()),
-                Operations::InNeighboursWindow { t_start, t_end } => {
-                    iter.map(|v| v.in_neighbours_window(*t_start, *t_end))
-                }
-                Operations::OutNeighboursWindow { t_start, t_end } => {
-                    iter.map(|v| v.out_neighbours_window(*t_start, *t_end))
-                }
-                Operations::NeighboursWindow { t_start, t_end } => {
-                    iter.map(|v| v.neighbours_window(*t_start, *t_end))
-                }
-            }
-        }
-
-        iter
-    }
-}
-
-#[pymethods]
-impl WindowedVertexIterable {
-    fn __iter__(&self, py: Python) -> PyResult<WindowedVertexIterator> {
-        let iter = self.build_iterator(py);
-        let g = self.graph.clone_ref(py);
-        let r = iter.map(|v| WindowedVertexIterator {
-            iter: Box::new(v.map(move |v| WindowedVertex::new(g.clone(), v))),
-        });
-        adapt_err(r)
-    }
-
-    fn id(slf: PyRef<'_, Self>) -> IdIterable {
-        let vertex_iter = slf.into();
-        IdIterable { vertex_iter }
-    }
-
-    fn out_neighbours(
-        mut slf: PyRefMut<'_, Self>,
-        t_start: Option<i64>,
-        t_end: Option<i64>,
-    ) -> PyRefMut<'_, Self> {
-        slf.operations.push(match (t_start, t_end) {
-            (None, None) => Operations::OutNeighbours,
-            _ => Operations::OutNeighboursWindow {
-                t_start: t_start.unwrap_or(i64::MIN),
-                t_end: t_end.unwrap_or(i64::MAX),
-            },
-        });
-        slf
-    }
-
-    fn in_neighbours(
-        mut slf: PyRefMut<'_, Self>,
-        t_start: Option<i64>,
-        t_end: Option<i64>,
-    ) -> PyRefMut<'_, Self> {
-        slf.operations.push(match (t_start, t_end) {
-            (None, None) => Operations::InNeighbours,
-            _ => Operations::InNeighboursWindow {
-                t_start: t_start.unwrap_or(i64::MIN),
-                t_end: t_end.unwrap_or(i64::MAX),
-            },
-        });
-        slf
-    }
-
-    fn neighbours(
-        mut slf: PyRefMut<'_, Self>,
-        t_start: Option<i64>,
-        t_end: Option<i64>,
-    ) -> PyRefMut<'_, Self> {
-        slf.operations.push(match (t_start, t_end) {
-            (None, None) => Operations::Neighbours,
-            _ => Operations::NeighboursWindow {
-                t_start: t_start.unwrap_or(i64::MIN),
-                t_end: t_end.unwrap_or(i64::MAX),
-            },
-        });
-        slf
-    }
-
-    fn in_degree(slf: PyRef<'_, Self>, t_start: Option<i64>, t_end: Option<i64>) -> DegreeIterable {
-        DegreeIterable {
-            vertex_iter: slf.into(),
-            operation: match (t_start, t_end) {
-                (None, None) => Direction::IN,
-                _ => Direction::InWindow {
-                    t_start: t_start.unwrap_or(i64::MIN),
-                    t_end: t_end.unwrap_or(i64::MAX),
-                },
-            },
-        }
-    }
-
-    fn out_degree(
-        slf: PyRef<'_, Self>,
-        t_start: Option<i64>,
-        t_end: Option<i64>,
-    ) -> DegreeIterable {
-        DegreeIterable {
-            vertex_iter: slf.into(),
-            operation: match (t_start, t_end) {
-                (None, None) => Direction::OUT,
-                _ => Direction::OutWindow {
-                    t_start: t_start.unwrap_or(i64::MIN),
-                    t_end: t_end.unwrap_or(i64::MAX),
-                },
-            },
-        }
-    }
-
-    fn degree(slf: PyRef<'_, Self>, t_start: Option<i64>, t_end: Option<i64>) -> DegreeIterable {
-        DegreeIterable {
-            vertex_iter: slf.into(),
-            operation: match (t_start, t_end) {
-                (None, None) => Direction::BOTH,
-                _ => Direction::BothWindow {
-                    t_start: t_start.unwrap_or(i64::MIN),
-                    t_end: t_end.unwrap_or(i64::MAX),
-                },
-            },
-        }
-    }
-
-    fn __repr__(&self, py: Python) -> String {
-        let values = self
-            .__iter__(py)
-            .unwrap()
-            .iter
-            .take(11)
-            .map(|v| v.__repr__())
-            .collect_vec();
-        if values.len() < 11 {
-            "WindowedVertexIterable(".to_string() + &values.join(", ") + ")"
-        } else {
-            "WindowedVertexIterable(".to_string() + &values.join(", ") + " ... )"
-        }
-    }
-}
-
-#[pyclass]
-pub struct IdIterable {
-    vertex_iter: Py<WindowedVertexIterable>,
-}
-
-#[pymethods]
-impl IdIterable {
-    fn __iter__(&self, py: Python) -> U64Iter {
-        let iter = Box::new(
-            self.vertex_iter
-                .borrow(py)
-                .build_iterator(py)
-                .map(|v| v.id())
-                .unwrap(),
-        );
-        U64Iter { iter }
-    }
-}
-
-#[pyclass]
-pub struct NestedIdIterable {
-    vertex_iter: Py<WindowedVerticesPath>,
-}
-
-#[pymethods]
-impl NestedIdIterable {
-    fn __iter__(&self, py: Python) -> NestedIdIter {
-        let inner = self.vertex_iter.borrow(py);
-        let iter = inner.build_iterator(py);
-        let iter2 = Box::new(iter.map(move |iterable| {
-            let v_it = Python::with_gil(|py| Py::new(py, iterable))?;
-            Ok(IdIterable { vertex_iter: v_it })
-        }));
-        NestedIdIter { iter: iter2 }
-    }
-}
-
-#[pyclass]
-pub struct NestedIdIter {
-    iter: Box<dyn Iterator<Item = PyResult<IdIterable>> + Send>,
-}
-
-#[pymethods]
-impl NestedIdIter {
->>>>>>> 31789cea
-    fn __iter__(slf: PyRef<'_, Self>) -> PyRef<'_, Self> {
-        slf
-    }
-    fn __next__(mut slf: PyRefMut<'_, Self>) -> Option<U64Iter> {
-        slf.iter.next()
-    }
-}
-
-<<<<<<< HEAD
+    fn __iter__(slf: PyRef<'_, Self>) -> PyRef<'_, Self> {
+        slf
+    }
+    fn __next__(mut slf: PyRefMut<'_, Self>) -> PyResult<Option<IdIterable>> {
+        slf.iter.next().transpose()
+    }
+}
+
 impl From<Box<dyn Iterator<Item = U64Iter> + Send>> for NestedU64Iter {
     fn from(value: Box<dyn Iterator<Item = U64Iter> + Send>) -> Self {
         Self { iter: value }
@@ -347,67 +106,6 @@
     fn from(value: Box<dyn Iterator<Item = Box<dyn Iterator<Item = u64> + Send>> + Send>) -> Self {
         let iter = Box::new(value.map(|iter| iter.into()));
         Self { iter }
-=======
-#[pyclass]
-pub struct DegreeIterable {
-    vertex_iter: Py<WindowedVertexIterable>,
-    operation: Direction,
-}
-
-impl DegreeIterable {
-    fn build_iterator(
-        &self,
-        py: Python,
-    ) -> Result<Box<dyn Iterator<Item = usize> + Send>, GraphError> {
-        let inner = self.vertex_iter.borrow(py);
-        let iter = inner.build_iterator(py);
-        match self.operation {
-            Direction::OUT => iter.map(|v| v.out_degree().unwrap()),
-            Direction::IN => iter.map(|v| v.in_degree().unwrap()),
-            Direction::BOTH => iter.map(|v| v.degree().unwrap()),
-            Direction::OutWindow { t_start, t_end } => {
-                iter.map(|v| v.out_degree_window(t_start, t_end).unwrap())
-            }
-            Direction::InWindow { t_start, t_end } => {
-                iter.map(|v| v.in_degree_window(t_start, t_end).unwrap())
-            }
-            Direction::BothWindow { t_start, t_end } => {
-                iter.map(|v| v.degree_window(t_start, t_end).unwrap())
-            }
-        }
-    }
-}
-
-#[pymethods]
-impl DegreeIterable {
-    fn __iter__(&self, py: Python) -> USizeIter {
-        USizeIter {
-            iter: self.build_iterator(py).unwrap(),
-        }
-    }
-}
-
-#[pyclass]
-pub struct NestedDegreeIterable {
-    vertex_iter: Py<WindowedVerticesPath>,
-    operation: Direction,
-}
-
-#[pymethods]
-impl NestedDegreeIterable {
-    fn __iter__(&self, py: Python) -> NestedUsizeIter {
-        let inner = self.vertex_iter.borrow(py);
-        let iter = inner.build_iterator(py);
-        let op = self.operation;
-        let iter2 = Box::new(iter.map(move |iterable| {
-            let v_it = Python::with_gil(|py| Py::new(py, iterable))?;
-            Ok(DegreeIterable {
-                vertex_iter: v_it,
-                operation: op,
-            })
-        }));
-        NestedUsizeIter { iter: iter2 }
->>>>>>> 31789cea
     }
 }
 
@@ -521,21 +219,6 @@
 
 #[pyclass(name = "PerspectiveSet")]
 #[derive(Clone)]
-<<<<<<< HEAD
 pub struct PyPerspectiveSet {
     pub(crate) ps: PerspectiveSet,
-=======
-pub struct PerspectiveSet {
-    pub(crate) ps: perspective::PerspectiveSet,
-}
-
-pub fn adapt_err<U, E>(result: Result<U, E>) -> PyResult<U>
-where
-    E: std::error::Error,
-{
-    result.map_err(|e| {
-        let error_log = display_error_chain::DisplayErrorChain::new(&e).to_string();
-        PyException::new_err(error_log)
-    })
->>>>>>> 31789cea
 }