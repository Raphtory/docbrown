pub mod algorithms;
mod dynamic;
pub mod edge;
pub mod graph;
pub mod graph_gen;
pub mod graph_loader;
pub mod graph_view;
mod util;
pub mod vertex;
pub mod wrappers;

use pyo3::prelude::*;

use crate::algorithms::{all_local_reciprocity, global_reciprocity, local_reciprocity};
use crate::graph::PyGraph;
use crate::wrappers::PyPerspective;

use crate::algorithms::*;
use crate::graph_gen::*;
use crate::graph_loader::*;
use pyo3::prelude::*;

#[pymodule]
fn raphtory(py: Python<'_>, m: &PyModule) -> PyResult<()> {
    m.add_class::<PyGraph>()?;
    m.add_class::<PyPerspective>()?;

    let algorithm_module = PyModule::new(py, "algorithms")?;
    algorithm_module.add_function(wrap_pyfunction!(global_reciprocity, algorithm_module)?)?;
    algorithm_module.add_function(wrap_pyfunction!(local_reciprocity, algorithm_module)?)?;
    algorithm_module.add_function(wrap_pyfunction!(all_local_reciprocity, algorithm_module)?)?;
    algorithm_module.add_function(wrap_pyfunction!(local_triangle_count, algorithm_module)?)?;
    algorithm_module.add_function(wrap_pyfunction!(
        local_clustering_coefficient,
        algorithm_module
    )?)?;
    algorithm_module.add_function(wrap_pyfunction!(average_degree, algorithm_module)?)?;
    algorithm_module.add_function(wrap_pyfunction!(directed_graph_density, algorithm_module)?)?;
    algorithm_module.add_function(wrap_pyfunction!(max_out_degree, algorithm_module)?)?;
    algorithm_module.add_function(wrap_pyfunction!(max_in_degree, algorithm_module)?)?;
    algorithm_module.add_function(wrap_pyfunction!(min_out_degree, algorithm_module)?)?;
    algorithm_module.add_function(wrap_pyfunction!(min_in_degree, algorithm_module)?)?;
    m.add_submodule(algorithm_module)?;

    let graph_loader_module = PyModule::new(py, "graph_loader")?;
    graph_loader_module.add_function(wrap_pyfunction!(lotr_graph, graph_loader_module)?)?;
<<<<<<< HEAD
    graph_loader_module.add_function(wrap_pyfunction!(twitter_graph, graph_loader_module)?)?;
=======
>>>>>>> 17342f9f
    graph_loader_module.add_function(wrap_pyfunction!(
        reddit_hyperlink_graph,
        graph_loader_module
    )?)?;
    m.add_submodule(graph_loader_module)?;

    let graph_gen_module = PyModule::new(py, "graph_gen")?;
    graph_gen_module.add_function(wrap_pyfunction!(random_attachment, graph_gen_module)?)?;
    graph_gen_module.add_function(wrap_pyfunction!(
        ba_preferential_attachment,
        graph_gen_module
    )?)?;
    m.add_submodule(graph_gen_module)?;

    Ok(())
}<|MERGE_RESOLUTION|>--- conflicted
+++ resolved
@@ -44,10 +44,6 @@
 
     let graph_loader_module = PyModule::new(py, "graph_loader")?;
     graph_loader_module.add_function(wrap_pyfunction!(lotr_graph, graph_loader_module)?)?;
-<<<<<<< HEAD
-    graph_loader_module.add_function(wrap_pyfunction!(twitter_graph, graph_loader_module)?)?;
-=======
->>>>>>> 17342f9f
     graph_loader_module.add_function(wrap_pyfunction!(
         reddit_hyperlink_graph,
         graph_loader_module
