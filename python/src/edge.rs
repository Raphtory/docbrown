--- conflicted
+++ resolved
@@ -88,7 +88,6 @@
         self.edge.dst().into()
     }
 
-<<<<<<< HEAD
     //******  Perspective APIS  ******//
     pub fn start(&self) -> Option<i64> {
         self.edge.start()
@@ -122,14 +121,14 @@
 
     pub fn through(&self, perspectives: &PyAny) -> PyResult<PyEdgeWindowSet> {
         through_impl(&self.edge, perspectives).map(|p| p.into())
-=======
+    }
+    
     pub fn explode(&self) -> Vec<PyEdge> {
         self.edge
             .explode()
             .into_iter()
             .map(|e| e.into())
             .collect::<Vec<PyEdge>>()
->>>>>>> 48aecea1
     }
 
     pub fn __repr__(&self) -> String {
