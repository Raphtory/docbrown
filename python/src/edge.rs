use crate::dynamic::DynamicGraph;
use crate::util::*;
use crate::vertex::PyVertex;
use crate::wrappers::prop::Prop;
use docbrown::db::edge::EdgeView;
use docbrown::db::graph_window::WindowSet;
use docbrown::db::view_api::*;
use itertools::Itertools;
use pyo3::{pyclass, pymethods, PyAny, PyRef, PyRefMut, PyResult};
use std::collections::HashMap;
use std::vec::IntoIter;

#[pyclass(name = "Edge")]
pub struct PyEdge {
    pub(crate) edge: EdgeView<DynamicGraph>,
}

impl From<EdgeView<DynamicGraph>> for PyEdge {
    fn from(value: EdgeView<DynamicGraph>) -> Self {
        Self { edge: value }
    }
}

#[pymethods]
impl PyEdge {
    pub fn __getitem__(&self, name: String) -> Option<Prop> {
        self.property(name, Some(true))
    }

    pub fn property(&self, name: String, include_static: Option<bool>) -> Option<Prop> {
        let include_static = include_static.unwrap_or(true);
        self.edge
            .property(name, include_static)
            .map(|prop| prop.into())
    }

    pub fn property_history(&self, name: String) -> Vec<(i64, Prop)> {
        self.edge
            .property_history(name)
            .into_iter()
            .map(|(k, v)| (k, v.into()))
            .collect()
    }

    pub fn properties(&self, include_static: Option<bool>) -> HashMap<String, Prop> {
        let include_static = include_static.unwrap_or(true);
        self.edge
            .properties(include_static)
            .into_iter()
            .map(|(k, v)| (k, v.into()))
            .collect()
    }

    pub fn property_histories(&self) -> HashMap<String, Vec<(i64, Prop)>> {
        self.edge
            .property_histories()
            .into_iter()
            .map(|(k, v)| (k, v.into_iter().map(|(t, p)| (t, p.into())).collect()))
            .collect()
    }

    pub fn property_names(&self, include_static: Option<bool>) -> Vec<String> {
        let include_static = include_static.unwrap_or(true);
        self.edge.property_names(include_static)
    }

    pub fn has_property(&self, name: String, include_static: Option<bool>) -> bool {
        let include_static = include_static.unwrap_or(true);
        self.edge.has_property(name, include_static)
    }

    pub fn has_static_property(&self, name: String) -> bool {
        self.edge.has_static_property(name)
    }
    pub fn static_property(&self, name: String) -> Option<Prop> {
        self.edge.static_property(name).map(|prop| prop.into())
    }

    pub fn id(&self) -> usize {
        self.edge.id()
    }

    fn src(&self) -> PyVertex {
        self.edge.src().into()
    }

    fn dst(&self) -> PyVertex {
        self.edge.dst().into()
    }

<<<<<<< HEAD
=======
    //******  Perspective APIS  ******//
    pub fn start(&self) -> Option<i64> {
        self.edge.start()
    }

    pub fn end(&self) -> Option<i64> {
        self.edge.end()
    }

    fn expanding(&self, step: u64, start: Option<i64>, end: Option<i64>) -> PyEdgeWindowSet {
        self.edge.expanding(step, start, end).into()
    }

    fn rolling(
        &self,
        window: u64,
        step: Option<u64>,
        start: Option<i64>,
        end: Option<i64>,
    ) -> PyEdgeWindowSet {
        self.edge.rolling(window, step, start, end).into()
    }

    pub fn window(&self, t_start: Option<i64>, t_end: Option<i64>) -> PyEdge {
        window_impl(&self.edge, t_start, t_end).into()
    }

    pub fn at(&self, end: i64) -> PyEdge {
        self.edge.at(end).into()
    }

    pub fn through(&self, perspectives: &PyAny) -> PyResult<PyEdgeWindowSet> {
        through_impl(&self.edge, perspectives).map(|p| p.into())
    }
    
>>>>>>> 3a5f0f6b
    pub fn explode(&self) -> Vec<PyEdge> {
        self.edge
            .explode()
            .into_iter()
            .map(|e| e.into())
            .collect::<Vec<PyEdge>>()
    }

    pub fn __repr__(&self) -> String {
        let properties = &self
            .properties(Some(true))
            .iter()
            .map(|(k, v)| k.to_string() + " : " + &v.to_string())
            .join(", ");

        let source = self.edge.src().name();
        let target = self.edge.dst().name();
        if properties.is_empty() {
            format!(
                "Edge(source={}, target={})",
                source.trim_matches('"'),
                target.trim_matches('"')
            )
        } else {
            let property_string: String = "{".to_string() + &properties + "}";
            format!(
                "Edge(source={}, target={}, properties={})",
                source.trim_matches('"'),
                target.trim_matches('"'),
                property_string
            )
        }
    }
}

#[pyclass(name = "EdgeIter")]
pub struct PyEdgeIter {
    iter: Box<dyn Iterator<Item = PyEdge> + Send>,
}

#[pymethods]
impl PyEdgeIter {
    fn __iter__(slf: PyRef<'_, Self>) -> PyRef<'_, Self> {
        slf
    }
    fn __next__(mut slf: PyRefMut<'_, Self>) -> Option<PyEdge> {
        slf.iter.next()
    }
}

#[pyclass(name = "Edges")]
pub struct PyEdges {
    builder: Box<dyn Fn() -> BoxedIter<EdgeView<DynamicGraph>> + Send + 'static>,
}

impl PyEdges {
    fn iter(&self) -> BoxedIter<EdgeView<DynamicGraph>> {
        (self.builder)()
    }

    fn py_iter(&self) -> BoxedIter<PyEdge> {
        Box::new(self.iter().map(|e| e.into()))
    }
}

#[pymethods]
impl PyEdges {
    fn __iter__(&self) -> PyEdgeIter {
        PyEdgeIter {
            iter: Box::new(self.py_iter()),
        }
    }

    fn collect(&self) -> Vec<PyEdge> {
        self.py_iter().collect()
    }

    fn first(&self) -> Option<PyEdge> {
        self.py_iter().next()
    }

    fn count(&self) -> usize {
        self.py_iter().count()
    }

    fn explode(&self) -> PyEdgeIter {
        let res: BoxedIter<EdgeView<DynamicGraph>> =
            Box::new(self.iter().flat_map(|e| e.explode()));
        res.into()
    }
}

impl<F: Fn() -> BoxedIter<EdgeView<DynamicGraph>> + Send + 'static> From<F> for PyEdges {
    fn from(value: F) -> Self {
        Self {
            builder: Box::new(value),
        }
    }
}

impl From<Box<dyn Iterator<Item = PyEdge> + Send>> for PyEdgeIter {
    fn from(value: Box<dyn Iterator<Item = PyEdge> + Send>) -> Self {
        Self { iter: value }
    }
}

impl From<Box<dyn Iterator<Item = EdgeView<DynamicGraph>> + Send>> for PyEdgeIter {
    fn from(value: Box<dyn Iterator<Item = EdgeView<DynamicGraph>> + Send>) -> Self {
        Self {
            iter: Box::new(value.map(|e| e.into())),
        }
    }
}

#[pyclass(name = "NestedEdgeIter")]
pub struct PyNestedEdgeIter {
    iter: BoxedIter<PyEdgeIter>,
}

#[pymethods]
impl PyNestedEdgeIter {
    fn __iter__(slf: PyRef<'_, Self>) -> PyRef<'_, Self> {
        slf
    }
    fn __next__(mut slf: PyRefMut<'_, Self>) -> Option<PyEdgeIter> {
        slf.iter.next()
    }
}

impl From<BoxedIter<BoxedIter<EdgeView<DynamicGraph>>>> for PyNestedEdgeIter {
    fn from(value: BoxedIter<BoxedIter<EdgeView<DynamicGraph>>>) -> Self {
        Self {
            iter: Box::new(value.map(|e| e.into())),
        }
    }
}

<<<<<<< HEAD
#[pyclass(name = "NestedEdges")]
pub struct PyNestedEdges {
    builder: Box<dyn Fn() -> BoxedIter<BoxedIter<EdgeView<DynamicGraph>>> + Send + 'static>,
}

impl PyNestedEdges {
    fn iter(&self) -> BoxedIter<BoxedIter<EdgeView<DynamicGraph>>> {
        (self.builder)()
=======
#[pyclass(name = "EdgeWindowSet")]
pub struct PyEdgeWindowSet {
    window_set: WindowSet<EdgeView<DynamicGraph>>,
}

impl From<WindowSet<EdgeView<DynamicGraph>>> for PyEdgeWindowSet {
    fn from(value: WindowSet<EdgeView<DynamicGraph>>) -> Self {
        Self { window_set: value }
>>>>>>> 3a5f0f6b
    }
}

#[pymethods]
<<<<<<< HEAD
impl PyNestedEdges {
    fn __iter__(&self) -> PyNestedEdgeIter {
        self.iter().into()
    }

    fn collect(&self) -> Vec<Vec<PyEdge>> {
        self.iter()
            .map(|e| e.map(|ee| ee.into()).collect())
            .collect()
    }

    fn explode(&self) -> PyNestedEdgeIter {
        let res: BoxedIter<BoxedIter<EdgeView<DynamicGraph>>> = Box::new(self.iter().map(|e| {
            let inner_box: BoxedIter<EdgeView<DynamicGraph>> =
                Box::new(e.flat_map(|e| e.explode()));
            inner_box
        }));
        res.into()
    }
}

impl<F: Fn() -> BoxedIter<BoxedIter<EdgeView<DynamicGraph>>> + Send + 'static> From<F>
    for PyNestedEdges
{
    fn from(value: F) -> Self {
        Self {
            builder: Box::new(value),
        }
=======
impl PyEdgeWindowSet {
    fn __iter__(slf: PyRef<'_, Self>) -> PyRef<'_, Self> {
        slf
    }

    fn __next__(mut slf: PyRefMut<'_, Self>) -> Option<PyEdge> {
        slf.window_set.next().map(|g| g.into())
>>>>>>> 3a5f0f6b
    }
}<|MERGE_RESOLUTION|>--- conflicted
+++ resolved
@@ -88,8 +88,6 @@
         self.edge.dst().into()
     }
 
-<<<<<<< HEAD
-=======
     //******  Perspective APIS  ******//
     pub fn start(&self) -> Option<i64> {
         self.edge.start()
@@ -124,8 +122,7 @@
     pub fn through(&self, perspectives: &PyAny) -> PyResult<PyEdgeWindowSet> {
         through_impl(&self.edge, perspectives).map(|p| p.into())
     }
-    
->>>>>>> 3a5f0f6b
+
     pub fn explode(&self) -> Vec<PyEdge> {
         self.edge
             .explode()
@@ -263,7 +260,28 @@
     }
 }
 
-<<<<<<< HEAD
+#[pyclass(name = "EdgeWindowSet")]
+pub struct PyEdgeWindowSet {
+    window_set: WindowSet<EdgeView<DynamicGraph>>,
+}
+
+impl From<WindowSet<EdgeView<DynamicGraph>>> for PyEdgeWindowSet {
+    fn from(value: WindowSet<EdgeView<DynamicGraph>>) -> Self {
+        Self { window_set: value }
+    }
+}
+
+#[pymethods]
+impl PyEdgeWindowSet {
+    fn __iter__(slf: PyRef<'_, Self>) -> PyRef<'_, Self> {
+        slf
+    }
+
+    fn __next__(mut slf: PyRefMut<'_, Self>) -> Option<PyEdge> {
+        slf.window_set.next().map(|g| g.into())
+    }
+}
+
 #[pyclass(name = "NestedEdges")]
 pub struct PyNestedEdges {
     builder: Box<dyn Fn() -> BoxedIter<BoxedIter<EdgeView<DynamicGraph>>> + Send + 'static>,
@@ -272,21 +290,10 @@
 impl PyNestedEdges {
     fn iter(&self) -> BoxedIter<BoxedIter<EdgeView<DynamicGraph>>> {
         (self.builder)()
-=======
-#[pyclass(name = "EdgeWindowSet")]
-pub struct PyEdgeWindowSet {
-    window_set: WindowSet<EdgeView<DynamicGraph>>,
-}
-
-impl From<WindowSet<EdgeView<DynamicGraph>>> for PyEdgeWindowSet {
-    fn from(value: WindowSet<EdgeView<DynamicGraph>>) -> Self {
-        Self { window_set: value }
->>>>>>> 3a5f0f6b
-    }
-}
-
-#[pymethods]
-<<<<<<< HEAD
+    }
+}
+
+#[pymethods]
 impl PyNestedEdges {
     fn __iter__(&self) -> PyNestedEdgeIter {
         self.iter().into()
@@ -315,14 +322,48 @@
         Self {
             builder: Box::new(value),
         }
-=======
-impl PyEdgeWindowSet {
-    fn __iter__(slf: PyRef<'_, Self>) -> PyRef<'_, Self> {
-        slf
-    }
-
-    fn __next__(mut slf: PyRefMut<'_, Self>) -> Option<PyEdge> {
-        slf.window_set.next().map(|g| g.into())
->>>>>>> 3a5f0f6b
+    }
+}
+
+#[pyclass(name = "NestedEdges")]
+pub struct PyNestedEdges {
+    builder: Box<dyn Fn() -> BoxedIter<BoxedIter<EdgeView<DynamicGraph>>> + Send + 'static>,
+}
+
+impl PyNestedEdges {
+    fn iter(&self) -> BoxedIter<BoxedIter<EdgeView<DynamicGraph>>> {
+        (self.builder)()
+    }
+}
+
+#[pymethods]
+impl PyNestedEdges {
+    fn __iter__(&self) -> PyNestedEdgeIter {
+        self.iter().into()
+    }
+
+    fn collect(&self) -> Vec<Vec<PyEdge>> {
+        self.iter()
+            .map(|e| e.map(|ee| ee.into()).collect())
+            .collect()
+    }
+
+    fn explode(&self) -> PyNestedEdgeIter {
+        let res: BoxedIter<BoxedIter<EdgeView<DynamicGraph>>> = Box::new(self.iter().map(|e| {
+            let inner_box: BoxedIter<EdgeView<DynamicGraph>> =
+                Box::new(e.flat_map(|e| e.explode()));
+            inner_box
+        }));
+        res.into()
+    }
+}
+
+impl<F: Fn() -> BoxedIter<BoxedIter<EdgeView<DynamicGraph>>> + Send + 'static> From<F>
+    for PyNestedEdges
+{
+    fn from(value: F) -> Self {
+        Self {
+            builder: Box::new(value),
+        }
     }
 }